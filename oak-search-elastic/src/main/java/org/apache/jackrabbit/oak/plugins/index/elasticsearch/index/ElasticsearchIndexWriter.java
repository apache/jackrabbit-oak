--- conflicted
+++ resolved
@@ -37,11 +37,8 @@
 import org.elasticsearch.client.RequestOptions;
 import org.elasticsearch.client.indices.CreateIndexRequest;
 import org.elasticsearch.client.indices.CreateIndexResponse;
-<<<<<<< HEAD
 import org.elasticsearch.client.indices.GetIndexRequest;
-=======
 import org.elasticsearch.cluster.metadata.AliasMetaData;
->>>>>>> 99002903
 import org.elasticsearch.common.Strings;
 import org.elasticsearch.common.unit.ByteSizeValue;
 import org.elasticsearch.common.unit.TimeValue;
@@ -52,7 +49,6 @@
 import org.slf4j.LoggerFactory;
 
 import java.io.IOException;
-<<<<<<< HEAD
 import java.nio.charset.StandardCharsets;
 import java.security.MessageDigest;
 import java.security.NoSuchAlgorithmException;
@@ -60,11 +56,8 @@
 import java.util.concurrent.Phaser;
 import java.util.concurrent.TimeUnit;
 import java.util.concurrent.TimeoutException;
-=======
 import java.util.Map;
-import java.util.Optional;
 import java.util.Set;
->>>>>>> 99002903
 import java.util.stream.Collectors;
 
 import static org.elasticsearch.common.xcontent.ToXContent.EMPTY_PARAMS;
@@ -120,29 +113,17 @@
     }
 
     @Override
-<<<<<<< HEAD
     public void updateDocument(String path, ElasticsearchDocument doc) {
-        IndexRequest request = new IndexRequest(indexDefinition.getRemoteIndexName())
+        IndexRequest request = new IndexRequest(indexDefinition.getRemoteIndexAlias())
                 .id(idFromPath(path))
-=======
-    public void updateDocument(String path, ElasticsearchDocument doc) throws IOException {
-        IndexRequest request = new IndexRequest(indexDefinition.getRemoteIndexAlias())
-                .id(pathToId(path))
->>>>>>> 99002903
                 .source(doc.build(), XContentType.JSON);
         bulkProcessor.add(request);
     }
 
     @Override
-<<<<<<< HEAD
     public void deleteDocuments(String path) {
-        DeleteRequest request = new DeleteRequest(indexDefinition.getRemoteIndexName())
+        DeleteRequest request = new DeleteRequest(indexDefinition.getRemoteIndexAlias())
                 .id(idFromPath(path));
-=======
-    public void deleteDocuments(String path) throws IOException {
-        DeleteRequest request = new DeleteRequest(indexDefinition.getRemoteIndexAlias())
-                .id(pathToId(path));
->>>>>>> 99002903
         bulkProcessor.add(request);
     }
 
@@ -168,27 +149,40 @@
     }
 
     protected void provisionIndex() throws IOException {
-<<<<<<< HEAD
+        // check if index already exists
         boolean exists = elasticsearchConnection.getClient().indices().exists(
                 new GetIndexRequest(indexDefinition.getRemoteIndexName()), RequestOptions.DEFAULT
         );
         if (exists) {
             LOG.info("Index {} already exists. Skip index provision", indexDefinition.getRemoteIndexName());
             return;
-=======
-
-        IndicesClient indicesClient = elasticsearchConnection.getClient().indices();
+        }
+
+        final IndicesClient indicesClient = elasticsearchConnection.getClient().indices();
         final String indexName = indexDefinition.getRemoteIndexName();
 
-        CreateIndexRequest createIndexRequest = constructCreateIndexRequest(indexName);
-        String requestMsg = Strings.toString(createIndexRequest.toXContent(jsonBuilder(), EMPTY_PARAMS));
-        CreateIndexResponse response = indicesClient.create(createIndexRequest, RequestOptions.DEFAULT);
-        checkResponseAcknowledgement(response, "Create index call not acknowledged for index " + indexName);
-
-        LOG.info("Updated settings for index {} = {}. Response acknowledged: {}",
-                indexDefinition.getRemoteIndexAlias(), requestMsg, response.isAcknowledged());
-
-
+        // create the new index
+        final CreateIndexRequest request = ElasticsearchIndexHelper.createIndexRequest(indexDefinition);
+        try {
+            if (LOG.isDebugEnabled()) {
+                final String requestMsg = Strings.toString(request.toXContent(jsonBuilder(), EMPTY_PARAMS));
+                LOG.debug("Creating Index with request {}", requestMsg);
+            }
+            CreateIndexResponse response = indicesClient.create(request, RequestOptions.DEFAULT);
+            LOG.info("Updated settings for index {}. Response acknowledged: {}",
+                    indexDefinition.getRemoteIndexName(), response.isAcknowledged());
+            checkResponseAcknowledgement(response, "Create index call not acknowledged for index " + indexName);
+        } catch (ElasticsearchStatusException ese) {
+            // We already check index existence as first thing in this method, if we get here it means we have got into
+            // a conflict (eg: multiple cluster nodes provision concurrently).
+            // Elasticsearch does not have a CREATE IF NOT EXIST, need to inspect exception
+            // https://github.com/elastic/elasticsearch/issues/19862
+            if (ese.status().getStatus() == 400 && ese.getDetailedMessage().contains("resource_already_exists_exception")) {
+                LOG.warn("Index {} already exists. Ignoring error", indexName);
+            } else throw ese;
+        }
+
+        // update the mapping
         GetAliasesRequest getAliasesRequest = new GetAliasesRequest(indexDefinition.getRemoteIndexAlias());
         GetAliasesResponse aliasesResponse = indicesClient.getAlias(getAliasesRequest, RequestOptions.DEFAULT);
         Map<String, Set<AliasMetaData>> aliases = aliasesResponse.getAliases();
@@ -206,6 +200,8 @@
                 + indexDefinition.getRemoteIndexAlias());
         LOG.info("Updated alias {} to index {}. Response acknowledged: {}", indexDefinition.getRemoteIndexAlias(),
                 indexName, updateAliasResponse.isAcknowledged());
+
+        // once the alias has been updated, we can safely remove the old index
         deleteOldIndices(indicesClient, aliases.keySet());
     }
 
@@ -225,67 +221,6 @@
         AcknowledgedResponse deleteIndexResponse = indicesClient.delete(deleteIndexRequest, RequestOptions.DEFAULT);
         checkResponseAcknowledgement(deleteIndexResponse, "Delete index call not acknowledged for indices " + indices);
         LOG.info("Deleted indices {}. Response acknowledged: {}", indices.toString(), deleteIndexResponse.isAcknowledged());
-    }
-
-    private CreateIndexRequest constructCreateIndexRequest(String indexName) throws IOException {
-        CreateIndexRequest request = new CreateIndexRequest(indexName);
-
-        // provision settings
-        request.settings(Settings.builder()
-                .put("analysis.analyzer.ancestor_analyzer.type", "custom")
-                .put("analysis.analyzer.ancestor_analyzer.tokenizer", "path_hierarchy"));
-
-        // provision mappings
-        XContentBuilder mappingBuilder = XContentFactory.jsonBuilder();
-        mappingBuilder.startObject();
-        {
-            mappingBuilder.startObject("properties");
-            {
-                mappingBuilder.startObject(FieldNames.ANCESTORS)
-                        .field("type", "text")
-                        .field("analyzer", "ancestor_analyzer")
-                        .field("search_analyzer", "keyword")
-                        .field("search_quote_analyzer", "keyword")
-                        .endObject();
-                mappingBuilder.startObject(FieldNames.PATH_DEPTH)
-                        .field("type", "integer")
-                        .endObject();
-                mappingBuilder.startObject(FieldNames.SUGGEST)
-                        .field("type", "completion")
-                        .endObject();
-                mappingBuilder.startObject(FieldNames.NOT_NULL_PROPS)
-                        .field("type", "keyword")
-                        .endObject();
-                mappingBuilder.startObject(FieldNames.NULL_PROPS)
-                        .field("type", "keyword")
-                        .endObject();
-            }
-            mappingBuilder.endObject();
->>>>>>> 99002903
-        }
-
-<<<<<<< HEAD
-        final CreateIndexRequest request = ElasticsearchIndexHelper.createIndexRequest(indexDefinition);
-        try {
-            if (LOG.isDebugEnabled()) {
-                final String requestMsg = Strings.toString(request.toXContent(jsonBuilder(), EMPTY_PARAMS));
-                LOG.debug("Creating Index with request {}", requestMsg);
-            }
-            CreateIndexResponse response = elasticsearchConnection.getClient().indices().create(request, RequestOptions.DEFAULT);
-            LOG.info("Updated settings for index {}. Response acknowledged: {}",
-                    indexDefinition.getRemoteIndexName(), response.isAcknowledged());
-        } catch (ElasticsearchStatusException ese) {
-            // We already check index existence as first thing in this method, if we get here it means we have got into
-            // a conflict (eg: multiple cluster nodes provision concurrently).
-            // Elasticsearch does not have a CREATE IF NOT EXIST, need to inspect exception
-            // https://github.com/elastic/elasticsearch/issues/19862
-            if (ese.status().getStatus() == 400 && ese.getDetailedMessage().contains("resource_already_exists_exception")) {
-                LOG.warn("Index {} already exists. Ignoring error", indexDefinition.getRemoteIndexName());
-            } else throw ese;
-        }
-=======
-        return request;
->>>>>>> 99002903
     }
 
     private class OakBulkProcessorListener implements BulkProcessor.Listener {

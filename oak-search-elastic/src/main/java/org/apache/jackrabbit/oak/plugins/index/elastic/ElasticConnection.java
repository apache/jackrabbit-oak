/*
 * Licensed to the Apache Software Foundation (ASF) under one or more
 * contributor license agreements.  See the NOTICE file distributed with
 * this work for additional information regarding copyright ownership.
 * The ASF licenses this file to You under the Apache License, Version 2.0
 * (the "License"); you may not use this file except in compliance with
 * the License.  You may obtain a copy of the License at
 *
 *     http://www.apache.org/licenses/LICENSE-2.0
 *
 * Unless required by applicable law or agreed to in writing, software
 * distributed under the License is distributed on an "AS IS" BASIS,
 * WITHOUT WARRANTIES OR CONDITIONS OF ANY KIND, either express or implied.
 * See the License for the specific language governing permissions and
 * limitations under the License.
 */
package org.apache.jackrabbit.oak.plugins.index.elastic;

<<<<<<< HEAD
import java.io.Closeable;
import java.io.IOException;
import java.nio.charset.StandardCharsets;
import java.util.Base64;
import java.util.Objects;
import java.util.concurrent.atomic.AtomicBoolean;

=======
import co.elastic.clients.elasticsearch.ElasticsearchAsyncClient;
import co.elastic.clients.transport.ElasticsearchTransport;
>>>>>>> 5f8b8be9
import org.apache.http.Header;
import org.apache.http.HttpHost;
import org.apache.http.message.BasicHeader;
import org.elasticsearch.client.RestClient;
import org.elasticsearch.client.RestClientBuilder;
import org.elasticsearch.client.RestHighLevelClient;
import org.elasticsearch.client.RestHighLevelClientBuilder;
import org.jetbrains.annotations.NotNull;
import org.slf4j.Logger;
import org.slf4j.LoggerFactory;

<<<<<<< HEAD
=======
import co.elastic.clients.elasticsearch.ElasticsearchClient;
import co.elastic.clients.json.jackson.JacksonJsonpMapper;
import co.elastic.clients.transport.rest_client.RestClientTransport;

import java.io.Closeable;
import java.io.IOException;
import java.nio.charset.StandardCharsets;
import java.util.Base64;
import java.util.Objects;
import java.util.concurrent.atomic.AtomicBoolean;

>>>>>>> 5f8b8be9
/**
 * This class represents an Elasticsearch Connection with the related <code>RestHighLevelClient</code>.
 * As per Elasticsearch documentation: the client is thread-safe, there should be one instance per application and it
 * must be closed when it is not needed anymore.
 *
 * <p>
 * The getClient() initializes the rest client on the first call.
 * Once close() is invoked this instance cannot be used anymore.
 */
public class ElasticConnection implements Closeable {

    private static final Logger LOG = LoggerFactory.getLogger(ElasticConnection.class);

    protected static final String DEFAULT_SCHEME = "http";
    protected static final String DEFAULT_HOST = "127.0.0.1";
    protected static final int DEFAULT_PORT = 9200;
    protected static final String DEFAULT_API_KEY_ID = "";
    protected static final String DEFAULT_API_KEY_SECRET = "";

    private final String indexPrefix;
    private final String scheme;
    private final String host;
    private final int port;

    // API key credentials
    private final String apiKeyId;
    private final String apiKeySecret;

    private volatile Clients clients;

    private final AtomicBoolean isClosed = new AtomicBoolean(false);

    /**
     * Creates an {@code ElasticsearchConnection} instance with the given scheme, host address and port that support API
     * key-based authentication.
     *
     * @param indexPrefix  the prefix to be used for index creation
     * @param scheme       the name {@code HttpHost.scheme} name
     * @param host         the hostname (IP or DNS name)
     * @param port         the Elasticsearch port for incoming HTTP requests (transport client not supported)
     * @param apiKeyId     the unique id of the API key
     * @param apiKeySecret the generated API secret
     * @see <a href="https://www.elastic.co/guide/en/elasticsearch/reference/current/security-api.html#security-api-keys">Elasticsearch Security API Keys</a>
     */
    private ElasticConnection(@NotNull String indexPrefix, @NotNull String scheme, @NotNull String host,
                              @NotNull Integer port, String apiKeyId, String apiKeySecret) {
        this.indexPrefix = indexPrefix;
        this.scheme = scheme;
        this.host = host;
        this.port = port;
        this.apiKeyId = apiKeyId;
        this.apiKeySecret = apiKeySecret;
    }

    /**
     * Instantiates both RHL client (old) and the Java client by sharing the REST High Level Client transport layer
     * to follow the proposed migration strategy:
     * <a href="https://www.elastic.co/guide/en/elasticsearch/client/java-api-client/7.16/migrate-hlrc.html">Migrate HLRC</a>
     * It double-checks locking to get good performance and avoid double initialization
     */
    private Clients getClients() {
        if (isClosed.get()) {
            throw new IllegalStateException("Already closed");
        }
        
        // double-checked locking to get good performance and avoid double initialization
        if (clients == null) {
            synchronized (this) {
                if (clients == null) {
                    RestClientBuilder builder = RestClient.builder(new HttpHost(host, port, scheme));
                    if (apiKeyId != null && !apiKeyId.isEmpty() &&
                            apiKeySecret != null && !apiKeySecret.isEmpty()) {
                        String apiKeyAuth = Base64.getEncoder().encodeToString(
                                (apiKeyId + ":" + apiKeySecret).getBytes(StandardCharsets.UTF_8)
                        );
                        Header[] headers = new Header[]{new BasicHeader("Authorization", "ApiKey " + apiKeyAuth)};
                        builder.setDefaultHeaders(headers);
                    }
<<<<<<< HEAD
                    builder.setRequestConfigCallback(
                            requestConfigBuilder -> requestConfigBuilder.setConnectTimeout(120000).setSocketTimeout(120000));

                    client = new RestHighLevelClient(builder);
=======
                    RestClient httpClient = builder.build();
                    RestHighLevelClient hlClient = new RestHighLevelClientBuilder(httpClient)
                            .setApiCompatibilityMode(true).build();

                    ElasticsearchTransport transport = new RestClientTransport(
                            httpClient, new JacksonJsonpMapper());
                    ElasticsearchClient esClient = new ElasticsearchClient(transport);
                    ElasticsearchAsyncClient esAsyncClient = new ElasticsearchAsyncClient(transport);
                    clients = new Clients(esClient, esAsyncClient, hlClient);
>>>>>>> 5f8b8be9
                }
            }
        }
        return clients;
    }

    /**
     * Gets the Elasticsearch Client
     * @return the Elasticsearch client
     */
    public ElasticsearchClient getClient() {
        return getClients().client;
    }

    /**
     * Gets the Elasticsearch Asynchronous Client
     * @return the Elasticsearch client
     */
    public ElasticsearchAsyncClient getAsyncClient() {
        return getClients().asyncClient;
    }

    /**
     * @deprecated
     * @return the old Elasticsearch client
     */
    public RestHighLevelClient getOldClient() {
        return getClients().rhlClient;
    }

    public String getIndexPrefix() {
        return indexPrefix;
    }

    /**
     * Checks if elastic server is available for connection.
     * @return true if available, false otherwise.
     */
    public boolean isAvailable() {
        try {
            return this.getClient().ping().value();
        } catch (Exception e) {
            LOG.warn("Error checking connection for {}, message: {}", this, e.getMessage());
            LOG.debug("", e);
            return false;
        }
    }

    @Override
    public synchronized void close() throws IOException {
        if (clients != null) {
            if (clients.client != null) {
                // standard and async clients are based on the same transport layer. We can just close the one from the
                // standard client
                clients.client._transport().close();
            }
            if (clients.rhlClient != null) {
                clients.rhlClient.close();
            }
        }
        isClosed.set(true);
    }

    @Override
    public boolean equals(Object o) {
        if (this == o) return true;
        if (o == null || getClass() != o.getClass()) return false;
        ElasticConnection that = (ElasticConnection) o;
        return port == that.port &&
                Objects.equals(scheme, that.scheme) &&
                Objects.equals(host, that.host);
    }

    @Override
    public int hashCode() {
        return Objects.hash(indexPrefix, scheme, host, port);
    }

    @Override
    public String toString() {
        return scheme + "://" + host + ":" + port + "/" + indexPrefix;
    }

    private static class Clients {
        public final ElasticsearchClient client;
        public final ElasticsearchAsyncClient asyncClient;
        public final RestHighLevelClient rhlClient;

        Clients(ElasticsearchClient client, ElasticsearchAsyncClient asyncClient, RestHighLevelClient rhlClient) {
            this.client = client;
            this.asyncClient = asyncClient;
            this.rhlClient = rhlClient;
        }
    }

    /**
     * Returns a new {@code Builder.IndexPrefixStep} instance to allow a step by step construction of a
     * {@link ElasticConnection} object.
     */
    public static Builder.IndexPrefixStep newBuilder() {
        return new Builder.Steps();
    }

    // Step Builder pattern
    // https://github.com/iluwatar/java-design-patterns/tree/master/step-builder
    public static final class Builder {

        private Builder() {
        }

        /**
         * First Builder Step in charge of the mandatory indexPrefix. Next Step: {@link BasicConnectionStep}.
         */
        public interface IndexPrefixStep {
            BasicConnectionStep withIndexPrefix(String indexPrefix);
        }

        /**
         * Step in charge of handling connection parameters (with default option). Next step: {@link BuildStep}.
         */
        public interface BasicConnectionStep {
            BuildStep withConnectionParameters(
                    @NotNull String scheme,
                    @NotNull String host,
                    @NotNull Integer port
            );

            BuildStep withDefaultConnectionParameters();
        }

        /**
         * Step in charge of optional steps. Next step: {@link BuildStep}.
         */
        public interface OptionalSteps {
            BuildStep withApiKeys(String id, String secret);
        }

        /**
         * This is the final step in charge of building the {@link ElasticConnection}.
         * Validation should be here.
         *
         * It adds support for {@link OptionalSteps}.
         */
        public interface BuildStep extends OptionalSteps {
            ElasticConnection build();
        }

        private static class Steps implements IndexPrefixStep, BasicConnectionStep, OptionalSteps, BuildStep {

            private String indexPrefix;

            private String scheme;
            private String host;
            private Integer port;

            private String apiKeyId;
            private String apiKeySecret;

            @Override
            public BasicConnectionStep withIndexPrefix(@NotNull String indexPrefix) {
                this.indexPrefix = indexPrefix;
                return this;
            }

            @Override
            public BuildStep withConnectionParameters(@NotNull String scheme, @NotNull String host, @NotNull Integer port) {
                this.scheme = scheme;
                this.host = host;
                this.port = port;
                return this;
            }

            @Override
            public BuildStep withDefaultConnectionParameters() {
                return withConnectionParameters(ElasticConnection.DEFAULT_SCHEME, ElasticConnection.DEFAULT_HOST, ElasticConnection.DEFAULT_PORT);
            }

            @Override
            public BuildStep withApiKeys(String id, String secret) {
                this.apiKeyId = id;
                this.apiKeySecret = secret;
                return this;
            }

            @Override
            public ElasticConnection build() {
                if (!ElasticIndexNameHelper.isValidPrefix(indexPrefix)) {
                    throw new IllegalArgumentException("The indexPrefix does not follow the elasticsearch naming convention: " + indexPrefix);
                }
                return new ElasticConnection(
                        Objects.requireNonNull(indexPrefix, "indexPrefix must be not null"),
                        Objects.requireNonNull(scheme, "scheme must be not null"),
                        Objects.requireNonNull(host, "host must be not null"),
                        Objects.requireNonNull(port, "port must be not null"),
                        apiKeyId, apiKeySecret);
            }
        }
    }
}<|MERGE_RESOLUTION|>--- conflicted
+++ resolved
@@ -16,18 +16,8 @@
  */
 package org.apache.jackrabbit.oak.plugins.index.elastic;
 
-<<<<<<< HEAD
-import java.io.Closeable;
-import java.io.IOException;
-import java.nio.charset.StandardCharsets;
-import java.util.Base64;
-import java.util.Objects;
-import java.util.concurrent.atomic.AtomicBoolean;
-
-=======
 import co.elastic.clients.elasticsearch.ElasticsearchAsyncClient;
 import co.elastic.clients.transport.ElasticsearchTransport;
->>>>>>> 5f8b8be9
 import org.apache.http.Header;
 import org.apache.http.HttpHost;
 import org.apache.http.message.BasicHeader;
@@ -39,8 +29,6 @@
 import org.slf4j.Logger;
 import org.slf4j.LoggerFactory;
 
-<<<<<<< HEAD
-=======
 import co.elastic.clients.elasticsearch.ElasticsearchClient;
 import co.elastic.clients.json.jackson.JacksonJsonpMapper;
 import co.elastic.clients.transport.rest_client.RestClientTransport;
@@ -52,7 +40,6 @@
 import java.util.Objects;
 import java.util.concurrent.atomic.AtomicBoolean;
 
->>>>>>> 5f8b8be9
 /**
  * This class represents an Elasticsearch Connection with the related <code>RestHighLevelClient</code>.
  * As per Elasticsearch documentation: the client is thread-safe, there should be one instance per application and it
@@ -117,7 +104,7 @@
         if (isClosed.get()) {
             throw new IllegalStateException("Already closed");
         }
-        
+
         // double-checked locking to get good performance and avoid double initialization
         if (clients == null) {
             synchronized (this) {
@@ -131,12 +118,9 @@
                         Header[] headers = new Header[]{new BasicHeader("Authorization", "ApiKey " + apiKeyAuth)};
                         builder.setDefaultHeaders(headers);
                     }
-<<<<<<< HEAD
                     builder.setRequestConfigCallback(
                             requestConfigBuilder -> requestConfigBuilder.setConnectTimeout(120000).setSocketTimeout(120000));
 
-                    client = new RestHighLevelClient(builder);
-=======
                     RestClient httpClient = builder.build();
                     RestHighLevelClient hlClient = new RestHighLevelClientBuilder(httpClient)
                             .setApiCompatibilityMode(true).build();
@@ -146,7 +130,6 @@
                     ElasticsearchClient esClient = new ElasticsearchClient(transport);
                     ElasticsearchAsyncClient esAsyncClient = new ElasticsearchAsyncClient(transport);
                     clients = new Clients(esClient, esAsyncClient, hlClient);
->>>>>>> 5f8b8be9
                 }
             }
         }

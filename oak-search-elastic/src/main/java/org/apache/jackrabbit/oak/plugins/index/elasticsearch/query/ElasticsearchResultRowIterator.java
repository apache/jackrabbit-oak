--- conflicted
+++ resolved
@@ -52,6 +52,7 @@
 import org.slf4j.LoggerFactory;
 
 import javax.jcr.PropertyType;
+import java.io.IOException;
 import java.util.ArrayDeque;
 import java.util.ArrayList;
 import java.util.Deque;
@@ -233,16 +234,9 @@
         return new ElasticsearchSearcher(indexNode);
     }
 
-<<<<<<< HEAD
-    private FulltextIndex.FulltextResultRow convertToRow(SearchHit hit) {
+    private FulltextIndex.FulltextResultRow convertToRow(SearchHit hit, ElasticsearchFacetProvider elasticsearchFacetProvider) {
         final Map<String, Object> sourceMap = hit.getSourceAsMap();
         String path = (String) sourceMap.getOrDefault(FieldNames.PATH, hit.getId());
-=======
-    private FulltextIndex.FulltextResultRow convertToRow(SearchHit hit,
-                                                         ElasticsearchFacetProvider elasticsearchFacetProvider) throws IOException {
-        String id = hit.getId();
-        String path = idToPath(id);
->>>>>>> 78878381
         if (path != null) {
             if ("".equals(path)) {
                 path = "/";
@@ -730,12 +724,6 @@
 
         throw new IllegalStateException("PropertyRestriction not handled " + pr + " for index " + defn);
     }
-<<<<<<< HEAD
-=======
-
-    private static String idToPath(String id) throws UnsupportedEncodingException {
-        return URLDecoder.decode(id, "UTF-8");
-    }
 
     class ElasticsearchFacetProvider implements FulltextIndex.FacetProvider {
         private ElasticsearchFacets elasticsearchFacets;
@@ -754,5 +742,4 @@
             return cachedResults.get(facetProp);
         }
     }
->>>>>>> 78878381
 }
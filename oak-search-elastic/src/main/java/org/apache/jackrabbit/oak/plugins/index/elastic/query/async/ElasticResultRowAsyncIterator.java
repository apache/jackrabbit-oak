/*
 * Licensed to the Apache Software Foundation (ASF) under one or more
 * contributor license agreements.  See the NOTICE file distributed with
 * this work for additional information regarding copyright ownership.
 * The ASF licenses this file to You under the Apache License, Version 2.0
 * (the "License"); you may not use this file except in compliance with
 * the License.  You may obtain a copy of the License at
 *
 *     http://www.apache.org/licenses/LICENSE-2.0
 *
 * Unless required by applicable law or agreed to in writing, software
 * distributed under the License is distributed on an "AS IS" BASIS,
 * WITHOUT WARRANTIES OR CONDITIONS OF ANY KIND, either express or implied.
 * See the License for the specific language governing permissions and
 * limitations under the License.
 */
package org.apache.jackrabbit.oak.plugins.index.elastic.query.async;

import co.elastic.clients.elasticsearch._types.FieldValue;
import co.elastic.clients.elasticsearch._types.query_dsl.Query;
import co.elastic.clients.elasticsearch._types.SortOptions;
import co.elastic.clients.elasticsearch.core.SearchRequest;
import co.elastic.clients.elasticsearch.core.SearchResponse;
import co.elastic.clients.elasticsearch.core.search.Highlight;
import co.elastic.clients.elasticsearch.core.search.Hit;
import co.elastic.clients.elasticsearch.core.search.SourceConfig;
import co.elastic.clients.elasticsearch.core.search.TotalHitsRelation;
import co.elastic.clients.json.JsonpUtils;
import com.fasterxml.jackson.databind.node.ObjectNode;
import org.apache.jackrabbit.oak.plugins.index.elastic.ElasticMetricHandler;
import org.apache.jackrabbit.oak.plugins.index.elastic.ElasticIndexNode;
import org.apache.jackrabbit.oak.plugins.index.elastic.query.ElasticQueryIterator;
import org.apache.jackrabbit.oak.plugins.index.elastic.query.ElasticRequestHandler;
import org.apache.jackrabbit.oak.plugins.index.elastic.query.ElasticResponseHandler;
import org.apache.jackrabbit.oak.plugins.index.elastic.query.async.facets.ElasticFacetProvider;
import org.apache.jackrabbit.oak.plugins.index.search.spi.query.FulltextIndex.FulltextResultRow;
import org.apache.jackrabbit.oak.spi.query.QueryIndex;
import org.apache.jackrabbit.oak.spi.query.QueryIndex.IndexPlan;
import org.jetbrains.annotations.NotNull;
import org.slf4j.Logger;
import org.slf4j.LoggerFactory;

import java.util.ArrayList;
import java.util.BitSet;
import java.util.Collections;
import java.util.HashMap;
import java.util.HashSet;
import java.util.List;
import java.util.Map;
import java.util.Set;
import java.util.concurrent.BlockingQueue;
import java.util.concurrent.LinkedBlockingQueue;
import java.util.concurrent.Semaphore;
import java.util.concurrent.TimeUnit;
import java.util.concurrent.atomic.AtomicBoolean;
import java.util.concurrent.atomic.AtomicReference;
import java.util.function.Consumer;
import java.util.function.Predicate;

/**
 * Class to iterate over Elastic results of a given {@link IndexPlan}.
 * The results are produced asynchronously into an internal unbounded {@link BlockingQueue}. To avoid too many calls to
 * Elastic the results are loaded in chunks (using search_after strategy) and loaded only when needed.
 * <p>
 * The resources held by this class are automatically released when the iterator is exhausted. In case the iterator is not
 * exhausted, it is recommended for the caller to invoke {@link #close()} to release the resources.
 * </p
 */
public class ElasticResultRowAsyncIterator implements ElasticQueryIterator, ElasticResponseListener.SearchHitListener {

    private static final Logger LOG = LoggerFactory.getLogger(ElasticResultRowAsyncIterator.class);
    // this is an internal special message to notify the consumer the result set has been completely returned
    private static final FulltextResultRow POISON_PILL =
            new FulltextResultRow("___OAK_POISON_PILL___", 0d, Collections.emptyMap(), null, null);

    private final BlockingQueue<FulltextResultRow> queue;

    private final ElasticIndexNode indexNode;
    private final IndexPlan indexPlan;
    private final Predicate<String> rowInclusionPredicate;
    private final ElasticMetricHandler metricHandler;
    private final ElasticQueryScanner elasticQueryScanner;
    private final ElasticRequestHandler elasticRequestHandler;
    private final ElasticResponseHandler elasticResponseHandler;
    private final ElasticFacetProvider elasticFacetProvider;
    private final AtomicReference<Throwable> errorRef = new AtomicReference<>();

    private FulltextResultRow nextRow;

    public ElasticResultRowAsyncIterator(@NotNull ElasticIndexNode indexNode,
                                         @NotNull ElasticRequestHandler elasticRequestHandler,
                                         @NotNull ElasticResponseHandler elasticResponseHandler,
                                         @NotNull QueryIndex.IndexPlan indexPlan,
                                         Predicate<String> rowInclusionPredicate,
                                         ElasticMetricHandler metricHandler) {
        this.indexNode = indexNode;
        this.elasticRequestHandler = elasticRequestHandler;
        this.elasticResponseHandler = elasticResponseHandler;
        this.indexPlan = indexPlan;
        this.rowInclusionPredicate = rowInclusionPredicate;
        this.metricHandler = metricHandler;
        this.elasticFacetProvider = elasticRequestHandler.getAsyncFacetProvider(indexNode.getConnection(), elasticResponseHandler);
        // set the queue size to the limit of the query. This is to avoid to load too many results in memory in case the
        // consumer is slow to process them
        this.queue = new LinkedBlockingQueue<>((int) indexPlan.getFilter().getQueryLimits().getLimitReads());
        this.elasticQueryScanner = initScanner();
    }

    @Override
    public boolean hasNext() {
        // if nextRow is not null it means the caller invoked hasNext() before without calling next()
        if (nextRow == null) {
            if (queue.isEmpty()) {
                // this triggers, when needed, the scan of the next results chunk
                elasticQueryScanner.scan();
            }
            try {
                nextRow = queue.poll(indexNode.getDefinition().queryTimeoutMs, TimeUnit.MILLISECONDS);
            } catch (InterruptedException e) {
                Thread.currentThread().interrupt();  // restore interrupt status
                throw new IllegalStateException("Error reading next result from Elastic", e);
            }
        }

        // Check if there are any Throwable filled from onFailure Callback in the errorReference
        // Any exception (such as ParseException) during the prefetch (init scanner) via the async call to ES would be available here
        // when the cursor is actually being traversed.
        // This is being done so that we can log the caller stack trace in case of any exception from ES and not just the trace of the async query thread.

        Throwable error = errorRef.getAndSet(null);
        if (error != null) {
            error.fillInStackTrace();
            LOG.error("Error while fetching results from Elastic for [{}]", indexPlan.getFilter(), error);
        }
        return !POISON_PILL.path.equals(nextRow.path);
    }

    @Override
    public FulltextResultRow next() {
        if (nextRow == null) { // next is called without hasNext
            if (!hasNext()) {
                return null;
            }
        }
        FulltextResultRow row = null;
        if (nextRow != null && !POISON_PILL.path.equals(nextRow.path)) {
            row = nextRow;
            nextRow = null;
        }
        return row;
    }

    @Override
    public boolean on(Hit<ObjectNode> searchHit) {
        final String path = elasticResponseHandler.getPath(searchHit);
        if (path != null) {
            if (rowInclusionPredicate != null && !rowInclusionPredicate.test(path)) {
                LOG.trace("Path {} not included because of hierarchy inclusion rules", path);
                return false;
            }
            LOG.trace("Path {} satisfies hierarchy inclusion rules", path);
            try {
                queue.put(new FulltextResultRow(path, searchHit.score() != null ? searchHit.score() : 0.0,
                        elasticResponseHandler.excerpts(searchHit), elasticFacetProvider, null));
            } catch (InterruptedException e) {
                Thread.currentThread().interrupt();  // restore interrupt status
                throw new IllegalStateException("Error producing results into the iterator queue", e);
            }
            return true;
        }
        return false;
    }

    @Override
    public void endData() {
        try {
            queue.put(POISON_PILL);
        } catch (InterruptedException e) {
            Thread.currentThread().interrupt();  // restore interrupt status
            throw new IllegalStateException("Error inserting poison pill into the iterator queue", e);
        }
    }

    private ElasticQueryScanner initScanner() {
        List<ElasticResponseListener> listeners = new ArrayList<>();
        // TODO: we could avoid to register this listener when the client is interested in facets only. It would save space and time
        listeners.add(this);
        if (elasticFacetProvider != null && elasticFacetProvider instanceof ElasticResponseListener) {
            listeners.add((ElasticResponseListener) elasticFacetProvider);
        }

        return new ElasticQueryScanner(listeners);
    }

    /*
     * TODO: to return the explain output, the scanner gets created and an initial request to Elastic is sent. This could
     * be avoided if we decouple the scanner creation from the first request to Elastic. This would require to change the
     * way the scanner is created and the way the explain is retrieved. This is not a priority now and should not be an issue
     * since the first request returns a small amount of data and the explain is a user debug feature.
     */
    @Override
    public String explain() {
        return JsonpUtils.toString(elasticQueryScanner.searchRequest, new StringBuilder()).toString();
    }

    @Override
    public void close() {
        elasticQueryScanner.close();
    }

    /**
     * Scans Elastic results asynchronously and notify listeners.
     */
    class ElasticQueryScanner {

        private static final int SMALL_RESULT_SET_SIZE = 10;

        private final Set<ElasticResponseListener> allListeners = new HashSet<>();
        private final List<SearchHitListener> searchHitListeners = new ArrayList<>();
        private final List<AggregationListener> aggregationListeners = new ArrayList<>();

        private final Query query;
        private final SearchRequest searchRequest;
        private final @NotNull List<SortOptions> sorts;
        private final Highlight highlight;
        private final SourceConfig sourceConfig;

        // concurrent data structures to coordinate chunks loading
        private final AtomicBoolean anyDataLeft = new AtomicBoolean(false);

        private int scannedRows;
        private int requests;
        private boolean fullScan;
        private long searchStartTime;

        // reference to the last document sort values for search_after queries
        private List<FieldValue> lastHitSortValues;

        // Semaphore to guarantee only one in-flight request to Elastic
        private final Semaphore semaphore = new Semaphore(1);

        ElasticQueryScanner(List<ElasticResponseListener> listeners) {
            this.query = elasticRequestHandler.baseQuery();
            this.sorts = elasticRequestHandler.baseSorts();
            this.highlight = elasticRequestHandler.highlight();

            Set<String> sourceFieldsSet = new HashSet<>();
            AtomicBoolean needsAggregations = new AtomicBoolean(false);
            Consumer<ElasticResponseListener> register = (listener) -> {
                allListeners.add(listener);
                sourceFieldsSet.addAll(listener.sourceFields());
                if (listener instanceof SearchHitListener) {
                    SearchHitListener searchHitListener = (SearchHitListener) listener;
                    searchHitListeners.add(searchHitListener);
                    if (searchHitListener.isFullScan()) {
                        fullScan = true;
                    }
                }
                if (listener instanceof AggregationListener) {
                    aggregationListeners.add((AggregationListener) listener);
                    needsAggregations.set(true);
                }
            };
            listeners.forEach(register);
            this.sourceConfig = SourceConfig.of(fn -> fn.filter(f -> f.includes(new ArrayList<>(sourceFieldsSet))));

            searchRequest = SearchRequest.of(builder -> {
                        builder
                                .index(indexNode.getDefinition().getIndexAlias())
                                .trackTotalHits(thb -> thb.count(indexNode.getDefinition().trackTotalHits))
                                .sort(sorts)
                                .source(sourceConfig)
                                .query(query)
                                .highlight(highlight)
                                // use a smaller size when the query contains aggregations. This improves performance
                                // when the client is only interested in insecure facets
                                .size(needsAggregations.get() ? Math.min(SMALL_RESULT_SET_SIZE, getFetchSize(requests)) : getFetchSize(requests));

                        if (needsAggregations.get()) {
                            builder.aggregations(elasticRequestHandler.aggregations());
                        }

                        return builder;
                    }
            );

            LOG.trace("Kicking initial search for query {}", searchRequest);
            semaphore.tryAcquire();

            searchStartTime = System.currentTimeMillis();
            requests++;

            indexNode.getConnection().getAsyncClient()
                    .search(searchRequest, ObjectNode.class)
                    .whenComplete(((searchResponse, throwable) -> {
                        if (throwable != null) {
                            onFailure(throwable);
                        } else onSuccess(searchResponse);
                    }));
            metricHandler.markQuery(indexNode.getDefinition().getIndexPath(), true);
        }

        /**
         * Handle the response action notifying the registered listeners. Depending on the listeners' configuration
         * it could keep loading chunks or wait for a {@code #scan} call to resume scanning.
         * <p>
         * Some code in this method relies on structure that are not thread safe. We need to make sure
         * these data structures are modified before releasing the semaphore.
         */
        public void onSuccess(SearchResponse<ObjectNode> searchResponse) {
            long searchTotalTime = System.currentTimeMillis() - searchStartTime;

            List<Hit<ObjectNode>> searchHits = searchResponse.hits().hits();
            int hitsSize = searchHits != null ? searchHits.size() : 0;
            metricHandler.measureQuery(indexNode.getDefinition().getIndexPath(), hitsSize, searchResponse.took(),
                    searchTotalTime, searchResponse.timedOut());
            if (hitsSize > 0) {
                long totalHits = searchResponse.hits().total().value();
                LOG.debug("Processing search response that took {} to read {}/{} docs", searchResponse.took(), hitsSize, totalHits);
                lastHitSortValues = searchHits.get(hitsSize - 1).sort();
                scannedRows += hitsSize;
                if (searchResponse.hits().total().relation() == TotalHitsRelation.Eq) {
                    anyDataLeft.set(totalHits > scannedRows);
                } else {
                    anyDataLeft.set(true);
                }

                // now that we got the last hit we can release the semaphore to potentially unlock other requests
                semaphore.release();

                if (requests == 1) {
                    for (SearchHitListener l : searchHitListeners) {
                        l.startData(totalHits);
                    }

                    if (!aggregationListeners.isEmpty()) {
                        LOG.trace("Emitting aggregations {}", searchResponse.aggregations());
                        for (AggregationListener l : aggregationListeners) {
                            l.on(searchResponse.aggregations());
                        }
                    }
                }

                LOG.trace("Emitting {} search hits, for a total of {} scanned results", searchHits.size(), scannedRows);

<<<<<<< HEAD
                Map<SearchHitListener, Boolean> hitsRecord = searchHitListeners.stream()
                        .collect(HashMap::new, (m, v) -> m.put(v, Boolean.FALSE), HashMap::putAll);

                for (Hit<ObjectNode> hit : searchHits) {
                    for (SearchHitListener l : searchHitListeners) {
                        boolean anyHitProcessed = hitsRecord.get(l);
                        boolean processed = l.on(hit);
                        hitsRecord.put(l, anyHitProcessed || processed);
=======
                BitSet listenersWithHits = new BitSet(searchHitListeners.size());

                for (Hit<ObjectNode> hit : searchHits) {
                    for (int index = 0; index < searchHitListeners.size(); index++) {
                        SearchHitListener l = searchHitListeners.get(index);
                        if (l.on(hit)) {
                            listenersWithHits.set(index);
                        }
>>>>>>> fe835658
                    }
                }
                // if any listener has not processed any hit, it means we need to load more data since there could be
                // listeners waiting for some results before triggering a new scan
<<<<<<< HEAD
                boolean isAnyValueProcessed = hitsRecord.entrySet().stream().allMatch(Map.Entry::getValue);
=======
                boolean areAllListenersProcessed = listenersWithHits.cardinality() == searchHitListeners.size();
>>>>>>> fe835658

                if (!anyDataLeft.get()) {
                    LOG.trace("No data left: closing scanner, notifying listeners");
                    close();
<<<<<<< HEAD
                } else if (fullScan || !isAnyValueProcessed) {
=======
                } else if (fullScan || !areAllListenersProcessed) {
>>>>>>> fe835658
                    scan();
                }
            } else {
                LOG.trace("No results: closing scanner, notifying listeners");
                close();
            }
        }

        public void onFailure(Throwable t) {
            metricHandler.measureFailedQuery(indexNode.getDefinition().getIndexPath(),
                    System.currentTimeMillis() - searchStartTime);
            // Check in case errorRef is already set - this seems unlikely since we close the scanner once we hit failure.
            // But still, in case this do happen, we will log a warning.
            Throwable error = errorRef.getAndSet(t);
            if (error != null) {
                LOG.warn("Error reference for async iterator was previously set to {}. It has now been reset to new error {}", error.getMessage(), t.getMessage());
            }

            LOG.error("Error retrieving data for jcr query [{}] :: Corresponding ES query {} : closing scanner, notifying listeners",
                indexPlan.getFilter(), query, t);
            // closing scanner immediately after a failure avoiding them to hang (potentially) forever
            close();
        }

        /**
         * Triggers a scan of a new chunk of the result set, if needed.
         */
        private void scan() {
            if (semaphore.tryAcquire() && anyDataLeft.get()) {
                final SearchRequest searchReq = SearchRequest.of(s -> s
                        .index(indexNode.getDefinition().getIndexAlias())
                        .trackTotalHits(thb -> thb.count(indexNode.getDefinition().trackTotalHits))
                        .sort(sorts)
                        .source(sourceConfig)
                        .searchAfter(lastHitSortValues)
                        .query(query)
                        .highlight(highlight)
                        .size(getFetchSize(requests++))
                );
                LOG.trace("Kicking new search after query {}", searchReq);

                searchStartTime = System.currentTimeMillis();
                indexNode.getConnection().getAsyncClient()
                        .search(searchReq, ObjectNode.class)
                        .whenComplete(((searchResponse, throwable) -> {
                            if (throwable != null) {
                                onFailure(throwable);
                            } else onSuccess(searchResponse);
                        }));
                metricHandler.markQuery(indexNode.getDefinition().getIndexPath(), false);
            } else {
                LOG.trace("Scanner is closing or still processing data from the previous scan");
            }
        }

        /* picks the size in the fetch array at index=requests or the last if out of bound */
        private int getFetchSize(int requestId) {
            int[] queryFetchSizes = indexNode.getDefinition().queryFetchSizes;
            return queryFetchSizes.length > requestId ?
                    queryFetchSizes[requestId] : queryFetchSizes[queryFetchSizes.length - 1];
        }

        // close all listeners
        private void close() {
            semaphore.release();
            for (ElasticResponseListener l : allListeners) {
                l.endData();
            }
        }
    }
}<|MERGE_RESOLUTION|>--- conflicted
+++ resolved
@@ -43,10 +43,8 @@
 import java.util.ArrayList;
 import java.util.BitSet;
 import java.util.Collections;
-import java.util.HashMap;
 import java.util.HashSet;
 import java.util.List;
-import java.util.Map;
 import java.util.Set;
 import java.util.concurrent.BlockingQueue;
 import java.util.concurrent.LinkedBlockingQueue;
@@ -343,16 +341,6 @@
 
                 LOG.trace("Emitting {} search hits, for a total of {} scanned results", searchHits.size(), scannedRows);
 
-<<<<<<< HEAD
-                Map<SearchHitListener, Boolean> hitsRecord = searchHitListeners.stream()
-                        .collect(HashMap::new, (m, v) -> m.put(v, Boolean.FALSE), HashMap::putAll);
-
-                for (Hit<ObjectNode> hit : searchHits) {
-                    for (SearchHitListener l : searchHitListeners) {
-                        boolean anyHitProcessed = hitsRecord.get(l);
-                        boolean processed = l.on(hit);
-                        hitsRecord.put(l, anyHitProcessed || processed);
-=======
                 BitSet listenersWithHits = new BitSet(searchHitListeners.size());
 
                 for (Hit<ObjectNode> hit : searchHits) {
@@ -361,25 +349,16 @@
                         if (l.on(hit)) {
                             listenersWithHits.set(index);
                         }
->>>>>>> fe835658
                     }
                 }
                 // if any listener has not processed any hit, it means we need to load more data since there could be
                 // listeners waiting for some results before triggering a new scan
-<<<<<<< HEAD
-                boolean isAnyValueProcessed = hitsRecord.entrySet().stream().allMatch(Map.Entry::getValue);
-=======
                 boolean areAllListenersProcessed = listenersWithHits.cardinality() == searchHitListeners.size();
->>>>>>> fe835658
 
                 if (!anyDataLeft.get()) {
                     LOG.trace("No data left: closing scanner, notifying listeners");
                     close();
-<<<<<<< HEAD
-                } else if (fullScan || !isAnyValueProcessed) {
-=======
                 } else if (fullScan || !areAllListenersProcessed) {
->>>>>>> fe835658
                     scan();
                 }
             } else {

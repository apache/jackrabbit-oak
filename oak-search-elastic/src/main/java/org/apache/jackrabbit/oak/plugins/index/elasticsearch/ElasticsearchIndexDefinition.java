/*
 * Licensed to the Apache Software Foundation (ASF) under one
 * or more contributor license agreements.  See the NOTICE file
 * distributed with this work for additional information
 * regarding copyright ownership.  The ASF licenses this file
 * to you under the Apache License, Version 2.0 (the
 * "License"); you may not use this file except in compliance
 * with the License.  You may obtain a copy of the License at
 *
 *   http://www.apache.org/licenses/LICENSE-2.0
 *
 * Unless required by applicable law or agreed to in writing,
 * software distributed under the License is distributed on an
 * "AS IS" BASIS, WITHOUT WARRANTIES OR CONDITIONS OF ANY
 * KIND, either express or implied.  See the License for the
 * specific language governing permissions and limitations
 * under the License.
 */
package org.apache.jackrabbit.oak.plugins.index.elasticsearch;

import org.apache.jackrabbit.oak.api.Type;
import org.apache.jackrabbit.oak.commons.PathUtils;
import org.apache.jackrabbit.oak.plugins.index.IndexConstants;
import org.apache.jackrabbit.oak.plugins.index.search.IndexDefinition;
import org.apache.jackrabbit.oak.plugins.index.search.PropertyDefinition;
import org.apache.jackrabbit.oak.spi.state.NodeState;

import java.util.Arrays;
import java.util.List;
import java.util.Map;
import java.util.function.Function;
import java.util.regex.Pattern;
import java.util.stream.Collectors;
import java.util.stream.StreamSupport;

import static org.apache.jackrabbit.oak.plugins.index.search.util.ConfigUtil.getOptionalValue;
import static org.elasticsearch.common.Strings.INVALID_FILENAME_CHARS;

public class ElasticsearchIndexDefinition extends IndexDefinition {

    public static final String TYPE_ELASTICSEARCH = "elasticsearch";

    public static final String BULK_ACTIONS = "bulkActions";
    public static final int BULK_ACTIONS_DEFAULT = 250;

    public static final String BULK_SIZE_BYTES = "bulkSizeBytes";
    public static final long BULK_SIZE_BYTES_DEFAULT = 2 * 1024 * 1024; // 2MB

    public static final String BULK_FLUSH_INTERVAL_MS = "bulkFlushIntervalMs";
    public static final long BULK_FLUSH_INTERVAL_MS_DEFAULT = 3000;

    public static final String BULK_RETRIES = "bulkRetries";
    public static final int BULK_RETRIES_DEFAULT = 3;

    public static final String BULK_RETRIES_BACKOFF = "bulkRetriesBackoff";
    public static final long BULK_RETRIES_BACKOFF_DEFAULT = 200;

    private static final int MAX_NAME_LENGTH = 255;

    private static final String INVALID_CHARS_REGEX = Pattern.quote(INVALID_FILENAME_CHARS
            .stream()
            .map(Object::toString)
            .collect(Collectors.joining("")));

    private static final Function<Integer, Boolean> isAnalyzable;

    static {
        int[] NOT_ANALYZED_TYPES = new int[] {
                Type.BINARY.tag(), Type.LONG.tag(), Type.DOUBLE.tag(), Type.DECIMAL.tag(), Type.DATE.tag(), Type.BOOLEAN.tag()
        };
        Arrays.sort(NOT_ANALYZED_TYPES); // need for binary search
        isAnalyzable = type -> Arrays.binarySearch(NOT_ANALYZED_TYPES, type) < 0;
    }

    private final String remoteIndexName;

    public final int bulkActions;
    public final long bulkSizeBytes;
    public final long bulkFlushIntervalMs;
    public final int bulkRetries;
    public final long bulkRetriesBackoff;
    private final String indexPrefix;
    private final String remoteAlias;

    private final Map<String, List<PropertyDefinition>> propertiesByName;

    public ElasticsearchIndexDefinition(NodeState root, NodeState defn, String indexPath, String indexPrefix) {
        super(root, getIndexDefinitionState(defn), determineIndexFormatVersion(defn), determineUniqueId(defn), indexPath);
        boolean isReindex = defn.getBoolean(IndexConstants.REINDEX_PROPERTY_NAME);
        String indexSuffix = "-" + (getReindexCount() + (isReindex ? 1 : 0));
        this.indexPrefix = indexPrefix != null ? indexPrefix : "";
        this.remoteAlias = setupAlias();
        this.remoteIndexName = getESSafeIndexName(this.remoteAlias + indexSuffix);
        this.bulkActions = getOptionalValue(defn, BULK_ACTIONS, BULK_ACTIONS_DEFAULT);
        this.bulkSizeBytes = getOptionalValue(defn, BULK_SIZE_BYTES, BULK_SIZE_BYTES_DEFAULT);
        this.bulkFlushIntervalMs = getOptionalValue(defn, BULK_FLUSH_INTERVAL_MS, BULK_FLUSH_INTERVAL_MS_DEFAULT);
        this.bulkRetries = getOptionalValue(defn, BULK_RETRIES, BULK_RETRIES_DEFAULT);
        this.bulkRetriesBackoff = getOptionalValue(defn, BULK_RETRIES_BACKOFF, BULK_RETRIES_BACKOFF_DEFAULT);

        this.propertiesByName = getDefinedRules()
                .stream()
                .flatMap(rule -> StreamSupport.stream(rule.getProperties().spliterator(), false))
                .filter(pd -> pd.index) // keep only properties that can be indexed
                .collect(Collectors.groupingBy(pd -> pd.name));
    }

    /**
     * Returns the index alias on the Elasticsearch cluster. This alias should be used for any index related operations
     * instead of accessing the index directly.
     * @return the Elasticsearch index alias
     */
    public String getRemoteIndexAlias() {
        return remoteAlias;
    }

    /**
     * Returns the index identifier on the Elasticsearch cluster. Notice this can be different from the value returned
     * from {@code getIndexName}. The index name shouldn't be used for index read or updates. Alias obtained from {@link #getRemoteIndexAlias()}
     * should be used for such purposes.
     * @return the Elasticsearch index identifier
     */
    public String getRemoteIndexName() {
        return remoteIndexName;
    }

<<<<<<< HEAD
    public Map<String, List<PropertyDefinition>> getPropertiesByName() {
        return propertiesByName;
    }

    /**
     * Returns the keyword field name mapped in Elasticsearch for the specified property name.
     * @param propertyName the property name in the index rules
     * @return the field name identifier in Elasticsearch
     * @throws IllegalArgumentException if the specified name is not part of this {@code ElasticsearchIndexDefinition}
     */
    public String getElasticKeyword(String propertyName) {
        List<PropertyDefinition> propertyDefinitions = propertiesByName.get(propertyName);
        if (propertyDefinitions == null) {
            throw new IllegalArgumentException(propertyName + " is not part of this ElasticsearchIndexDefinition");
        }

        String field = propertyName;
        // it's ok to look at the first property since we are sure they all have the same type
        int type = propertyDefinitions.get(0).getType();
        if (isAnalyzable.apply(type) && isAnalyzed(propertyDefinitions)) {
            field += ".keyword";
        }
        return field;
    }

    public boolean isAnalyzed(List<PropertyDefinition> propertyDefinitions) {
        return propertyDefinitions.stream().anyMatch(pd -> pd.analyzed || pd.fulltextEnabled());
    }

    private String setupIndexName() {
=======
    private String setupAlias() {
>>>>>>> 99002903
        // TODO: implement advanced remote index name strategy that takes into account multiple tenants and re-index process
        return getESSafeIndexName(indexPrefix + "." + getIndexPath());
    }

    /**
     * <ul>
     *     <li>abc -> abc</li>
     *     <li>xy:abc -> xyabc</li>
     *     <li>/oak:index/abc -> abc</li>
     * </ul>
     * <p>
     * The resulting file name would be truncated to MAX_NAME_LENGTH
     */
    private static String getESSafeIndexName(String indexPath) {
        String name = StreamSupport
                .stream(PathUtils.elements(indexPath).spliterator(), false)
                .limit(3) //Max 3 nodeNames including oak:index which is the immediate parent for any indexPath
                .filter(p -> !"oak:index".equals(p))
                .map(ElasticsearchIndexDefinition::getESSafeName)
                .collect(Collectors.joining("_"));

        if (name.length() > MAX_NAME_LENGTH) {
            name = name.substring(0, MAX_NAME_LENGTH);
        }
        return name;
    }

    /**
     * Convert {@code e} to Elasticsearch safe index name.
     * Ref: https://www.elastic.co/guide/en/elasticsearch/reference/current/indices-create-index.html
     */
    private static String getESSafeName(String suggestedIndexName) {
        return suggestedIndexName.replaceAll(INVALID_CHARS_REGEX, "").toLowerCase();
    }

    /**
     * Class to help with {@link ElasticsearchIndexDefinition} creation.
     * The built object represents the index definition only without the node structure.
     */
    public static class Builder extends IndexDefinition.Builder {

        private final String indexPrefix;

        public Builder(String indexPrefix) {
            this.indexPrefix = indexPrefix;
        }

        @Override
        public ElasticsearchIndexDefinition build() {
            return (ElasticsearchIndexDefinition) super.build();
        }

        @Override
        public ElasticsearchIndexDefinition.Builder reindex() {
            super.reindex();
            return this;
        }

        @Override
        protected IndexDefinition createInstance(NodeState indexDefnStateToUse) {
            return new ElasticsearchIndexDefinition(root, indexDefnStateToUse, indexPath, indexPrefix);
        }
    }
}<|MERGE_RESOLUTION|>--- conflicted
+++ resolved
@@ -123,7 +123,6 @@
         return remoteIndexName;
     }
 
-<<<<<<< HEAD
     public Map<String, List<PropertyDefinition>> getPropertiesByName() {
         return propertiesByName;
     }
@@ -153,10 +152,7 @@
         return propertyDefinitions.stream().anyMatch(pd -> pd.analyzed || pd.fulltextEnabled());
     }
 
-    private String setupIndexName() {
-=======
     private String setupAlias() {
->>>>>>> 99002903
         // TODO: implement advanced remote index name strategy that takes into account multiple tenants and re-index process
         return getESSafeIndexName(indexPrefix + "." + getIndexPath());
     }

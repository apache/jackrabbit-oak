--- conflicted
+++ resolved
@@ -16,19 +16,9 @@
  */
 package org.apache.jackrabbit.oak.plugins.index.elastic;
 
-<<<<<<< HEAD
 import org.apache.commons.lang3.RandomStringUtils;
 import org.elasticsearch.action.admin.indices.delete.DeleteIndexRequest;
 import org.elasticsearch.client.RequestOptions;
-=======
-import co.elastic.clients.transport.Version;
-import com.github.dockerjava.api.DockerClient;
-import org.apache.http.client.methods.CloseableHttpResponse;
-import org.apache.http.client.methods.HttpGet;
-import org.apache.http.impl.client.CloseableHttpClient;
-import org.apache.http.impl.client.HttpClients;
-import org.apache.jackrabbit.oak.commons.IOUtils;
->>>>>>> 5359b59d
 import org.junit.rules.ExternalResource;
 import org.junit.runner.Description;
 import org.junit.runners.model.Statement;
@@ -51,12 +41,7 @@
 
     private static final Logger LOG = LoggerFactory.getLogger(ElasticConnectionRule.class);
 
-<<<<<<< HEAD
     private final String indexPrefix;
-=======
-    private static final String INDEX_PREFIX = "elastic_test";
-    private static final String PLUGIN_DIGEST = "e1f81417d29afde76fea916df178d619f9245d661d692291f6c2cb48878bd209";
->>>>>>> 5359b59d
     private static boolean useDocker = false;
 
     private final String elasticConnectionString;
@@ -76,27 +61,8 @@
     @Override
     public Statement apply(Statement base, Description description) {
         Statement s = super.apply(base, description);
-<<<<<<< HEAD
         if (!isValidUri(elasticConnectionString)) {
             elastic = ElasticTestServer.getESTestServer();
-=======
-        // see if docker is to be used or not... initialize docker rule only if that's the case.
-        final String pluginVersion = "7.17.2.0";
-        final String pluginFileName = "elastiknn-" + pluginVersion + ".zip";
-        final String localPluginPath = "target/" + pluginFileName;
-        downloadSimilaritySearchPluginIfNotExists(localPluginPath, pluginVersion);
-        if (elasticConnectionString == null || getElasticConnectionFromString() == null) {
-            checkIfDockerClientAvailable();
-            Network network = Network.newNetwork();
-
-            elastic = new ElasticsearchContainer("docker.elastic.co/elasticsearch/elasticsearch:" + Version.VERSION)
-                    .withCopyFileToContainer(MountableFile.forHostPath(localPluginPath), "/tmp/plugins/" + pluginFileName)
-                    .withCopyFileToContainer(MountableFile.forClasspathResource("elasticstartscript.sh"), "/tmp/elasticstartscript.sh")
-                    .withCommand("bash /tmp/elasticstartscript.sh")
-                    .withNetwork(network);
-            elastic.start();
-
->>>>>>> 5359b59d
             setUseDocker(true);
             initializeElasticConnectionModel(elastic);
         } else {
@@ -110,7 +76,7 @@
         ElasticConnection esConnection = getElasticConnection();
         if (esConnection != null) {
             try {
-                esConnection.getClient().indices().delete(new DeleteIndexRequest(esConnection.getIndexPrefix() + "*"), RequestOptions.DEFAULT);
+                esConnection.getClient().indices().delete(d->d.index(esConnection.getIndexPrefix() + "*"));
                 esConnection.close();
             } catch (IOException e) {
                 LOG.error("Unable to delete indexes with prefix {}", esConnection.getIndexPrefix());

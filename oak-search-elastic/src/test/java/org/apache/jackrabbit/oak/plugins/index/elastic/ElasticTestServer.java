/*
 * Licensed to the Apache Software Foundation (ASF) under one or more
 * contributor license agreements.  See the NOTICE file distributed with
 * this work for additional information regarding copyright ownership.
 * The ASF licenses this file to You under the Apache License, Version 2.0
 * (the "License"); you may not use this file except in compliance with
 * the License.  You may obtain a copy of the License at
 *
 *     http://www.apache.org/licenses/LICENSE-2.0
 *
 * Unless required by applicable law or agreed to in writing, software
 * distributed under the License is distributed on an "AS IS" BASIS,
 * WITHOUT WARRANTIES OR CONDITIONS OF ANY KIND, either express or implied.
 * See the License for the specific language governing permissions and
 * limitations under the License.
 */
package org.apache.jackrabbit.oak.plugins.index.elastic;

import co.elastic.clients.transport.Version;
import com.github.dockerjava.api.DockerClient;
import org.apache.http.client.methods.CloseableHttpResponse;
import org.apache.http.client.methods.HttpGet;
import org.apache.http.impl.client.CloseableHttpClient;
import org.apache.http.impl.client.HttpClients;
import org.apache.jackrabbit.oak.commons.IOUtils;
import org.slf4j.Logger;
import org.slf4j.LoggerFactory;
import org.testcontainers.DockerClientFactory;
import org.testcontainers.containers.Network;
import org.testcontainers.elasticsearch.ElasticsearchContainer;
import org.testcontainers.utility.MountableFile;

import java.io.File;
import java.io.FileOutputStream;
import java.io.IOException;
import java.io.InputStream;
import java.security.DigestInputStream;
import java.security.MessageDigest;
import java.security.NoSuchAlgorithmException;

import static org.junit.Assume.assumeNotNull;

public class ElasticTestServer implements AutoCloseable {

    private static final Logger LOG = LoggerFactory.getLogger(ElasticTestServer.class);
    private static final String PLUGIN_DIGEST = "5e3b40bb72b2813f927be9bf6ecdf88668d89d2ef20c7ebafaa51ab8407fd179";
<<<<<<< HEAD
    private static ElasticTestServer esTestServer = new ElasticTestServer();
    private static volatile ElasticsearchContainer elasticsearchContainer;
=======
    private static final ElasticTestServer SERVER = new ElasticTestServer();
    private static volatile ElasticsearchContainer CONTAINER;
>>>>>>> bd4b6905

    private ElasticTestServer() {
    }

    public static synchronized ElasticsearchContainer getESTestServer() {
        // Setup a new ES container if elasticsearchContainer is null or not running
        if (CONTAINER == null || !CONTAINER.isRunning()) {
            LOG.info("Starting ES test server");
            SERVER.setup();
            // Check if the ES container started, if not then cleanup and throw an exception
            // No need to run the tests further since they will anyhow fail.
            if (CONTAINER == null || !CONTAINER.isRunning()) {
                SERVER.close();
                throw new RuntimeException("Unable to start ES container after retries. Any further tests will fail");
            }
            Runtime.getRuntime().addShutdownHook(new Thread(() -> {
                LOG.info("Stopping global ES test server.");
                SERVER.close();
            }));
        }
        return CONTAINER;
    }

    private synchronized void setup() {
<<<<<<< HEAD
        final String pluginVersion = "7.17.3.0";
=======
        final String pluginVersion = Version.VERSION + ".0";
>>>>>>> bd4b6905
        final String pluginFileName = "elastiknn-" + pluginVersion + ".zip";
        final String localPluginPath = "target/" + pluginFileName;
        downloadSimilaritySearchPluginIfNotExists(localPluginPath, pluginVersion);
        checkIfDockerClientAvailable();
        Network network = Network.newNetwork();
<<<<<<< HEAD
        elasticsearchContainer = new ElasticsearchContainer("docker.elastic.co/elasticsearch/elasticsearch:" + Version.CURRENT)
                .withCopyFileToContainer(MountableFile.forClasspathResource("elasticsearch.yml"), "/usr/share/elasticsearch/config/")
=======
        CONTAINER = new ElasticsearchContainer("docker.elastic.co/elasticsearch/elasticsearch:" + Version.VERSION)
>>>>>>> bd4b6905
                .withCopyFileToContainer(MountableFile.forHostPath(localPluginPath), "/tmp/plugins/" + pluginFileName)
                .withCopyFileToContainer(MountableFile.forClasspathResource("elasticstartscript.sh"), "/tmp/elasticstartscript.sh")
                .withCommand("bash /tmp/elasticstartscript.sh")
                .withNetwork(network)
                .withStartupAttempts(3);
        CONTAINER.start();
    }

    @Override
    public void close() {
        if (this == SERVER) {
            // Closed with a shutdown hook
            return;
        }

        if (CONTAINER != null) {
            CONTAINER.stop();
        }
        CONTAINER = null;
    }

    private void downloadSimilaritySearchPluginIfNotExists(String localPluginPath, String pluginVersion) {
        File pluginFile = new File(localPluginPath);
        if (!pluginFile.exists()) {
            LOG.info("Plugin file {} doesn't exist. Trying to download.", localPluginPath);
            try (CloseableHttpClient client = HttpClients.createDefault()) {
                HttpGet get = new HttpGet("https://github.com/alexklibisz/elastiknn/releases/download/" + pluginVersion
                        + "/elastiknn-" + pluginVersion + ".zip");
                CloseableHttpResponse response = client.execute(get);
                InputStream inputStream = response.getEntity().getContent();
                MessageDigest messageDigest = MessageDigest.getInstance("SHA-256");
                DigestInputStream dis = new DigestInputStream(inputStream, messageDigest);
                FileOutputStream outputStream = new FileOutputStream(pluginFile);
                IOUtils.copy(dis, outputStream);
                messageDigest = dis.getMessageDigest();
                // bytes to hex
                StringBuilder result = new StringBuilder();
                for (byte b : messageDigest.digest()) {
                    result.append(String.format("%02x", b));
                }
                if (!PLUGIN_DIGEST.equals(result.toString())) {
                    String deleteString = "Downloaded plugin file deleted.";
                    if (!pluginFile.delete()) {
                        deleteString = "Could not delete downloaded plugin file.";
                    }
                    throw new RuntimeException("Plugin digest unequal. Found " + result + ". Expected " + PLUGIN_DIGEST + ". " + deleteString);
                }
            } catch (IOException | NoSuchAlgorithmException e) {
                throw new RuntimeException("Could not download similarity search plugin", e);
            }
        }
    }

    private void checkIfDockerClientAvailable() {
        DockerClient client = null;
        try {
            client = DockerClientFactory.instance().client();
        } catch (Exception e) {
            LOG.warn("Docker is not available and elasticConnectionDetails sys prop not specified or incorrect" +
                    ", Elastic tests will be skipped");
        }
        assumeNotNull(client);
    }

    /**
     * Launches an Elasticsearch Test Server to re-use among several test executions.
     */
    public static void main(String[] args) throws IOException {
        ElasticsearchContainer esContainer = ElasticTestServer.getESTestServer();
        System.out.println("Docker container with Elasticsearch launched at \""+esContainer.getHttpHostAddress()+
            "\". Please PRESS ENTER to stop it...");
        System.in.read();
        esContainer.stop();
    }

}<|MERGE_RESOLUTION|>--- conflicted
+++ resolved
@@ -44,13 +44,8 @@
 
     private static final Logger LOG = LoggerFactory.getLogger(ElasticTestServer.class);
     private static final String PLUGIN_DIGEST = "5e3b40bb72b2813f927be9bf6ecdf88668d89d2ef20c7ebafaa51ab8407fd179";
-<<<<<<< HEAD
-    private static ElasticTestServer esTestServer = new ElasticTestServer();
-    private static volatile ElasticsearchContainer elasticsearchContainer;
-=======
     private static final ElasticTestServer SERVER = new ElasticTestServer();
     private static volatile ElasticsearchContainer CONTAINER;
->>>>>>> bd4b6905
 
     private ElasticTestServer() {
     }
@@ -75,22 +70,14 @@
     }
 
     private synchronized void setup() {
-<<<<<<< HEAD
-        final String pluginVersion = "7.17.3.0";
-=======
         final String pluginVersion = Version.VERSION + ".0";
->>>>>>> bd4b6905
         final String pluginFileName = "elastiknn-" + pluginVersion + ".zip";
         final String localPluginPath = "target/" + pluginFileName;
         downloadSimilaritySearchPluginIfNotExists(localPluginPath, pluginVersion);
         checkIfDockerClientAvailable();
         Network network = Network.newNetwork();
-<<<<<<< HEAD
-        elasticsearchContainer = new ElasticsearchContainer("docker.elastic.co/elasticsearch/elasticsearch:" + Version.CURRENT)
+        CONTAINER = new ElasticsearchContainer("docker.elastic.co/elasticsearch/elasticsearch:" + Version.VERSION)
                 .withCopyFileToContainer(MountableFile.forClasspathResource("elasticsearch.yml"), "/usr/share/elasticsearch/config/")
-=======
-        CONTAINER = new ElasticsearchContainer("docker.elastic.co/elasticsearch/elasticsearch:" + Version.VERSION)
->>>>>>> bd4b6905
                 .withCopyFileToContainer(MountableFile.forHostPath(localPluginPath), "/tmp/plugins/" + pluginFileName)
                 .withCopyFileToContainer(MountableFile.forClasspathResource("elasticstartscript.sh"), "/tmp/elasticstartscript.sh")
                 .withCommand("bash /tmp/elasticstartscript.sh")

--- conflicted
+++ resolved
@@ -34,10 +34,7 @@
 import static org.apache.jackrabbit.oak.plugins.document.util.Utils.getAllDocuments;
 import static org.apache.jackrabbit.oak.plugins.document.util.Utils.getSelectedDocuments;
 
-<<<<<<< HEAD
-=======
 import java.util.Collections;
->>>>>>> 2ef30232
 import java.util.HashSet;
 import java.util.List;
 import java.util.Objects;
@@ -102,14 +99,6 @@
      * @return matching documents.
      */
     public Iterable<NodeDocument> getModifiedDocs(final long fromModified, final long toModified, final int limit,
-<<<<<<< HEAD
-                                                  @NotNull final String fromId) {
-        // (_modified = fromModified && _id > fromId || _modified > fromModified && _modified < toModified)
-        final Stream<NodeDocument> s1 = stream(getSelectedDocuments(store, MODIFIED_IN_SECS, 1, fromId).spliterator(), false)
-                .filter(input -> modifiedEqualsTo(input, fromModified));
-
-        final Stream<NodeDocument> s2 = stream(getSelectedDocuments(store, MODIFIED_IN_SECS, 1).spliterator(), false)
-=======
                                                   @NotNull final String fromId,
                                                   @NotNull final Set<String> includePaths,
                                                   @NotNull final Set<String> excludePaths) {
@@ -120,7 +109,6 @@
 
         final Stream<NodeDocument> s2 = stream(getSelectedDocuments(store,
                 MODIFIED_IN_SECS, 1, includePaths, excludePaths).spliterator(), false)
->>>>>>> 2ef30232
                 .filter(input -> modifiedGreaterThan(input, fromModified) && modifiedLessThan(input, toModified));
 
         return concat(s1, s2)
@@ -239,11 +227,7 @@
         long now = clock.getTime();
         Iterable<NodeDocument> docs = null;
         try {
-<<<<<<< HEAD
-            docs = getModifiedDocs(0, now, 1, MIN_ID_VALUE);
-=======
             docs = getModifiedDocs(0, now, 1, MIN_ID_VALUE, Collections.emptySet(), Collections.emptySet());
->>>>>>> 2ef30232
             if (docs.iterator().hasNext()) {
                 final NodeDocument oldestModifiedDoc = docs.iterator().next();
                 LOG.info("Oldest modified document is {}", oldestModifiedDoc);

/*
 * Licensed to the Apache Software Foundation (ASF) under one or more
 * contributor license agreements.  See the NOTICE file distributed with
 * this work for additional information regarding copyright ownership.
 * The ASF licenses this file to You under the Apache License, Version 2.0
 * (the "License"); you may not use this file except in compliance with
 * the License.  You may obtain a copy of the License at
 *
 *      http://www.apache.org/licenses/LICENSE-2.0
 *
 * Unless required by applicable law or agreed to in writing, software
 * distributed under the License is distributed on an "AS IS" BASIS,
 * WITHOUT WARRANTIES OR CONDITIONS OF ANY KIND, either express or implied.
 * See the License for the specific language governing permissions and
 * limitations under the License.
 */
package org.apache.jackrabbit.oak.plugins.document;

import static org.apache.jackrabbit.guava.common.base.Preconditions.checkNotNull;
import static org.apache.jackrabbit.oak.plugins.document.ClusterNodeInfo.ClusterNodeState.ACTIVE;
import static org.apache.jackrabbit.oak.plugins.document.ClusterNodeInfo.ClusterNodeState.NONE;
import static org.apache.jackrabbit.oak.plugins.document.ClusterNodeInfo.RecoverLockState.ACQUIRED;
import static org.apache.jackrabbit.oak.plugins.document.util.Utils.asISO8601;
import static org.apache.jackrabbit.oak.plugins.document.util.Utils.getModuleVersion;

import java.lang.management.ManagementFactory;
import java.net.NetworkInterface;
import java.util.AbstractMap;
import java.util.ArrayList;
import java.util.Collections;
import java.util.Enumeration;
import java.util.HashMap;
import java.util.List;
import java.util.Locale;
import java.util.Map;
import java.util.Map.Entry;
import java.util.SortedSet;
import java.util.TreeSet;
import java.util.UUID;
import java.util.concurrent.TimeUnit;

import org.apache.jackrabbit.guava.common.base.Stopwatch;

import org.apache.jackrabbit.oak.commons.StringUtils;
import org.apache.jackrabbit.oak.commons.UUIDUtils;
import org.apache.jackrabbit.oak.commons.properties.SystemPropertySupplier;
import org.apache.jackrabbit.oak.plugins.document.spi.lease.LeaseFailureHandler;
import org.apache.jackrabbit.oak.stats.Clock;
import org.jetbrains.annotations.NotNull;
import org.slf4j.Logger;
import org.slf4j.LoggerFactory;
import org.slf4j.event.Level;

/**
 * Information about a cluster node.
 */
public class ClusterNodeInfo {

    private static final String LEASE_CHECK_FAILED_MSG = "This oak instance failed to update "
            + "the lease in time and can therefore no longer access this DocumentNodeStore.";

    private static final Logger LOG = LoggerFactory.getLogger(ClusterNodeInfo.class);

    /**
     * The prefix for random (non-reusable) keys.
     */
    private static final String RANDOM_PREFIX = "random:";

    /**
     * The machine id.
     */
    private static final String MACHINE_ID_KEY = "machine";

    /**
     * The Oak version.
     */
    static final String OAK_VERSION_KEY = "oakVersion";

    /**
     * The unique instance id within this machine (the current working directory
     * if not set).
     */
    private static final String INSTANCE_ID_KEY = "instance";

    /**
     * The end of the lease.
     */
    public static final String LEASE_END_KEY = "leaseEnd";

    /**
     * The time a recovery was done, if the last shutdown required a recover - not set otherwise.
     */
    public static final String RECOVERY_TIME_KEY = "recoveryTime";

    /**
     * The start time.
     */
    public static final String START_TIME_KEY = "startTime";

    /**
     * The key for the root-revision of the last background write (of unsaved
     * modifications) - that is: the last root-revision written by the instance
     * in case of a clear shutdown or via recovery of another instance in case
     * of a crash
     */
    public static final String LAST_WRITTEN_ROOT_REV_KEY = "lastWrittenRootRev";

    /**
     * The state of the cluster. On proper shutdown the state should be cleared.
     *
     * @see org.apache.jackrabbit.oak.plugins.document.ClusterNodeInfo.ClusterNodeState
     */
    public static final String STATE = "state";
    
    /**
     * The broadcast id. If the broadcasting cache is used, a new id is set after startup.
     */
    public static final String BROADCAST_ID = "broadcastId";

    /**
     * The broadcast listener (host:port). If the broadcasting cache is used, this is set after startup.
     */
    public static final String BROADCAST_LISTENER = "broadcastListener";

    public static enum ClusterNodeState {
        NONE,
        /**
         * Indicates that cluster node is currently active
         */
        ACTIVE;

        static ClusterNodeState fromString(String state) {
            if (state == null) {
                return NONE;
            }
            return valueOf(state);
        }
    }

    /**
     * Flag to indicate whether the _lastRev recovery is in progress.
     *
     * @see RecoverLockState
     */
    public static final String REV_RECOVERY_LOCK = "recoveryLock";

    public static enum RecoverLockState {
        NONE,
        /**
         * _lastRev recovery in progress
         */
        ACQUIRED;

        static RecoverLockState fromString(String state) {
            if (state == null) {
                return NONE;
            }
            return valueOf(state);
        }
    }

    /**
     * Flag indicating which cluster node is running the recovery.
     */
    public static final String REV_RECOVERY_BY = "recoveryBy";

    /**
     * Additional info, such as the process id, for support.
     */
    private static final String INFO_KEY = "info";

    /**
     * The read/write mode key. Specifies the read/write preference to be used with
     * DocumentStore
     */
    private static final String READ_WRITE_MODE_KEY = "readWriteMode";

    /**
     * Key for invisible flag
     */
    public static final String INVISIBLE = "invisible";

    /**
     * Runtime UUID (generated unique ID for this instance)
     */
    public static final String RUNTIME_ID_KEY = "runtime_id";

    /**
     * The unique machine id (the MAC address if available).
     */
    private static final String MACHINE_ID = getHardwareMachineId();

    /**
     * The process id (if available).
     */
    private static final long PROCESS_ID = getProcessId();

    /**
     * The current working directory.
     * Note: marked protected non-final for testing purpose only.
     */
    protected static String WORKING_DIR = System.getProperty("user.dir", "");

    /**
     * <b>Only Used For Testing</b>
     */
    private static Clock clock = Clock.SIMPLE;

    /** OAK-3398 : default lease duration 120sec **/
    private static final int DEFAULT_LEASE_DURATION_SEC = SystemPropertySupplier.create("oak.documentMK.leaseDurationSeconds", 120)
            .loggingTo(LOG).validateWith(value -> value >= 0)
            .formatSetMessage((name, value) -> String.format("Lease duration set to: %ss (using system property %s)", name, value)).get();
    public static final int DEFAULT_LEASE_DURATION_MILLIS = 1000 * DEFAULT_LEASE_DURATION_SEC;

    /** OAK-3398 : default update interval 10sec **/
    public static final int DEFAULT_LEASE_UPDATE_INTERVAL_MILLIS = 1000 * 10;

    /** OAK-3398 : default failure margin 20sec before actual lease timeout
     * (note that OAK-3399 / MAX_RETRY_SLEEPS_BEFORE_LEASE_FAILURE eats
     * off another few seconds from this margin, by default 5sec,
     * so the actual default failure-margin is down to 15sec - and that is high-noon!)
     */
    public static final int DEFAULT_LEASE_FAILURE_MARGIN_MILLIS = 1000 * 20;

    public static final boolean DEFAULT_LEASE_CHECK_DISABLED = SystemPropertySupplier
            .create("oak.documentMK.disableLeaseCheck", Boolean.FALSE).loggingTo(LOG).get();

    /**
     * Default lease check mode is strict, unless disabled via system property.
     */
    static final LeaseCheckMode DEFAULT_LEASE_CHECK_MODE =
            DEFAULT_LEASE_CHECK_DISABLED ? LeaseCheckMode.DISABLED : LeaseCheckMode.STRICT;

    /** OAK-3399 : max number of times we're doing a 1sec retry loop just before declaring lease failure **/
    private static final int MAX_RETRY_SLEEPS_BEFORE_LEASE_FAILURE = 5;

<<<<<<< HEAD
    /** OAK-10622 : seconds to prevent reuse of clusterId if it crashed and thus required a recover */
    private static final int DEFAULT_REUSE_AFTER_RECOVERY_SECS = SystemPropertySupplier.create("oak.documentMK.reuseDelayAfterRecoverySecs", -1)
            .loggingTo(LOG).validateWith(value -> value >= -1)
            .formatSetMessage((name, value) -> String.format("Reuse delay after recovery set to (secs): %ss (using system property %s)", name, value)).get();
    static final int DEFAULT_REUSE_AFTER_RECOVERY_MILLIS = 1000 * DEFAULT_REUSE_AFTER_RECOVERY_SECS;
=======
    /** OAK-10281 : seconds to delay a recovery after a lease timeout */
    private static final int DEFAULT_RECOVERY_DELAY_SECS = SystemPropertySupplier.create("oak.documentMK.recoveryDelaySecs", 0)
            .loggingTo(LOG).validateWith(value -> value >= 0)
            .formatSetMessage((name, value) -> String.format("recovery delay set to (secs): %ss (using system property %s)", name, value)).get();
    private static final long DEFAULT_RECOVERY_DELAY_MILLIS = 1000L * (long)DEFAULT_RECOVERY_DELAY_SECS;

    // kept non-final for testing purpose
    static long recoveryDelayMillis = DEFAULT_RECOVERY_DELAY_MILLIS;
>>>>>>> 8d1a1b46

    /**
     * The Oak version.
     */
    private static final String OAK_VERSION = getModuleVersion();

    /**
     * The number of milliseconds for a lease (2 minute by default, and
     * initially).
     */
    private long leaseTime = DEFAULT_LEASE_DURATION_MILLIS;

    /**
     * The number of milliseconds after which a lease will be updated
     * (should not be every second as that would increase number of
     * writes towards DocumentStore considerably - but it should also
     * not be too low as that would eat into the lease duration on average.
     */
    private long leaseUpdateInterval = DEFAULT_LEASE_UPDATE_INTERVAL_MILLIS;

    /**
     * The number of milliseconds that a lease must still be valid
     * before prematurely declaring it as failed. The default is 20sec.
     * The idea of declaring a lease as failed before it actually failed
     * is to avoid a race condition where the local instance assumes
     * things are all fine but another instance in the cluster will
     * 'in the same moment' declare it as failed. The lease should be
     * checked every second and updated after 10sec, so it should always
     * have a validity of at least 110sec - if that's down to this margin
     * of 20sec then things are not good and we have to give up.
     */
    private long leaseFailureMargin = DEFAULT_LEASE_FAILURE_MARGIN_MILLIS;

    /**
     * The assigned cluster id.
     */
    private final int id;

    /**
     * The machine id.
     */
    private final String machineId;

    /**
     * The instance id.
     */
    private final String instanceId;

    /**
     * The document store that is used to renew the lease.
     */
    private final DocumentStore store;

    /**
     * The time (in milliseconds UTC) where this instance was started.
     */
    private final long startTime;

    /**
     * A unique id.
     */
    private final String uuid = UUID.randomUUID().toString();

    /**
     * The time (in milliseconds UTC) where the lease of this instance ends.
     */
    private volatile long leaseEndTime;

    /**
     * The read/write mode.
     */
    private String readWriteMode;

    /**
     * The state of the cluster node.
     */
    private ClusterNodeState state = ACTIVE;

    /**
     * OAK-2739 / OAK-3397 : once a lease check turns out negative, this flag
     * is set to prevent any further checks to succeed. Also, only the first
     * one to change this flag will take the appropriate action that results
     * from a failed leaseCheck (which is currently to stop oak-store-document bundle)
     */
    private boolean leaseCheckFailed = false;

    /**
     * Default lease check mode is strict, unless disabled by
     */
    private LeaseCheckMode leaseCheckMode = DEFAULT_LEASE_CHECK_MODE;

    /**
     * In memory flag indicating that this ClusterNode is entry is new and is being added to
     * DocumentStore for the first time
     *
     * If false then it indicates that a previous entry for current node existed and that is being
     * reused
     */
    private boolean newEntry;

    /**
     * OAK-3397 / OAK-3400 : the LeaseFailureHandler is the one that actually
     * stops the oak-store-document bundle (or does something else if necessary)
     */
    private LeaseFailureHandler leaseFailureHandler;

    /**
     * Flag to indicate this node is invisible to cluster view and thus recovery.
     */
    private boolean invisible;

    /**
     * Unique ID generated at Runtime.
     */
    private final String runtimeId;

    private ClusterNodeInfo(int id, DocumentStore store, String machineId,
                            String instanceId, boolean newEntry, boolean invisible) {
        this.id = id;
        this.startTime = getCurrentTime();
        this.leaseEndTime = this.startTime +leaseTime;
        this.store = store;
        this.machineId = machineId;
        this.instanceId = instanceId;
        this.newEntry = newEntry;
        this.invisible = invisible;
        this.runtimeId = UUIDUtils.generateUUID();
    }

    void setLeaseCheckMode(@NotNull LeaseCheckMode mode) {
        this.leaseCheckMode = checkNotNull(mode);
    }

    LeaseCheckMode getLeaseCheckMode() {
        return leaseCheckMode;
    }
    
    public int getId() {
        return id;
    }

    String getMachineId() {
        return machineId;
    }

    String getInstanceId() {
        return instanceId;
    }

    String getRuntimeId() {
        return runtimeId;
    }

    boolean isInvisible() {
        return invisible;
    }

    /**
     * Create a cluster node info instance to be utilized for read only access
     * to underlying store.
     *
     * @param store the document store.
     * @return the cluster node info
     */
    public static ClusterNodeInfo getReadOnlyInstance(DocumentStore store) {
        return new ClusterNodeInfo(0, store, MACHINE_ID, WORKING_DIR, true, true) {
            @Override
            public void dispose() {
            }

            @Override
            public long getLeaseEndTime() {
                return Long.MAX_VALUE;
            }

            @Override
            public void performLeaseCheck() {
            }

            @Override
            public boolean renewLease() {
                return false;
            }

            @Override
            public void setInfo(Map<String, String> info) {}

            @Override
            public void setLeaseFailureHandler(LeaseFailureHandler leaseFailureHandler) {}
        };
    }

    /**
     * Get or create a cluster node info instance for the store.
     *
     * @param store the document store (for the lease)
     * @param recoveryHandler the recovery handler to call for a clusterId with
     *                        an expired lease.
     * @param machineId the machine id (null for MAC address)
     * @param instanceId the instance id (null for current working directory)
     * @param configuredClusterId the configured cluster id (or 0 for dynamic assignment)
     * @return the cluster node info
     */
    public static ClusterNodeInfo getInstance(DocumentStore store,
        RecoveryHandler recoveryHandler,
        String machineId,
        String instanceId,
        int configuredClusterId) {

        return getInstance(store, recoveryHandler, machineId, instanceId, configuredClusterId, false);
    }

    /**
     * Get or create a cluster node info instance for the store.
     *
     * @param store the document store (for the lease)
     * @param recoveryHandler the recovery handler to call for a clusterId with
     *                        an expired lease.
     * @param machineId the machine id (null for MAC address)
     * @param instanceId the instance id (null for current working directory)
     * @param configuredClusterId the configured cluster id (or 0 for dynamic assignment)
     * @return the cluster node info
     */
    public static ClusterNodeInfo getInstance(DocumentStore store,
                                              RecoveryHandler recoveryHandler,
                                              String machineId,
                                              String instanceId,
                                              int configuredClusterId,
                                              boolean invisible) {
        return getInstance(store, recoveryHandler, machineId, instanceId, configuredClusterId,
                invisible, DEFAULT_REUSE_AFTER_RECOVERY_MILLIS);
    }

    /**
     * Get or create a cluster node info instance for the store.
     *
     * @param store the document store (for the lease)
     * @param recoveryHandler the recovery handler to call for a clusterId with
     *                        an expired lease.
     * @param machineId the machine id (null for MAC address)
     * @param instanceId the instance id (null for current working directory)
     * @param configuredClusterId the configured cluster id (or 0 for dynamic assignment)
     * @return the cluster node info
     */
    public static ClusterNodeInfo getInstance(DocumentStore store,
                                              RecoveryHandler recoveryHandler,
                                              String machineId,
                                              String instanceId,
                                              int configuredClusterId,
                                              boolean invisible,
                                              long reuseAfterRecoveryMillis) {
        // defaults for machineId and instanceID
        if (machineId == null) {
            machineId = MACHINE_ID;
        }
        if (instanceId == null) {
            instanceId = WORKING_DIR;
        }

        int retries = 10;
        for (int i = 0; i < retries; i++) {
            Map.Entry<ClusterNodeInfo, Long> suggestedClusterNode =
                    createInstance(store, recoveryHandler, machineId,
                            instanceId, configuredClusterId, i == 0, invisible, reuseAfterRecoveryMillis);
            ClusterNodeInfo clusterNode = suggestedClusterNode.getKey();
            Long currentStartTime = suggestedClusterNode.getValue();
            String key = String.valueOf(clusterNode.id);
            UpdateOp update = new UpdateOp(key, clusterNode.newEntry);
            update.set(MACHINE_ID_KEY, clusterNode.machineId);
            update.set(INSTANCE_ID_KEY, clusterNode.instanceId);
            update.set(LEASE_END_KEY, clusterNode.leaseEndTime);
            update.set(RECOVERY_TIME_KEY, null);
            update.set(START_TIME_KEY, clusterNode.startTime);
            update.set(INFO_KEY, clusterNode.toString());
            update.set(STATE, ACTIVE.name());
            update.set(OAK_VERSION_KEY, OAK_VERSION);
            update.set(INVISIBLE, invisible);
            update.set(RUNTIME_ID_KEY, clusterNode.runtimeId);

            ClusterNodeInfoDocument before = null;
            final boolean success;
            if (clusterNode.newEntry) {
                // For new entry do a create. This ensures that if two nodes
                // create entry with same id then only one would succeed
                success = store.create(Collection.CLUSTER_NODES, Collections.singletonList(update));
            } else {
                // remember how the entry looked before the update
                before = store.find(Collection.CLUSTER_NODES, key);

                // perform a conditional update with a check on the startTime
                // field. If there are competing cluster nodes trying to acquire
                // the same inactive clusterId, only one of them will succeed.
                update.equals(START_TIME_KEY, currentStartTime);
                // ensure some other conditions
                // 1) must not be active
                update.notEquals(STATE, ACTIVE.name());
                // 2) must not have a recovery lock
                update.notEquals(REV_RECOVERY_LOCK, ACQUIRED.name());

                success = store.findAndUpdate(Collection.CLUSTER_NODES, update) != null;
            }

            if (success) {
                logClusterIdAcquired(clusterNode, before);
                return clusterNode;
            }
            LOG.info("Collision while acquiring clusterId {}. Retrying...",
                    clusterNode.getId());
        }
        throw new DocumentStoreException("Could not get cluster node info (tried " + retries + " times)");
    }

    private static Map.Entry<ClusterNodeInfo, Long> createInstance(DocumentStore store,
                                                                   RecoveryHandler recoveryHandler,
                                                                   String machineId,
                                                                   String instanceId,
                                                                   int configuredClusterId,
                                                                   boolean waitForLease,
                                                                   boolean invisible,
                                                                   long reuseAfterRecoveryMillis) {

        long now = getCurrentTime();
        int maxId = 0;

        ClusterNodeInfoDocument alreadyExistingConfigured = null;
        String reuseFailureReason = "";
        List<ClusterNodeInfoDocument> list = ClusterNodeInfoDocument.all(store);
        Map<Integer, Long> startTimes = new HashMap<>();
        SortedSet<ClusterNodeInfo> candidates = new TreeSet<>(
                new ClusterNodeInfoComparator(machineId, instanceId));

        for (ClusterNodeInfoDocument doc : list) {

            String key = doc.getId();

            int id;
            try {
                id = doc.getClusterId();
            } catch (Exception e) {
                LOG.debug("Skipping cluster node info document {} because ID is invalid", key);
                continue;
            }

            maxId = Math.max(maxId, id);

            // cannot use an entry without start time
            if (doc.getStartTime() == -1) {
                reuseFailureReason = reject(id,
                        "Cluster node entry does not have a startTime. ");
                continue;
            }

            // if a cluster id was configured: check that and abort if it does
            // not match
            if (configuredClusterId != 0) {
                if (configuredClusterId != id) {
                    continue;
                } else {
                    alreadyExistingConfigured = doc;
                }
            }

            Long leaseEnd = (Long) doc.get(LEASE_END_KEY);
            String mId = "" + doc.get(MACHINE_ID_KEY);
            String iId = "" + doc.get(INSTANCE_ID_KEY);

            // handle active clusterId with valid lease and no recovery lock
            // -> potentially wait for lease if machine and instance id match
            if (leaseEnd != null
                    && leaseEnd > now
                    && !doc.isRecoveryNeeded(now)) {
                // wait if (a) instructed to, and (b) also the remaining time
                // time is not much bigger than the lease interval (in which
                // case something is very very wrong anyway)
                if (waitForLease && (leaseEnd - now) < (DEFAULT_LEASE_DURATION_MILLIS + 5000) && mId.equals(machineId)
                        && iId.equals(instanceId)) {
                    boolean worthRetrying = waitForLeaseExpiry(store, doc, leaseEnd, machineId, instanceId);
                    if (worthRetrying) {
                        return createInstance(store, recoveryHandler, machineId, instanceId, configuredClusterId, false, invisible, reuseAfterRecoveryMillis);
                    }
                }

                reuseFailureReason = reject(id,
                        "leaseEnd " + leaseEnd + " > " + now + " - " + (leaseEnd - now) + "ms in the future");
                continue;
            }

            // if we get here the clusterId either:
            // 1) is inactive
            // 2) needs recovery
            if (doc.isRecoveryNeeded(now)) {
                if (mId.equals(machineId) && iId.equals(instanceId)) {
                    // this id matches our environment and has an expired lease
                    // use it after a successful recovery
                    if (!recoveryHandler.recover(id)) {
                        reuseFailureReason = reject(id,
                                "needs recovery and was unable to perform it myself - now = " + getCurrentTime()); // OAK-10559 : temporary, to be removed asap
                        continue;
                    }
                } else {
                    // a different machine or instance
                    reuseFailureReason = reject(id,
                            "needs recovery and machineId/instanceId do not match: " +
                                    mId + "/" + iId + " != " + machineId + "/" + instanceId);
                    continue;
                }
            }

            // if we get here the cluster node entry is inactive. if recovery
            // was needed, then it was successful

            if (reuseAfterRecoveryMillis > 0) {
                Long lastRecoveryTime = (Long) doc.get(RECOVERY_TIME_KEY);
                if (lastRecoveryTime != null) {
                    long diff = now - lastRecoveryTime;
                    if (diff < reuseAfterRecoveryMillis) {
                        reuseFailureReason = reject(id,
                                "was recovered recently and is not configured for reuse until another " + diff + "ms");
                        continue;
                    }
                }
            }

            // create a candidate. those with matching machine and instance id
            // are preferred, then the one with the lowest clusterId.
            candidates.add(new ClusterNodeInfo(id, store, mId, iId, false, invisible));
            startTimes.put(id, doc.getStartTime());
        }

        if (candidates.isEmpty()) {
            // No usable existing entry found
            int clusterNodeId;
            if (configuredClusterId != 0) {
                if (alreadyExistingConfigured != null) {
                    throw new DocumentStoreException(
                            "Configured cluster node id " + configuredClusterId + " already in use: " + reuseFailureReason);
                }
                clusterNodeId = configuredClusterId;
            } else {
                clusterNodeId = maxId + 1;
            }
            // No usable existing entry found so create a new entry
            candidates.add(new ClusterNodeInfo(clusterNodeId, store, machineId, instanceId, true, invisible));
        }

        // use the best candidate
        ClusterNodeInfo info = candidates.first();
        // and replace with an info matching the current machine and instance id
        info = new ClusterNodeInfo(info.id, store, machineId, instanceId, info.newEntry, invisible);
        return new AbstractMap.SimpleImmutableEntry<>(info, startTimes.get(info.getId()));
    }

    private static void logClusterIdAcquired(ClusterNodeInfo clusterNode,
                                             ClusterNodeInfoDocument before) {
        String type = clusterNode.newEntry ? "new" : "existing";
        type = clusterNode.invisible ? (type + " (invisible)") : type;

        String machineInfo = clusterNode.machineId;
        String instanceInfo = clusterNode.instanceId;
        String runtimeInfo = clusterNode.runtimeId;
        if (before != null) {
            // machineId or instanceId may have changed
            String beforeMachineId = String.valueOf(before.get(MACHINE_ID_KEY));
            String beforeInstanceId = String.valueOf(before.get(INSTANCE_ID_KEY));
            String beforeRuntimeId = String.valueOf(before.get(RUNTIME_ID_KEY));
            if (!clusterNode.machineId.equals(beforeMachineId)) {
                machineInfo = "(changed) " + beforeMachineId + " -> " + machineInfo;
            }
            if (!clusterNode.instanceId.equals(beforeInstanceId)) {
                instanceInfo = "(changed) " + beforeInstanceId + " -> " + instanceInfo;
            }
            if (!clusterNode.runtimeId.equals(beforeRuntimeId)) {
                runtimeInfo = "(changed) " + beforeRuntimeId + " -> " + runtimeInfo;
            }
        }
        LOG.info("Acquired ({}) clusterId {}. MachineId {}, InstanceId {}, RuntimeId {}",
                type, clusterNode.getId(), machineInfo, instanceInfo, runtimeInfo);

    }

    private static String reject(int id, String reason) {
        LOG.debug("Cannot acquire {}: {}", id, reason);
        return reason;
    }

    private static boolean waitForLeaseExpiry(DocumentStore store, ClusterNodeInfoDocument cdoc, long leaseEnd, String machineId,
            String instanceId) {
        String key = cdoc.getId();
        LOG.info("Found an existing possibly active cluster node info (" + key + ") for this instance: " + machineId + "/"
                + instanceId + ", will try use it.");

        // wait until lease expiry plus 2s
        long waitUntil = leaseEnd + 2000;

        while (getCurrentTime() < waitUntil) {
            LOG.info("Waiting for cluster node " + key + "'s lease to expire: " + (waitUntil - getCurrentTime()) / 1000 + "s left");

            try {
                clock.waitUntil(getCurrentTime() + 5000);
            } catch (InterruptedException e) {
                // ignored
            }

            try {
                // check state of cluster node info
                ClusterNodeInfoDocument reread = store.find(Collection.CLUSTER_NODES, key);
                if (reread == null) {
                    LOG.info("Cluster node info " + key + ": gone; continuing.");
                    return true;
                } else {
                    Long newLeaseEnd = (Long) reread.get(LEASE_END_KEY);
                    if (newLeaseEnd == null) {
                        LOG.info("Cluster node " + key + ": lease end information missing, aborting.");
                        return false;
                    } else {
                        if (newLeaseEnd != leaseEnd) {
                            LOG.info("Cluster node " + key + " seems to be still active (lease end changed from " + leaseEnd
                                    + " to " + newLeaseEnd + ", will not try to use it.");
                            return false;
                        }
                    }
                }
            } catch (DocumentStoreException ex) {
                LOG.info("Error reading cluster node info for key " + key, ex);
                return false;
            }
        }
        return true;
    }

    /**
     * Checks if the lease for this cluster node is still valid, otherwise
     * throws a {@link DocumentStoreException}. Depending on the
     * {@link LeaseCheckMode} this method will not throw the
     * exception immediately when the lease expires. If the mode is set to
     * {@link LeaseCheckMode#LENIENT}, then this method will give the lease
     * update thread a last chance of 5 seconds to renew it. This allows the
     * DocumentNodeStore to recover from an expired lease caused by a system
     * put to sleep or a JVM in debug mode.
     *
     * @throws DocumentStoreException if the lease expired.
     */
    public void performLeaseCheck() throws DocumentStoreException {
        if (leaseCheckMode == LeaseCheckMode.DISABLED) {
            // if leaseCheckDisabled is set we never do the check, so return fast
            return;
        }
        if (leaseCheckFailed) {
            // unsynchronized access to leaseCheckFailed is fine
            // since it only ever changes from false to true once
            // and should the current thread read it erroneously
            // as false here, it would further down find out that
            // the lease has indeed still expired and then
            // go into the synchronized.
            // (note that once a lease check failed it would not
            // be updated again, ever, as guaranteed by checking
            // for leaseCheckFailed in renewLease() )
            throw leaseExpired(LEASE_CHECK_FAILED_MSG + " (since " + asISO8601(leaseEndTime) + ")", true);
        }
        long now = getCurrentTime();
        // OAK-3238 put the barrier 1/3 of 60sec=20sec before the end
        // OAK-3398 keeps this the same but uses an explicit leaseFailureMargin for this
        if (!isLeaseExpired(now)) {
            // then all is good
            return;
        }
        // synchronized: we need to guard leaseCheckFailed in order to ensure
        //               that it is only set by 1 thread - thus handleLeaseFailure
        //               is guaranteed to be only called once
        synchronized(this) {
            if (leaseCheckFailed) {
                // someone else won and marked leaseCheckFailed - so we only log/throw
                throw leaseExpired(LEASE_CHECK_FAILED_MSG + " (since " + asISO8601(leaseEndTime) + ")", true);
            }
            // only retry in lenient mode, fail immediately in strict mode
            final int maxRetries = leaseCheckMode == LeaseCheckMode.STRICT ?
                    0 : MAX_RETRY_SLEEPS_BEFORE_LEASE_FAILURE;
            for (int i = 0; i < maxRetries; i++) {
                now = getCurrentTime();
                if (!isLeaseExpired(now)) {
                    // if lease is OK here, then there was a race
                    // between performLeaseCheck and renewLease()
                    // where the winner was: renewLease().
                    // so: luckily we can continue here
                    return;
                }
                // OAK-3399 : in case of running into the leaseFailureMargin
                // (shortly, 20sec, before the lease times out), we're now doing
                // a short retry loop of 1sec sleeps (default 5x1sec=5sec),
                // to give this instance 'one last chance' before we have to
                // declare the lease as failed.
                // This sort of retry loop would allow situations such as
                // when running a single-node cluster and interrupting/pausing
                // the process temporarily: in this case when waking up, the
                // lease might momentarily be timed out, but the lease would
                // still be 'updateable' and that would happen pretty soon
                // after waking up. So in that case, doing these retry-sleeps
                // would help.
                // in most other cases where the local instance is not doing
                // lease updates due to 'GC-death' or 'lease-thread-crashed'
                // or the like, it would not help. But it would also not hurt
                // as the margin is 20sec and we're just reducing it by 5sec
                // (in the un-paused case)
                try {
                    long difference = leaseEndTime - now;
                    long waitForMs = 1000;

                    String detail = difference >= 0
                            ? String.format("lease within %dms of failing (%dms precisely)", leaseFailureMargin, difference)
                            : String.format("already past lease end (%dms precisely)", -1 * difference);
                    String retries = String.format("waiting %dms to retry (up to another %d times...)",
                            waitForMs, maxRetries - 1 - i);
                    LOG.info("performLeaseCheck: " + detail + " - " + retries);

                    // directly use this to sleep on - to allow renewLease() to work
                    wait(waitForMs);
                } catch (InterruptedException e) {
                    LOG.warn("performLeaseCheck: got interrupted - giving up: " + e, e);
                    break;
                }
            }
            if (leaseCheckFailed) {
                // someone else won and marked leaseCheckFailed - so we only log/throw
                throw leaseExpired(LEASE_CHECK_FAILED_MSG + " (since " + asISO8601(leaseEndTime) + ")", true);
            }
            leaseCheckFailed = true; // make sure only one thread 'wins', ie goes any further
        }

        String template = "%s (mode: %s, leaseEndTime: %d (%s), leaseTime: %d, leaseFailureMargin: %d, "
                + "lease check end time (leaseEndTime - leaseFailureMargin): %d (%s), now: %d (%s), remaining: %d)"
                + " Need to stop oak-store-document/DocumentNodeStoreService.";
        String errorMsg = String.format(template, LEASE_CHECK_FAILED_MSG, leaseCheckMode.name(), leaseEndTime,
                asISO8601(leaseEndTime), leaseTime, leaseFailureMargin, leaseEndTime - leaseFailureMargin,
                asISO8601(leaseEndTime - leaseFailureMargin), now, asISO8601(now), (leaseEndTime - leaseFailureMargin) - now);

        LOG.error(errorMsg);
        handleLeaseFailure(errorMsg);
    }

    /**
     * Returns {@code true} if the lease for this cluster node info should be
     * considered expired given the current {@code time}. This method takes
     * {@link #leaseFailureMargin} into account and will return {@code true}
     * even before the passed {@code time} is beyond the {@link #leaseEndTime}.
     *
     * @param time the current time to check against the lease end.
     * @return {@code true} if the lease is considered expired, {@code false}
     *         otherwise.
     */
    protected boolean isLeaseExpired(long time) {
        return time >= (leaseEndTime - leaseFailureMargin);
    }

    private void handleLeaseFailure(final String errorMsg) {
        // OAK-3397 : unlike previously, when the lease check fails we should not
        // do a hard System exit here but rather stop the oak-store-document bundle
        // (or if that fails just deactivate DocumentNodeStore) - with the
        // goals to prevent this instance to continue to operate
        // give that a lease failure is a strong indicator of a faulty
        // instance - and to stop the background threads of DocumentNodeStore,
        // specifically the BackgroundLeaseUpdate and the BackgroundOperation.

        // actual stopping should be done in a separate thread, so:
        if (leaseFailureHandler!=null) {
            final Runnable r = new Runnable() {

                @Override
                public void run() {
                    if (leaseFailureHandler!=null) {
                        leaseFailureHandler.handleLeaseFailure();
                    }
                }
            };
            final Thread th = new Thread(r, "LeaseFailureHandler-Thread");
            th.setDaemon(true);
            th.start();
        }

        throw leaseExpired(errorMsg, false);
    }

    /**
     * Renew the cluster id lease. This method needs to be called once in a while,
     * to ensure the same cluster id is not re-used by a different instance.
     * The lease is only renewed after 'leaseUpdateInterval' millis
     * since last lease update - default being every 10 sec (this used to be 30sec).
     * <p>
     * This method will not fail immediately with a DocumentStoreException if
     * the lease expired. It will still try to renew the lease and only fail if
     * {@link #performLeaseCheck()} decided the lease expired or another cluster
     * node initiated recover for this node.
     *
     * @return {@code true} if the lease was renewed; {@code false} otherwise.
     * @throws DocumentStoreException if the operation failed or the lease
     *          expired.
     */
    public boolean renewLease() throws DocumentStoreException {
        long now = getCurrentTime();

        if (LOG.isTraceEnabled()) {
            LOG.trace("renewLease - leaseEndTime: " + leaseEndTime + ", leaseTime: " + leaseTime + ", leaseUpdateInterval: " + leaseUpdateInterval);
        }

        if (now < leaseEndTime - leaseTime + leaseUpdateInterval) {
            // no need to renew the lease - it is still within 'leaseUpdateInterval'
            return false;
        }
        // lease requires renewal

        long updatedLeaseEndTime;
        synchronized(this) {
            // this is synchronized since access to leaseCheckFailed and leaseEndTime
            // are both normally synchronized to propagate values between renewLease()
            // and performLeaseCheck().
            // (there are unsynchronized accesses to both of these as well - however
            // they are both double-checked - and with both reading a stale value is thus OK)

            if (leaseCheckFailed) {
                // prevent lease renewal after it failed
                throw leaseExpired(LEASE_CHECK_FAILED_MSG + " (since " + asISO8601(leaseEndTime) + ")", true);
            }
            // synchronized could have delayed the 'now', so
            // set it again..
            now = getCurrentTime();
            updatedLeaseEndTime = now + leaseTime;
        }

        if (leaseCheckMode == LeaseCheckMode.STRICT) {
            // check whether the lease is still valid and can be renewed
            if (isLeaseExpired(now)) {
                synchronized (this) {
                    if (leaseCheckFailed) {
                        // some other thread already noticed and calls failure handler
                        throw leaseExpired(LEASE_CHECK_FAILED_MSG + " (since " + asISO8601(leaseEndTime) + ")", true);
                    }
                    // current thread calls failure handler
                    // outside synchronized block
                    leaseCheckFailed = true;
                }
                String template = "%s (mode: %s, leaseEndTime: %d (%s), leaseTime: %d, leaseFailureMargin: %d, "
                        + "lease check end time (leaseEndTime - leaseFailureMargin): %d (%s), now: %d (%s), remaining: %d)"
                        + " Need to stop oak-store-document/DocumentNodeStoreService.";
                String errorMsg = String.format(template, LEASE_CHECK_FAILED_MSG, leaseCheckMode.name(), leaseEndTime,
                        asISO8601(leaseEndTime), leaseTime, leaseFailureMargin, leaseEndTime - leaseFailureMargin,
                        asISO8601(leaseEndTime - leaseFailureMargin), now, asISO8601(now), (leaseEndTime - leaseFailureMargin) - now);
                LOG.error(errorMsg);
                handleLeaseFailure(errorMsg);
                // should never be reached: handleLeaseFailure throws a DocumentStoreException
                return false;
            }
        }

        UpdateOp update = new UpdateOp("" + id, false);
        // Update the field only if the newer value is higher (or doesn't exist)
        update.max(LEASE_END_KEY, updatedLeaseEndTime);

        if (leaseCheckMode != LeaseCheckMode.DISABLED) {
            // if leaseCheckDisabled, then we just update the lease without
            // checking
            // OAK-3398:
            // if we renewed the lease ever with this instance/ClusterNodeInfo
            // (which is the normal case.. except for startup),
            // then we can now make an assertion that the lease is unchanged
            // and the incremental update must only succeed if no-one else
            // did a recover/inactivation in the meantime
            // make three assertions: it must still be active
            update.equals(STATE, null, ACTIVE.name());
            // plus it must not have a recovery lock on it
            update.notEquals(REV_RECOVERY_LOCK, ACQUIRED.name());
            // and the runtimeId that we create at startup each time
            // should be the same
            update.equals(RUNTIME_ID_KEY, null, runtimeId);
        }

        if (LOG.isDebugEnabled()) {
            LOG.debug("Renewing lease for cluster id " + id + " with UpdateOp " + update);
        }
        Stopwatch sw = Stopwatch.createStarted();
        DocumentStoreException dse;
        Object result = null;
        try {
            ClusterNodeInfoDocument doc = store.findAndUpdate(Collection.CLUSTER_NODES, update);
            result = doc;

            if (doc == null) { // should not occur when leaseCheckDisabled
                // OAK-3398 : someone else either started recovering or is already through with that.
                // in both cases the local instance lost the lease-update-game - and hence
                // should behave and must consider itself as 'lease failed'

                synchronized(this) {
                    if (leaseCheckFailed) {
                        // somehow the instance figured out otherwise that the
                        // lease check failed - so we don't have to too - so we just log/throw
                        throw leaseExpired(LEASE_CHECK_FAILED_MSG, true);
                    }
                    leaseCheckFailed = true; // make sure only one thread 'wins', ie goes any further
                }

                String errorMsg = LEASE_CHECK_FAILED_MSG
                        + " (Could not update lease anymore, someone else in the cluster "
                        + "must have noticed this instance' slowness already. "
                        + "Going to invoke leaseFailureHandler!)";

                // try to add more diagnostics
                try {
                    ClusterNodeInfoDocument current = store.find(Collection.CLUSTER_NODES, "" + id);
                    if (current != null) {
                        Object leaseEnd = current.get(LEASE_END_KEY);
                        Object recoveryLock = current.get(REV_RECOVERY_LOCK);
                        Object recoveryBy = current.get(REV_RECOVERY_BY);
                        Object cnState = current.get(STATE);
                        errorMsg += " (leaseEnd: " + leaseEnd + " (expected: " + leaseEndTime + ")" +
                                ", (state: " + cnState + " (expected: " + ACTIVE.name() + ")" +
                                ", recoveryLock: " + recoveryLock +
                                ", recoveryBy: " + recoveryBy + ")";
                    }
                } catch (DocumentStoreException ex) {
                    LOG.error("trying to read ClusterNodeInfo for cluster id " + id, ex);
                }

                LOG.error(errorMsg);

                handleLeaseFailure(errorMsg);
                // should never be reached: handleLeaseFailure throws a DocumentStoreException
                return false;
            }
            leaseEndTime = updatedLeaseEndTime;
            String mode = (String) doc.get(READ_WRITE_MODE_KEY);
            if (mode != null && !mode.equals(readWriteMode)) {
                readWriteMode = mode;
                store.setReadWriteMode(mode);
            }
            return true;
        } catch (DocumentStoreException e) {
            dse = e;
            result = e.toString();
        } finally {
            sw.stop();
            String msg = "Lease renewal for cluster id {} took {}, resulted in: {}";
            if (sw.elapsed(TimeUnit.SECONDS) > 10) {
                LOG.warn(msg, id, sw, result);
            } else if (sw.elapsed(TimeUnit.SECONDS) > 1) {
                LOG.info(msg, id, sw, result);
            } else if (LOG.isDebugEnabled()) {
                LOG.debug(msg, id, sw, result);
            }
        }
        // if we get here, the update failed with an exception, try to read the
        // current cluster node info document and update leaseEndTime
        // accordingly until leaseEndTime is reached
        while (getCurrentTime() < updatedLeaseEndTime) {
            synchronized (this) {
                if (leaseCheckFailed) {
                    // no need to read from store, lease check already failed
                    break;
                }
            }
            long t1 = clock.getTime();
            ClusterNodeInfoDocument doc;
            try {
                doc = store.find(Collection.CLUSTER_NODES, String.valueOf(id));
            } catch (DocumentStoreException e) {
                LOG.warn("Reading ClusterNodeInfoDocument for id " + id + " failed", e);
                // do not retry more than once a second
                try {
                    clock.waitUntil(t1 + 1000);
                } catch (InterruptedException iex) {
                    // ignore
                }
                continue;
            }
            if (doc != null) {
                if (!doc.isActive()) {
                    LOG.warn("ClusterNodeInfoDocument for id {} is not active " +
                            "anymore. {}", id, doc);
                    // break here and let the next lease update attempt fail
                    break;
                } else if (runtimeId.equals(doc.getRuntimeId())) {
                    // set lease end time to current value, as they belong
                    // to this same cluster node
                    leaseEndTime = doc.getLeaseEndTime();
                    break;
                } else {
                    // leaseEndTime is neither the previous nor the new value
                    // another cluster node must have updated the leaseEndTime
                    // break here and let the next lease update attempt fail
                    break;
                }
            } else {
                LOG.warn("ClusterNodeInfoDocument for id {} does not exist anymore", id);
                break;
            }
        }
        throw dse;
    }
    
    /**
     * Update the cluster node info.
     * 
     * @param info the map of changes
     */
    public void setInfo(Map<String, String> info) {
        // synchronized, because renewLease is also synchronized 
        synchronized(this) {
            UpdateOp update = new UpdateOp("" + id, false);
            for(Entry<String, String> e : info.entrySet()) {
                update.set(e.getKey(), e.getValue());
            }
            store.findAndUpdate(Collection.CLUSTER_NODES, update);
        }
    }

    /** for testing purpose only, not to be changed at runtime! */
    void setLeaseTime(long leaseTime) {
        this.leaseTime = leaseTime;
    }

    /** for testing purpose only, not to be changed at runtime! */
    void setLeaseUpdateInterval(long leaseUpdateInterval) {
        this.leaseUpdateInterval = leaseUpdateInterval;
    }

    public long getLeaseTime() {
        return leaseTime;
    }

    public long getLeaseEndTime() {
        return leaseEndTime;
    }

    LeaseFailureHandler getLeaseFailureHandler() {
        return leaseFailureHandler;
    }

    public void setLeaseFailureHandler(LeaseFailureHandler leaseFailureHandler) {
        this.leaseFailureHandler = leaseFailureHandler;
    }

    public void dispose() {
        synchronized(this) {
            if (leaseCheckFailed) {
                LOG.warn("dispose: lease check failed, thus not marking instance as cleanly shut down.");
                return;
            }
        }
        UpdateOp update = new UpdateOp("" + id, true);
        update.set(LEASE_END_KEY, null);
        update.set(RECOVERY_TIME_KEY, null);
        update.set(STATE, null);
        update.set(INVISIBLE, false);
        update.set(RUNTIME_ID_KEY, null);
        store.createOrUpdate(Collection.CLUSTER_NODES, update);
        state = NONE;
    }

    @Override
    public String toString() {
        return "id: " + id + ",\n" +
                "startTime: " + startTime + ",\n" +
                "machineId: " + machineId + ",\n" +
                "instanceId: " + instanceId + ",\n" +
                "runtimeId: " + runtimeId + ",\n" +
                "pid: " + PROCESS_ID + ",\n" +
                "uuid: " + uuid + ",\n" +
                "readWriteMode: " + readWriteMode + ",\n" +
                "leaseCheckMode: " + leaseCheckMode.name() + ",\n" +
                "state: " + state + ",\n" +
                "oakVersion: " + OAK_VERSION + ",\n" +
                "formatVersion: " + DocumentNodeStore.VERSION + ",\n" +
                "invisible: " + invisible;
    }

    /**
     * Specify a custom clock to be used for determining current time.
     *
     * <b>Only Used For Testing</b>
     */
    static void setClock(Clock c) {
        checkNotNull(c);
        clock = c;
    }

    /**
     * Resets the clock to the default
     */
    static void resetClockToDefault() {
        clock = Clock.SIMPLE;
    }

    static long getRecoveryDelayMillis() {
        return recoveryDelayMillis;
    }

    /** <b>only used for testing</b> **/
    static void setRecoveryDelayMillis(long recoveryDelayMillis) {
        ClusterNodeInfo.recoveryDelayMillis = recoveryDelayMillis;
    }

    /** <b>only used for testing</b> **/
    static void resetRecoveryDelayMillisToDefault() {
        recoveryDelayMillis = DEFAULT_RECOVERY_DELAY_MILLIS;
    }

    private static long getProcessId() {
        try {
            String name = ManagementFactory.getRuntimeMXBean().getName();
            return Long.parseLong(name.substring(0, name.indexOf('@')));
        } catch (Exception e) {
            LOG.warn("Could not get process id", e);
            return 0;
        }
    }

    /*
     * Allow external override of hardware address. The special value "(none)"
     * indicates that a situation where no hardware address is available is to
     * be simulated.
     */
    private static String getHWAFromSystemProperty() {
        return SystemPropertySupplier.create(ClusterNodeInfo.class.getName() + ".HWADDRESS", "").loggingTo(LOG)
                .logSuccessAs(Level.DEBUG)
                .formatSetMessage(
                        (name, value) -> String.format("obtaining hardware address from system variable %s: %s", name, value))
                .get();
    }

    /**
     * Calculate the unique machine id. This usually is the lowest MAC address
     * if available. As an alternative, a randomly generated UUID is used.
     *
     * @return the unique id
     */
    private static String getHardwareMachineId() {
        Exception exception = null;
        try {
            ArrayList<String> macAddresses = new ArrayList<String>();
            ArrayList<String> likelyVirtualMacAddresses = new ArrayList<String>();
            ArrayList<String> otherAddresses = new ArrayList<String>();
            String hwaFromSysProp = getHWAFromSystemProperty();
            if ("".equals(hwaFromSysProp)) {
                Enumeration<NetworkInterface> e = NetworkInterface
                        .getNetworkInterfaces();
                while (e.hasMoreElements()) {
                    NetworkInterface ni = e.nextElement();
                    try {
                        byte[] hwa = ni.getHardwareAddress();
                        // empty addresses have been seen on loopback devices
                        if (hwa != null && hwa.length != 0) {
                            String str = StringUtils.convertBytesToHex(hwa);
                            if (hwa.length == 6) {
                                // likely a MAC address
                                String displayName = ni.getDisplayName().toLowerCase(Locale.ENGLISH);
                                // de-prioritize addresses that are likely to be virtual (see OAK-3885 and OAK-8935)
                                boolean looksVirtual = displayName.indexOf("virtual") >= 0 || displayName.indexOf("vpn") >= 0
                                        || displayName.indexOf("docker") >= 0;
                                if (!looksVirtual) {
                                    macAddresses.add(str);
                                } else {
                                    likelyVirtualMacAddresses.add(str);
                                }
                            } else {
                                otherAddresses.add(str);
                            }
                        }
                    } catch (Exception e2) {
                        exception = e2;
                    }
                }
            }
            else {
                if (!"(none)".equals(hwaFromSysProp)) {
                    if (hwaFromSysProp.length() == 12) {
                        // assume 12 hex digits are a mac address
                        macAddresses.add(hwaFromSysProp);
                    } else {
                        otherAddresses.add(hwaFromSysProp);
                    }
                }
            }

            if (LOG.isDebugEnabled()) {
                LOG.debug("getMachineId(): discovered addresses: {} {} {}", macAddresses, likelyVirtualMacAddresses,
                        otherAddresses);
            }

            if (macAddresses.size() > 0) {
                // use the lowest MAC value, such that if the order changes,
                // the same one is used
                Collections.sort(macAddresses);
                return "mac:" + macAddresses.get(0);
            } else if (likelyVirtualMacAddresses.size() > 0) {
                Collections.sort(likelyVirtualMacAddresses);
                return "mac:" + likelyVirtualMacAddresses.get(0);
            } else if (otherAddresses.size() > 0) {
                // try the lowest "other" address
                Collections.sort(otherAddresses);
                return "hwa:" + otherAddresses.get(0);
            }
        } catch (Exception e) {
            exception = e;
        }
        if (exception != null) {
            LOG.warn("Error getting the machine id; using a UUID", exception);
        }
        return RANDOM_PREFIX + UUID.randomUUID().toString();
    }

    private static long getCurrentTime() {
        return clock.getTime();
    }

    private static DocumentStoreException leaseExpired(String msg, boolean log) {
        if (log) {
            LOG.error(msg);
        }
        return new DocumentStoreException(msg);
    }
}<|MERGE_RESOLUTION|>--- conflicted
+++ resolved
@@ -234,13 +234,12 @@
     /** OAK-3399 : max number of times we're doing a 1sec retry loop just before declaring lease failure **/
     private static final int MAX_RETRY_SLEEPS_BEFORE_LEASE_FAILURE = 5;
 
-<<<<<<< HEAD
     /** OAK-10622 : seconds to prevent reuse of clusterId if it crashed and thus required a recover */
     private static final int DEFAULT_REUSE_AFTER_RECOVERY_SECS = SystemPropertySupplier.create("oak.documentMK.reuseDelayAfterRecoverySecs", -1)
             .loggingTo(LOG).validateWith(value -> value >= -1)
             .formatSetMessage((name, value) -> String.format("Reuse delay after recovery set to (secs): %ss (using system property %s)", name, value)).get();
     static final int DEFAULT_REUSE_AFTER_RECOVERY_MILLIS = 1000 * DEFAULT_REUSE_AFTER_RECOVERY_SECS;
-=======
+
     /** OAK-10281 : seconds to delay a recovery after a lease timeout */
     private static final int DEFAULT_RECOVERY_DELAY_SECS = SystemPropertySupplier.create("oak.documentMK.recoveryDelaySecs", 0)
             .loggingTo(LOG).validateWith(value -> value >= 0)
@@ -249,7 +248,6 @@
 
     // kept non-final for testing purpose
     static long recoveryDelayMillis = DEFAULT_RECOVERY_DELAY_MILLIS;
->>>>>>> 8d1a1b46
 
     /**
      * The Oak version.

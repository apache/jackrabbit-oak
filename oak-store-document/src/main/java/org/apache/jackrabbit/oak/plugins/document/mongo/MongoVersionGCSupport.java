/*
 * Licensed to the Apache Software Foundation (ASF) under one
 * or more contributor license agreements.  See the NOTICE file
 * distributed with this work for additional information
 * regarding copyright ownership.  The ASF licenses this file
 * to you under the Apache License, Version 2.0 (the
 * "License"); you may not use this file except in compliance
 * with the License.  You may obtain a copy of the License at
 *
 *   http://www.apache.org/licenses/LICENSE-2.0
 *
 * Unless required by applicable law or agreed to in writing,
 * software distributed under the License is distributed on an
 * "AS IS" BASIS, WITHOUT WARRANTIES OR CONDITIONS OF ANY
 * KIND, either express or implied.  See the License for the
 * specific language governing permissions and limitations
 * under the License.
 */
package org.apache.jackrabbit.oak.plugins.document.mongo;

import static com.mongodb.client.model.Filters.eq;
import static com.mongodb.client.model.Filters.exists;
import static com.mongodb.client.model.Filters.gt;
import static com.mongodb.client.model.Filters.or;
import static com.mongodb.client.model.Projections.include;
import static java.util.Optional.empty;
import static java.util.Optional.ofNullable;
import static org.apache.jackrabbit.guava.common.collect.Iterables.concat;
import static org.apache.jackrabbit.guava.common.collect.Iterables.filter;
import static org.apache.jackrabbit.guava.common.collect.Iterables.transform;
import static com.mongodb.client.model.Filters.and;
import static com.mongodb.client.model.Filters.lt;
import static java.util.Collections.emptyList;
import static org.apache.jackrabbit.oak.plugins.document.Collection.NODES;
import static org.apache.jackrabbit.oak.plugins.document.Document.ID;
import static org.apache.jackrabbit.oak.plugins.document.NodeDocument.DELETED_ONCE;
import static org.apache.jackrabbit.oak.plugins.document.NodeDocument.MODIFIED_IN_SECS;
import static org.apache.jackrabbit.oak.plugins.document.NodeDocument.PATH;
import static org.apache.jackrabbit.oak.plugins.document.NodeDocument.SD_MAX_REV_TIME_IN_SECS;
import static org.apache.jackrabbit.oak.plugins.document.NodeDocument.SD_TYPE;
import static org.apache.jackrabbit.oak.plugins.document.NodeDocument.getModifiedInSecs;
import static org.apache.jackrabbit.oak.plugins.document.NodeDocument.SplitDocType.DEFAULT_NO_BRANCH;
import static org.apache.jackrabbit.oak.plugins.document.mongo.MongoUtils.hasIndex;
import static org.apache.jackrabbit.oak.plugins.document.util.CloseableIterable.wrap;

import java.util.ArrayList;
import java.util.HashSet;
import java.util.List;
import java.util.Optional;
import java.util.Set;
import java.util.concurrent.TimeUnit;
import java.util.regex.Pattern;

import com.mongodb.client.MongoCursor;
<<<<<<< HEAD
=======

import org.apache.jackrabbit.oak.commons.json.JsopBuilder;
>>>>>>> 2ef30232
import org.apache.jackrabbit.oak.plugins.document.Document;
import org.apache.jackrabbit.oak.plugins.document.NodeDocument;
import org.apache.jackrabbit.oak.plugins.document.NodeDocument.SplitDocType;
import org.apache.jackrabbit.oak.plugins.document.Path;
import org.apache.jackrabbit.oak.plugins.document.Revision;
import org.apache.jackrabbit.oak.plugins.document.RevisionVector;
import org.apache.jackrabbit.oak.plugins.document.SplitDocumentCleanUp;
import org.apache.jackrabbit.oak.plugins.document.VersionGCSupport;
import org.apache.jackrabbit.oak.plugins.document.VersionGarbageCollector.VersionGCStats;
import org.apache.jackrabbit.oak.plugins.document.util.CloseableIterable;
import org.apache.jackrabbit.oak.plugins.document.util.Utils;
import org.apache.jackrabbit.oak.stats.Clock;
import org.bson.conversions.Bson;
import org.jetbrains.annotations.NotNull;
import org.slf4j.Logger;
import org.slf4j.LoggerFactory;

import org.apache.jackrabbit.guava.common.base.Joiner;
import org.apache.jackrabbit.guava.common.base.Predicate;
import org.apache.jackrabbit.guava.common.base.StandardSystemProperty;
import org.apache.jackrabbit.guava.common.collect.Lists;
import com.mongodb.BasicDBObject;
import com.mongodb.Block;
import com.mongodb.client.FindIterable;
import com.mongodb.client.MongoCollection;
import com.mongodb.client.model.Filters;

/**
 * Mongo specific version of VersionGCSupport which uses mongo queries
 * to fetch required NodeDocuments
 *
 * <p>Version collection involves looking into old record and mostly unmodified
 * documents. In such case read from secondaries are preferred</p>
 */
public class MongoVersionGCSupport extends VersionGCSupport {

    private static final Logger LOG = LoggerFactory.getLogger(MongoVersionGCSupport.class);

    /** log the explain result on a daily cadence only - primarily for rollout-debugging */
    private static final long EXPLAIN_LOG_INTERVAL_MS = TimeUnit.HOURS.toMillis(24);

    private final MongoDocumentStore store;

    private final BasicDBObject hint;

    /** the hint representing "_modified_1__id_1" - if that index exists, null otherwise */
    private final BasicDBObject modifiedIdHint;

    /** timestamp of last time an explain of the 'getModifiedDocs' query was logged */
    private long lastExplainLogMs = -1;

    /** keeps track of the sweepRev of the last (successful) deletion */
    private RevisionVector lastDefaultNoBranchDeletionRevs;

    /**
     * The batch size for the query of possibly deleted docs.
     */
    private final int batchSize = Integer.getInteger(
            "oak.mongo.queryDeletedDocsBatchSize", 1000);

    public MongoVersionGCSupport(MongoDocumentStore store) {
        super(store);
        this.store = store;
        if(hasIndex(getNodeCollection(), SD_TYPE, SD_MAX_REV_TIME_IN_SECS)) {
            hint = new BasicDBObject();
            hint.put(SD_TYPE,1);
            hint.put(SD_MAX_REV_TIME_IN_SECS, 1);
        } else {
            hint = null;
        }
        if(hasIndex(getNodeCollection(), MODIFIED_IN_SECS, ID)) {
            modifiedIdHint = new BasicDBObject();
            modifiedIdHint.put(MODIFIED_IN_SECS,1);
            modifiedIdHint.put(ID, 1);
        } else {
            modifiedIdHint = null;
        }
    }

    @Override
    public CloseableIterable<NodeDocument> getPossiblyDeletedDocs(final long fromModified, final long toModified) {
        //_deletedOnce == true && _modified >= fromModified && _modified < toModified
        Bson query = Filters.and(
                Filters.eq(DELETED_ONCE, true),
                Filters.gte(MODIFIED_IN_SECS, getModifiedInSecs(fromModified)),
                Filters.lt(MODIFIED_IN_SECS, getModifiedInSecs(toModified))
        );
        FindIterable<BasicDBObject> cursor = getNodeCollection()
                .find(query).batchSize(batchSize);

        return CloseableIterable.wrap(transform(cursor,
                input -> store.convertFromDBObject(NODES, input)));
    }

    /**
<<<<<<< HEAD
=======
     * Calculate the bson representing including only the provided
     * include path prefixes and/or excluding the provided
     * exclude path prefixes - if any are provided - AND the provided
     * query.
     * Please note that at the moment the includes do not
     * take long paths into account. That is, if a long path was
     * supposed to be included via an include, it is not.
     * Reason for this is that long paths would require
     * the mongo query to include a '_path' condition - which disallows
     * mongo from using the '_modified_id' index. IOW long paths
     * would result in full scans - which results in bad performance.
     * @param includes set of path prefixes which should only be considered
     * @param excludes set of path prefixes which should be excluded.
     * if these overlap with includes, then exclude has precedence.
     * @param query the query with which to do an AND
     * @return the combined bson with include/exclude path prefixes
     * AND the provided query
     */
    private Bson withIncludeExcludes(@NotNull Set<String> includes, @NotNull Set<String> excludes, Bson query) {
        Bson inclExcl = null;
        if (!includes.isEmpty()) {
            final List<Bson> ors = new ArrayList<>(includes.size());
            for (String incl : includes) {
                ors.add(Filters.regex(ID, ":" + incl));
            }
            inclExcl = or(ors);
        }
        if (!excludes.isEmpty()) {
            final List<Bson> ands = new ArrayList<>(excludes.size());
            for (String excl : excludes) {
                ands.add(Filters.regex(ID, ":(?!" + excl + ")"));
            }
            if (inclExcl != null) {
                ands.add(inclExcl);
            }
            inclExcl = and(ands);
        }
        if (inclExcl == null) {
            // if no include or exclude path prefixes are defined,
            // then everything is included - i.e. we fall back to
            // just the provided query
            return query;
        } else {
            // if there are include or exclude path prefixes,
            // then add them via AND
            return and(inclExcl, query);
        }
    }

    /**
     * Logs an explain of a mongo query. If log level is INFO it does it one-lined,
     * if log level is DEBUG it does it pretty print multi-lined.
     *
     * This is done once every 24h of livetime of this particular object.
     *
     * @param logMsg the log message to use - should contain two "{}" for the hint
     *               and the explain json
     * @param query  the mongo query for which to do an explain with mongo and log
     *               the result
     * @param hint   the hint for the query, or null
     */
    private void logQueryExplain(String logMsg, @NotNull Bson query, Bson hint) {
        final long timeSinceLastLog = System.currentTimeMillis() - lastExplainLogMs;
        if (timeSinceLastLog < EXPLAIN_LOG_INTERVAL_MS) {
            // then don't log
            return;
        }
        final BasicDBObject explainResult = MongoUtils.explain(store.getDatabase(),
                getNodeCollection(), query, hint);
        final BasicDBObject winningPlan = MongoUtils.getWinningPlan(explainResult);
        final BasicDBObject result = winningPlan == null ? explainResult : winningPlan;
        if (LOG.isDebugEnabled()) {
            // if log level is DEBUG, let's do a pretty print
            String prettyPrinted = JsopBuilder.prettyPrint(result.toJson());
            LOG.debug(logMsg, hint, prettyPrinted);
        } else {
            // otherwise let's just do a compact print
            LOG.info(logMsg, hint, result);
        }
        lastExplainLogMs = System.currentTimeMillis();
    }

    /**
>>>>>>> 2ef30232
     * Returns documents that have a {@link NodeDocument#MODIFIED_IN_SECS} value
     * within the given range and are greater than given @{@link NodeDocument#ID}.
     * <p>
     * The two passed modified timestamps are in milliseconds
     * since the epoch and the implementation will convert them to seconds at
     * the granularity of the {@link NodeDocument#MODIFIED_IN_SECS} field and
     * then perform the comparison.
     * <p/>
     *
     * @param fromModified the lower bound modified timestamp in millis (inclusive)
     * @param toModified   the upper bound modified timestamp in millis (exclusive)
     * @param limit        the limit of documents to return
     * @param fromId       the lower bound {@link NodeDocument#ID}
     * @return matching documents.
     */
    @Override
    public Iterable<NodeDocument> getModifiedDocs(final long fromModified, final long toModified, final int limit,
<<<<<<< HEAD
                                                  @NotNull final String fromId) {
        // (_modified = fromModified && _id > fromId || _modified > fromModified && _modified < toModified)
        final Bson query = or(
                and(eq(MODIFIED_IN_SECS, getModifiedInSecs(fromModified)), gt(ID, fromId)),
                and(gt(MODIFIED_IN_SECS, getModifiedInSecs(fromModified)), lt(MODIFIED_IN_SECS, getModifiedInSecs(toModified))));
=======
                                                  @NotNull final String fromId, @NotNull Set<String> includedPathPrefixes,
                                                  @NotNull Set<String> excludedPathPrefixes) {
        // (_modified = fromModified && _id > fromId || _modified > fromModified && _modified < toModified)
        final Bson query = or(
                withIncludeExcludes(includedPathPrefixes, excludedPathPrefixes,
                        and(eq(MODIFIED_IN_SECS, getModifiedInSecs(fromModified)), gt(ID, fromId))),
                withIncludeExcludes(includedPathPrefixes, excludedPathPrefixes,
                        and(gt(MODIFIED_IN_SECS, getModifiedInSecs(fromModified)), lt(MODIFIED_IN_SECS, getModifiedInSecs(toModified)))));
>>>>>>> 2ef30232

        // first sort by _modified and then by _id
        final Bson sort = and(eq(MODIFIED_IN_SECS, 1), eq(ID, 1));

<<<<<<< HEAD
        final FindIterable<BasicDBObject> cursor = getNodeCollection()
                .find(query)
=======
        logQueryExplain("fullGC query explain details, hint : {} - explain : {}", query, modifiedIdHint);

        final FindIterable<BasicDBObject> cursor = getNodeCollection()
                .find(query)
                .hint(modifiedIdHint)
>>>>>>> 2ef30232
                .sort(sort)
                .limit(limit);
        return wrap(transform(cursor, input -> store.convertFromDBObject(NODES, input)));
    }

    /**
     * Retrieves a document with the given id from the MongoDB collection.
     * If a list of fields is provided, only these fields are included in the returned document.
     *
     * @param id the id of the document to retrieve
     * @param fields the list of fields to include in the returned document. If null or empty, all fields are returned.
     * @return an Optional that contains the requested NodeDocument if it exists, or an empty Optional if it does not.
     */
    @Override
    public Optional<NodeDocument> getDocument(final String id, final List<String> fields) {

        final Bson query = eq(ID, id);

        final FindIterable<BasicDBObject> result = getNodeCollection().find(query);

        if (fields != null && !fields.isEmpty()) {
            result.projection(include(fields));
        }

        try(MongoCursor<BasicDBObject> cur = result.iterator()) {
            return cur.hasNext() ? ofNullable(store.convertFromDBObject(NODES, cur.next())) : empty();
        } catch (Exception ex) {
            LOG.error("getDocument() <- error while fetching data from Mongo", ex);
        }
        if(LOG.isDebugEnabled()) {
            LOG.debug("No Doc has been found with id [{}], retuning empty", id);
        }
        return empty();

    }

    @Override
    public long getDeletedOnceCount() {
        Bson query = Filters.eq(DELETED_ONCE, Boolean.TRUE);
        return getNodeCollection().countDocuments(query);
    }

    @Override
    protected SplitDocumentCleanUp createCleanUp(Set<SplitDocType> gcTypes,
                                                 RevisionVector sweepRevs,
                                                 long oldestRevTimeStamp,
                                                 VersionGCStats stats) {
        return new MongoSplitDocCleanUp(gcTypes, sweepRevs, oldestRevTimeStamp, stats);
    }

    @Override
    protected Iterable<NodeDocument> identifyGarbage(final Set<SplitDocType> gcTypes,
                                                     final RevisionVector sweepRevs,
                                                     final long oldestRevTimeStamp) {
        // With OAK-8351 this switched from 1 to 2 queries (see createQueries)
        // hence we iterate over the queries returned by createQueries
        List<Bson> queries = createQueries(gcTypes, sweepRevs, oldestRevTimeStamp);

        Iterable<NodeDocument> allResults = emptyList();
        for (Bson query : queries) {
            // this query uses a timeout of 15min. hitting the timeout will
            // result in an exception which should show up in the log file.
            // while this doesn't resolve the situation (the restructuring
            // of the query as part of OAK-8351 does), it nevertheless 
            // makes any future similar problem more visible than long running
            // queries alone (15min is still long).
            Iterable<NodeDocument> iterable = filter(transform(getNodeCollection().find(query)
                    .maxTime(15, TimeUnit.MINUTES).hint(hint),
                    input -> store.convertFromDBObject(NODES, input)),
                    new Predicate<NodeDocument>() {
                        @Override
                        public boolean apply(NodeDocument input) {
                            return !isDefaultNoBranchSplitNewerThan(input, sweepRevs);
                        }
                    });
            allResults = concat(allResults, iterable);
        }
        return allResults;
    }

    @Override
    public long getOldestDeletedOnceTimestamp(Clock clock, long precisionMs) {
        LOG.debug("getOldestDeletedOnceTimestamp() <- start");
        Bson query = Filters.eq(DELETED_ONCE, Boolean.TRUE);
        Bson sort = Filters.eq(MODIFIED_IN_SECS, 1);
        List<Long> result = new ArrayList<>(1);
        getNodeCollection().find(query).sort(sort).limit(1).forEach(
                new Block<BasicDBObject>() {
            @Override
            public void apply(BasicDBObject document) {
                NodeDocument doc = store.convertFromDBObject(NODES, document);
                long modifiedMs = doc.getModified() * TimeUnit.SECONDS.toMillis(1);
                if (LOG.isDebugEnabled()) {
                    LOG.debug("getOldestDeletedOnceTimestamp() -> {}", Utils.timestampToString(modifiedMs));
                }
                result.add(modifiedMs);
            }
        });
        if (result.isEmpty()) {
            LOG.debug("getOldestDeletedOnceTimestamp() -> none found, return current time");
            result.add(clock.getTime());
        }
        return result.get(0);
    }

    /**
     * Retrieve the time of the oldest modified document.
     *
     * @param clock System Clock to measure time in accuracy of millis
     * @return the timestamp of the oldest modified document.
     */
    @Override
    public Optional<NodeDocument> getOldestModifiedDoc(final Clock clock) {
        final Bson sort = and(eq(MODIFIED_IN_SECS, 1), eq(ID, 1));

        // we need to add query condition to ignore `previous` documents which doesn't have this field
        final Bson query = exists(MODIFIED_IN_SECS);

        FindIterable<BasicDBObject> limit = getNodeCollection().find(query).sort(sort).limit(1);

        try(MongoCursor<BasicDBObject> cur = limit.iterator()) {
            return cur.hasNext() ? ofNullable(store.convertFromDBObject(NODES, cur.next())) : empty();
        } catch (Exception ex) {
            LOG.error("getOldestModifiedDoc() <- error while fetching data from Mongo", ex);
        }
        LOG.info("No Modified Doc has been found, retuning empty");
        return empty();
    }

    private List<Bson> createQueries(Set<SplitDocType> gcTypes,
                                 RevisionVector sweepRevs,
                                 long oldestRevTimeStamp) {
        List<Bson> result = Lists.newArrayList();
        List<Bson> orClauses = Lists.newArrayList();
        for(SplitDocType type : gcTypes) {
            if (DEFAULT_NO_BRANCH != type) {
                orClauses.add(Filters.eq(SD_TYPE, type.typeCode()));
            } else {
                result.addAll(queriesForDefaultNoBranch(sweepRevs, getModifiedInSecs(oldestRevTimeStamp)));
            }
        }
        // OAK-8351: this (last) query only contains SD_TYPE and SD_MAX_REV_TIME_IN_SECS
        // so mongodb should really use that _sdType_1__sdMaxRevTime_1 index
        result.add(Filters.and(
                Filters.or(orClauses),
                Filters.lt(SD_MAX_REV_TIME_IN_SECS, getModifiedInSecs(oldestRevTimeStamp))
                ));

        return result;
    }

    @NotNull
    private List<Bson> queriesForDefaultNoBranch(RevisionVector sweepRevs, long maxRevTimeInSecs) {
        // default_no_branch split type is special because we can
        // only remove those older than sweep rev
        List<Bson> result = Lists.newArrayList();
        for (Revision r : sweepRevs) {
            if (lastDefaultNoBranchDeletionRevs != null) {
                Revision dr = lastDefaultNoBranchDeletionRevs.getRevision(r.getClusterId());
                if (dr != null) {
                    if (dr.getTimestamp() == r.getTimestamp()) {
                        // implies for this clusterNodeId the sweepRev is in control wrt RGC
                        // and we've already deleted up to that point.
                        // and meanwhile the sweepRev for that clusterNodeId hasn't changed.
                        // so we can skip it
                        continue;
                    }
                }
            }
            String idSuffix = Utils.getPreviousIdFor(Path.ROOT, r, 0);
            idSuffix = idSuffix.substring(idSuffix.lastIndexOf('-'));

            // id/path constraint for previous documents
            Bson idPathClause = Filters.or(
                    Filters.regex(ID, Pattern.compile(".*" + idSuffix)),
                    // previous documents with long paths do not have a '-' in the id
                    Filters.and(
                            Filters.regex(ID, Pattern.compile("[^-]*")),
                            Filters.regex(PATH, Pattern.compile(".*" + idSuffix))
                    )
            );

            long minMaxRevTimeInSecs = Math.min(maxRevTimeInSecs, getModifiedInSecs(r.getTimestamp()));
            result.add(Filters.and(
                    Filters.eq(SD_TYPE, DEFAULT_NO_BRANCH.typeCode()),
                    Filters.lt(SD_MAX_REV_TIME_IN_SECS, minMaxRevTimeInSecs),
                    idPathClause
                    ));
        }
        return result;
    }

    private void logSplitDocIdsTobeDeleted(Bson query) {
        // Fetch only the id
        final BasicDBObject keys = new BasicDBObject(Document.ID, 1);
        List<String> ids = new ArrayList<>();
        getNodeCollection()
                .withReadPreference(store.getConfiguredReadPreference(NODES))
                .find(query).projection(keys)
                .forEach((Block<BasicDBObject>) doc -> ids.add(getID(doc)));

        StringBuilder sb = new StringBuilder("Split documents with following ids were deleted as part of GC \n");
        Joiner.on(StandardSystemProperty.LINE_SEPARATOR.value()).appendTo(sb, ids);
        LOG.debug(sb.toString());
    }

    private static String getID(BasicDBObject document) {
        return String.valueOf(document.get(Document.ID));
    }

    private MongoCollection<BasicDBObject> getNodeCollection(){
        return store.getDBCollection(NODES);
    }

    private class MongoSplitDocCleanUp extends SplitDocumentCleanUp {

        final Set<SplitDocType> gcTypes;
        final RevisionVector sweepRevs;
        final long oldestRevTimeStamp;

        MongoSplitDocCleanUp(Set<SplitDocType> gcTypes,
                                       RevisionVector sweepRevs,
                                       long oldestRevTimeStamp,
                                       VersionGCStats stats) {
            super(MongoVersionGCSupport.this.store, stats,
                    identifyGarbage(gcTypes, sweepRevs, oldestRevTimeStamp));
            this.gcTypes = gcTypes;
            this.sweepRevs = sweepRevs;
            this.oldestRevTimeStamp = oldestRevTimeStamp;
        }

        @Override
        protected void collectIdToBeDeleted(String id) {
            // nothing to do here, as we're overwriting deleteSplitDocuments()
        }

        @Override
        protected int deleteSplitDocuments() {
            List<Bson> queries = createQueries(gcTypes, sweepRevs, oldestRevTimeStamp);

            if(LOG.isDebugEnabled()){
                //if debug level logging is on then determine the id of documents to be deleted
                //and log them
                for (Bson query : queries) {
                    logSplitDocIdsTobeDeleted(query);
                }
            }

            int cnt = 0;
            for (Bson query : queries) {
                cnt += getNodeCollection().deleteMany(query).getDeletedCount();
            }
            // remember the revisions up to which deletion happened
            Set<Revision> deletionRevs = new HashSet<>();
            for (Revision r : sweepRevs) {
                if (r.getTimestamp() <= oldestRevTimeStamp) {
                    // then sweepRev of this clusterNodeId was taking effect: we could only delete up to sweepRev
                    deletionRevs.add(r);
                } else {
                    // then sweepRev is newer than oldestRevTimeStamp, so we could delete up to oldestRevTimeStamp
                    deletionRevs.add(new Revision(oldestRevTimeStamp, 0, r.getClusterId()));
                }
            }
            MongoVersionGCSupport.this.lastDefaultNoBranchDeletionRevs = new RevisionVector(deletionRevs);
            return cnt;
        }
    }
}<|MERGE_RESOLUTION|>--- conflicted
+++ resolved
@@ -52,11 +52,8 @@
 import java.util.regex.Pattern;
 
 import com.mongodb.client.MongoCursor;
-<<<<<<< HEAD
-=======
 
 import org.apache.jackrabbit.oak.commons.json.JsopBuilder;
->>>>>>> 2ef30232
 import org.apache.jackrabbit.oak.plugins.document.Document;
 import org.apache.jackrabbit.oak.plugins.document.NodeDocument;
 import org.apache.jackrabbit.oak.plugins.document.NodeDocument.SplitDocType;
@@ -152,8 +149,6 @@
     }
 
     /**
-<<<<<<< HEAD
-=======
      * Calculate the bson representing including only the provided
      * include path prefixes and/or excluding the provided
      * exclude path prefixes - if any are provided - AND the provided
@@ -237,7 +232,6 @@
     }
 
     /**
->>>>>>> 2ef30232
      * Returns documents that have a {@link NodeDocument#MODIFIED_IN_SECS} value
      * within the given range and are greater than given @{@link NodeDocument#ID}.
      * <p>
@@ -255,13 +249,6 @@
      */
     @Override
     public Iterable<NodeDocument> getModifiedDocs(final long fromModified, final long toModified, final int limit,
-<<<<<<< HEAD
-                                                  @NotNull final String fromId) {
-        // (_modified = fromModified && _id > fromId || _modified > fromModified && _modified < toModified)
-        final Bson query = or(
-                and(eq(MODIFIED_IN_SECS, getModifiedInSecs(fromModified)), gt(ID, fromId)),
-                and(gt(MODIFIED_IN_SECS, getModifiedInSecs(fromModified)), lt(MODIFIED_IN_SECS, getModifiedInSecs(toModified))));
-=======
                                                   @NotNull final String fromId, @NotNull Set<String> includedPathPrefixes,
                                                   @NotNull Set<String> excludedPathPrefixes) {
         // (_modified = fromModified && _id > fromId || _modified > fromModified && _modified < toModified)
@@ -270,21 +257,15 @@
                         and(eq(MODIFIED_IN_SECS, getModifiedInSecs(fromModified)), gt(ID, fromId))),
                 withIncludeExcludes(includedPathPrefixes, excludedPathPrefixes,
                         and(gt(MODIFIED_IN_SECS, getModifiedInSecs(fromModified)), lt(MODIFIED_IN_SECS, getModifiedInSecs(toModified)))));
->>>>>>> 2ef30232
 
         // first sort by _modified and then by _id
         final Bson sort = and(eq(MODIFIED_IN_SECS, 1), eq(ID, 1));
 
-<<<<<<< HEAD
-        final FindIterable<BasicDBObject> cursor = getNodeCollection()
-                .find(query)
-=======
         logQueryExplain("fullGC query explain details, hint : {} - explain : {}", query, modifiedIdHint);
 
         final FindIterable<BasicDBObject> cursor = getNodeCollection()
                 .find(query)
                 .hint(modifiedIdHint)
->>>>>>> 2ef30232
                 .sort(sort)
                 .limit(limit);
         return wrap(transform(cursor, input -> store.convertFromDBObject(NODES, input)));

--- conflicted
+++ resolved
@@ -25,11 +25,9 @@
 import static com.mongodb.client.model.Filters.lt;
 import static com.mongodb.client.model.Filters.or;
 import static com.mongodb.client.model.Projections.include;
-<<<<<<< HEAD
+
 import static java.util.Collections.emptyList;
-=======
 import static com.mongodb.client.model.Sorts.ascending;
->>>>>>> b783c607
 import static java.util.Optional.empty;
 import static java.util.Optional.ofNullable;
 import static org.apache.jackrabbit.guava.common.collect.Iterables.concat;
@@ -259,11 +257,8 @@
                         and(gt(MODIFIED_IN_SECS, getModifiedInSecs(fromModified)), lt(MODIFIED_IN_SECS, getModifiedInSecs(toModified)))));
 
         // first sort by _modified and then by _id
-<<<<<<< HEAD
-        final Bson sort = Sorts.ascending(MODIFIED_IN_SECS, ID);
-=======
+
         final Bson sort = ascending(MODIFIED_IN_SECS, ID);
->>>>>>> b783c607
 
         logQueryExplain("fullGC query explain details, hint : {} - explain : {}", query, modifiedIdHint);
 
@@ -349,12 +344,8 @@
     public long getOldestDeletedOnceTimestamp(Clock clock, long precisionMs) {
         LOG.debug("getOldestDeletedOnceTimestamp() <- start");
         Bson query = Filters.eq(DELETED_ONCE, Boolean.TRUE);
-<<<<<<< HEAD
-        Bson sort = Sorts.ascending(MODIFIED_IN_SECS);
-        
-=======
+
         Bson sort = ascending(MODIFIED_IN_SECS);
->>>>>>> b783c607
         List<Long> result = new ArrayList<>(1);
         getNodeCollection().find(query).sort(sort).limit(1).forEach(
                 document -> {
@@ -380,11 +371,7 @@
      */
     @Override
     public Optional<NodeDocument> getOldestModifiedDoc(final Clock clock) {
-<<<<<<< HEAD
-        final Bson sort = Sorts.ascending(MODIFIED_IN_SECS, ID);
-        
-=======
->>>>>>> b783c607
+
         // we need to add query condition to ignore `previous` documents which doesn't have this field
         final Bson query = exists(MODIFIED_IN_SECS);
         // sort by MODIFIED_IN_SECS first, ID otherwise

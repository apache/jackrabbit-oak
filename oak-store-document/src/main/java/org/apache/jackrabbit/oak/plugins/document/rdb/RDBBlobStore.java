/*
 * Licensed to the Apache Software Foundation (ASF) under one or more
 * contributor license agreements.  See the NOTICE file distributed with
 * this work for additional information regarding copyright ownership.
 * The ASF licenses this file to You under the Apache License, Version 2.0
 * (the "License"); you may not use this file except in compliance with
 * the License.  You may obtain a copy of the License at
 *
 *     http://www.apache.org/licenses/LICENSE-2.0
 *
 * Unless required by applicable law or agreed to in writing, software
 * distributed under the License is distributed on an "AS IS" BASIS,
 * WITHOUT WARRANTIES OR CONDITIONS OF ANY KIND, either express or implied.
 * See the License for the specific language governing permissions and
 * limitations under the License.
 */
package org.apache.jackrabbit.oak.plugins.document.rdb;

import static org.apache.jackrabbit.oak.plugins.document.rdb.RDBJDBCTools.closeResultSet;
import static org.apache.jackrabbit.oak.plugins.document.rdb.RDBJDBCTools.closeStatement;
import static org.apache.jackrabbit.oak.plugins.document.util.Utils.getModuleVersion;

import java.io.Closeable;
import java.io.IOException;
import java.security.MessageDigest;
import java.security.NoSuchAlgorithmException;
import java.sql.Connection;
import java.sql.DatabaseMetaData;
import java.sql.PreparedStatement;
import java.sql.ResultSet;
import java.sql.SQLException;
import java.sql.Statement;
import java.util.ArrayList;
import java.util.Arrays;
import java.util.HashMap;
import java.util.HashSet;
import java.util.Iterator;
import java.util.LinkedList;
import java.util.List;
import java.util.Map;
import java.util.Set;
import java.util.concurrent.TimeUnit;

import javax.sql.DataSource;

import org.apache.jackrabbit.oak.commons.PerfLogger;
import org.apache.jackrabbit.oak.commons.StringUtils;
import org.apache.jackrabbit.oak.plugins.blob.CachingBlobStore;
import org.apache.jackrabbit.oak.plugins.document.DocumentNodeStoreBuilder;
import org.apache.jackrabbit.oak.plugins.document.DocumentStoreException;
import org.apache.jackrabbit.oak.plugins.document.rdb.RDBJDBCTools.PreparedStatementComponent;
import org.apache.jackrabbit.oak.spi.blob.AbstractBlobStore;
import org.jetbrains.annotations.NotNull;
import org.jetbrains.annotations.Nullable;
import org.slf4j.Logger;
import org.slf4j.LoggerFactory;

import com.google.common.collect.AbstractIterator;
import com.google.common.collect.Lists;

public class RDBBlobStore extends CachingBlobStore implements Closeable {

    /**
     * Creates a {@linkplain RDBBlobStore} instance using the provided
     * {@link DataSource} using the given {@link DocumentNodeStoreBuilder} and
     * {@link RDBOptions}.
     */
    public RDBBlobStore(@NotNull DataSource ds, @Nullable DocumentNodeStoreBuilder<?> builder, @Nullable RDBOptions options) {
        try {
            initialize(ds, builder, options == null ? new RDBOptions() : options);
        } catch (Exception ex) {
            throw new DocumentStoreException("initializing RDB blob store", ex);
        }
    }

    /**
     * Creates a {@linkplain RDBBlobStore} instance using the provided
     * {@link DataSource} using default {@link DocumentNodeStoreBuilder} and the
     * given {@link RDBOptions}.
     */
    public RDBBlobStore(@NotNull DataSource ds, @Nullable RDBOptions options) {
        this(ds, null, options);
    }

    /**
     * Creates a {@linkplain RDBBlobStore} instance using the provided
     * {@link DataSource} using default {@link DocumentNodeStoreBuilder} and
     * {@link RDBOptions}.
     */
    public RDBBlobStore(@NotNull DataSource ds) {
        this(ds, null, null);
    }

    @Override
    public void close() {
        String dropped = "";
        if (!this.tablesToBeDropped.isEmpty()) {
            LOG.debug("attempting to drop: " + this.tablesToBeDropped);
            for (String tname : this.tablesToBeDropped) {
                Connection con = null;
                try {
                    con = this.ch.getRWConnection();
                    Statement stmt = null;
                    try {
                        stmt = con.createStatement();
                        stmt.execute("drop table " + tname);
                        stmt.close();
                        con.commit();
                        dropped += tname + " ";
                    } catch (SQLException ex) {
                        LOG.debug("attempting to drop: " + tname, ex);
                    } finally {
                        closeStatement(stmt);
                    }
                } catch (SQLException ex) {
                    LOG.debug("attempting to drop: " + tname, ex);
                } finally {
                    this.ch.closeConnection(con);
                }
            }
            dropped = dropped.trim();
        }
        try {
            this.ch.close();
        } catch (IOException ex) {
            LOG.error("closing connection handler", ex);
        }
        LOG.info("RDBBlobStore (" + getModuleVersion() + ") closed"
                + (dropped.isEmpty() ? "" : " (tables dropped: " + dropped + ")"));
    }

    @Override
    protected void finalize() throws Throwable {
        if (!this.ch.isClosed() && this.callStack != null) {
            LOG.debug("finalizing RDBDocumentStore that was not disposed", this.callStack);
        }
        super.finalize();
    }

    private static final Logger LOG = LoggerFactory.getLogger(RDBBlobStore.class);
    private static final PerfLogger PERFLOG = new PerfLogger(
            LoggerFactory.getLogger(RDBBlobStore.class.getName() + ".perf"));

    // ID size we need to support; is 2 * (hex) size of digest length
    protected static final int IDSIZE;
    static {
        try {
            MessageDigest md = MessageDigest.getInstance(AbstractBlobStore.HASH_ALGORITHM);
            IDSIZE = md.getDigestLength() * 2;
        } catch (NoSuchAlgorithmException ex) {
            LOG.error ("can't determine digest length for blob store", ex);
            throw new RuntimeException(ex);
        }
    }


    private Exception callStack;

    protected RDBConnectionHandler ch;

    // from options
    protected String tnData;
    protected String tnMeta;
    private Set<String> tablesToBeDropped = new HashSet<String>();
    private boolean readOnly;

    private void initialize(DataSource ds, DocumentNodeStoreBuilder<?> builder, RDBOptions options) throws Exception {

        this.readOnly = builder == null ? false : builder.getReadOnlyMode();
 
        this.tnData = RDBJDBCTools.createTableName(options.getTablePrefix(), "DATASTORE_DATA");
        this.tnMeta = RDBJDBCTools.createTableName(options.getTablePrefix(), "DATASTORE_META");

        this.ch = new RDBConnectionHandler(ds);
        Connection con = this.ch.getRWConnection();

        int isolation = con.getTransactionIsolation();
        String isolationDiags = RDBJDBCTools.isolationLevelToString(isolation);
        if (isolation != Connection.TRANSACTION_READ_COMMITTED) {
            LOG.info("Detected transaction isolation level " + isolationDiags + " is "
                    + (isolation < Connection.TRANSACTION_READ_COMMITTED ? "lower" : "higher") + " than expected "
                    + RDBJDBCTools.isolationLevelToString(Connection.TRANSACTION_READ_COMMITTED)
                    + " - check datasource configuration");
        }

        DatabaseMetaData md = con.getMetaData();
        RDBBlobStoreDB db = RDBBlobStoreDB.getValue(md.getDatabaseProductName());
        String versionDiags = db.checkVersion(md);
        if (!versionDiags.isEmpty()) {
            LOG.error(versionDiags);
        }

        String dbDesc = String.format("%s %s (%d.%d)", md.getDatabaseProductName(), md.getDatabaseProductVersion(),
                md.getDatabaseMajorVersion(), md.getDatabaseMinorVersion()).replaceAll("[\r\n\t]", " ").trim();
        String driverDesc = String.format("%s %s (%d.%d)", md.getDriverName(), md.getDriverVersion(), md.getDriverMajorVersion(),
                md.getDriverMinorVersion()).replaceAll("[\r\n\t]", " ").trim();
        String dbUrl = md.getURL();

        List<String> tablesCreated = new ArrayList<String>();
        List<String> tablesPresent = new ArrayList<String>();
        Map<String, String> tableInfo = new HashMap<>();

        Statement createStatement = null;

        try {
            for (String tableName : new String[] { this.tnData, this.tnMeta }) {
                Statement checkStatement = null;
                try {
                    // avoid PreparedStatement due to weird DB2 behavior (OAK-6237)
                    checkStatement = con.createStatement();
<<<<<<< HEAD
                    ResultSet checkResultSet = checkStatement.executeQuery("select ID from " + tableName + " where ID = '0'");
=======
                    ResultSet checkResultSet = checkStatement.executeQuery("select * from " + tableName + " where ID = '0'");
>>>>>>> 5d3d8ef8

                    // try to discover metadata
                    tableInfo.put(tableName, RDBJDBCTools.dumpResultSetMeta(checkResultSet.getMetaData()));

                    closeResultSet(checkResultSet);
                    checkStatement = closeStatement(checkStatement);
                    con.commit();

                    tablesPresent.add(tableName);
                } catch (SQLException ex) {
                    checkStatement = closeStatement(checkStatement);
 
                    // table does not appear to exist
                    con.rollback();

                    LOG.debug("trying to read from '" + tableName + "'", ex);
                    if (this.readOnly) {
                        throw new SQLException("Would like to create table '" + tableName
                                + "', but RDBBlobStore has been initialized in 'readonly' mode");
                    }

                    createStatement = con.createStatement();

                    if (this.tnMeta.equals(tableName)) {
                        String ct = db.getMetaTableCreationStatement(tableName);
                        createStatement.execute(ct);
                    } else {
                        String ct = db.getDataTableCreationStatement(tableName);
                        createStatement.execute(ct);
                    }

                    createStatement.close();
                    createStatement = null;

                    con.commit();

                    ResultSet checkResultSet = null;
                    try {
                        checkStatement = con.createStatement();
                        checkResultSet = checkStatement.executeQuery("select * from " + tableName + " where ID = '0'");
                        tableInfo.put(tableName, RDBJDBCTools.dumpResultSetMeta(checkResultSet.getMetaData()));
<<<<<<< HEAD
=======
                        con.commit();
>>>>>>> 5d3d8ef8
                    } finally {
                        closeResultSet(checkResultSet);
                        closeStatement(checkStatement);
                    }

                    tablesCreated.add(tableName);
                }
            }

            if (options.isDropTablesOnClose()) {
                tablesToBeDropped.addAll(tablesCreated);
            }

            Map<String, String> diag = db.getAdditionalDiagnostics(this.ch, this.tnData);

            LOG.info("RDBBlobStore (" + getModuleVersion() + ") instantiated for database " + dbDesc + ", using driver: "
<<<<<<< HEAD
                    + driverDesc + ", connecting to: " + dbUrl + ", transaction isolation level: " + isolationDiags + ", "
                    + tableInfo);
=======
                    + driverDesc + ", connecting to: " + dbUrl + (diag.isEmpty() ? "" : (", properties: " + diag.toString()))
                    + ", transaction isolation level: " + isolationDiags + ", " + tableInfo);
>>>>>>> 5d3d8ef8
            if (!tablesPresent.isEmpty()) {
                LOG.info("Tables present upon startup: " + tablesPresent);
            }
            if (!tablesCreated.isEmpty()) {
                LOG.info("Tables created upon startup: " + tablesCreated
                        + (options.isDropTablesOnClose() ? " (will be dropped on exit)" : ""));
            }

            String moreDiags = db.evaluateDiagnostics(diag);
            if (moreDiags != null) {
                LOG.info(moreDiags);
            }

            this.callStack = LOG.isDebugEnabled() ? new Exception("call stack of RDBBlobStore creation") : null;
        } finally {
            closeStatement(createStatement);
            this.ch.closeConnection(con);
        }
    }

    private long minLastModified;

    @Override
    protected void storeBlock(byte[] digest, int level, byte[] data) throws IOException {
        if (this.readOnly) {
            throw new IOException("RDBBlobStore has been initialized in 'readonly' mode");
        }

        try {
            storeBlockInDatabase(digest, level, data);
        } catch (SQLException e) {
            throw new IOException(e);
        }
    }

    private void storeBlockInDatabase(byte[] digest, int level, byte[] data) throws SQLException {

        String id = StringUtils.convertBytesToHex(digest);
        cache.put(id, data);
        Connection con = this.ch.getRWConnection();

        try {
            long now = System.currentTimeMillis();
            PreparedStatement prep = con.prepareStatement("update " + this.tnMeta + " set LASTMOD = ? where ID = ?");
            int count;
            try {
                prep.setLong(1, now);
                prep.setString(2, id);
                count = prep.executeUpdate();
            }
            catch (SQLException ex) {
                LOG.error("trying to update metadata", ex);
                throw new SQLException("trying to update metadata", ex);
            }
            finally {
                prep.close();
            }
            if (count == 0) {
                try {
                    prep = con.prepareStatement("insert into " + this.tnData + " (ID, DATA) values(?, ?)");
                    try {
                        prep.setString(1, id);
                        prep.setBytes(2, data);
                        int rows = prep.executeUpdate();
                        LOG.trace("insert-data id={} rows={}", id, rows);
                        if (rows != 1) {
                            throw new SQLException("Insert of id " + id + " into " + this.tnData + " failed with result " + rows);
                        }
                    } finally {
                        prep.close();
                    }
                } catch (SQLException ex) {
                    this.ch.rollbackConnection(con);
                    // the insert failed although it should have succeeded; see whether the blob already exists
                    prep = con.prepareStatement("select DATA from " + this.tnData + " where ID = ?");
                    ResultSet rs = null;
                    byte[] dbdata = null;
                    try {
                        prep.setString(1, id);
                        rs = prep.executeQuery();
                        if (rs.next()) {
                            dbdata = rs.getBytes(1);
                        }
                    } finally {
                        closeResultSet(rs);
                        closeStatement(prep);
                    }

                    if (dbdata == null) {
                        // insert failed although record isn't there
                        String message = "insert document failed for id " + id + " with length " + data.length + " (check max size of datastore_data.data)";
                        LOG.error(message, ex);
                        throw new SQLException(message, ex);
                    }
                    else if (!Arrays.equals(data, dbdata)) {
                        // record is there but contains different data
                        String message = "DATA table already contains blob for id " + id + ", but the actual data differs (lengths: " + data.length + ", " + dbdata.length + ")";
                        LOG.error(message, ex);
                        throw new SQLException(message, ex);
                    }
                    else {
                        // just recover
                        LOG.info("recovered from DB inconsistency for id " + id + ": meta record was missing (impact will be minor performance degradation)");
                    }
                }
                try {
                    prep = con.prepareStatement("insert into " + this.tnMeta + " (ID, LVL, LASTMOD) values(?, ?, ?)");
                    try {
                        prep.setString(1, id);
                        prep.setInt(2, level);
                        prep.setLong(3, now);
                        int rows = prep.executeUpdate();
                        LOG.trace("insert-meta id={} rows={}", id, rows);
                        if (rows != 1) {
                            throw new SQLException("Insert of id " + id + " into " + this.tnMeta + " failed with result " + rows);
                        }
                    } finally {
                        prep.close();
                    }
                } catch (SQLException e) {
                    // already exists - ok
                    LOG.debug("inserting meta record for id " + id, e);
                }
            }
        } finally {
            con.commit();
            this.ch.closeConnection(con);
        }
    }

    // needed in test
    protected byte[] readBlockFromBackend(byte[] digest) throws Exception {
        return readBlockFromBackend(StringUtils.convertBytesToHex(digest));
    }

    private byte[] readBlockFromBackend(String id) throws Exception {
        Connection con = this.ch.getROConnection();
        byte[] data;

        try {
            long pstart = PERFLOG.start(PERFLOG.isDebugEnabled() ? ("reading: " + id) : null);
            PreparedStatement prep = con.prepareStatement("select DATA from " + this.tnData + " where ID = ?");
            ResultSet rs = null;
            try {
                prep.setString(1, id);
                rs = prep.executeQuery();
                if (!rs.next()) {
                    PERFLOG.end(pstart, 10, "read: table={}, id={} -> not found", this.tnData, id);
                    throw new IOException("Datastore block " + id + " not found");
                }
                data = rs.getBytes(1);
                PERFLOG.end(pstart, 10, "read: table={}, id={} -> data={}", this.tnData, id, (data == null ? 0 : data.length));
            } catch (SQLException ex) {
                PERFLOG.end(pstart, 10, "read: table={} -> exception={}", this.tnData, ex.getMessage());
                throw ex;
            } finally {
                closeResultSet(rs);
                closeStatement(prep);
            }
        } finally {
            con.commit();
            this.ch.closeConnection(con);
        }
        return data;
    }

    @Override
    protected byte[] readBlockFromBackend(BlockId blockId) throws Exception {

        String id = StringUtils.convertBytesToHex(blockId.getDigest());
        byte[] data = cache.get(id);

        if (data == null) {
            long start = System.nanoTime();
            data = readBlockFromBackend(id);
            getStatsCollector().downloaded(id, System.nanoTime() - start, TimeUnit.NANOSECONDS, data.length);
            cache.put(id, data);
        }

        if (blockId.getPos() == 0) {
            return data;
        }
        int len = (int) (data.length - blockId.getPos());
        if (len < 0) {
            return new byte[0];
        }
        byte[] d2 = new byte[len];
        System.arraycopy(data, (int) blockId.getPos(), d2, 0, len);
        return d2;
    }

    @Override
    public void startMark() throws IOException {
        minLastModified = System.currentTimeMillis();
        markInUse();
    }

    @Override
    protected boolean isMarkEnabled() {
        return minLastModified != 0;
    }

    @Override
    protected void mark(BlockId blockId) throws Exception {
        Connection con = this.ch.getRWConnection();
        PreparedStatement prep = null;
        try {
            if (minLastModified == 0) {
                return;
            }
            String id = StringUtils.convertBytesToHex(blockId.getDigest());
            prep = con.prepareStatement("update " + this.tnMeta + " set LASTMOD = ? where ID = ? and LASTMOD < ?");
            prep.setLong(1, System.currentTimeMillis());
            prep.setString(2, id);
            prep.setLong(3, minLastModified);
            prep.executeUpdate();
            prep.close();
        } finally {
            closeStatement(prep);
            con.commit();
            this.ch.closeConnection(con);
        }
    }

    @Override
    public int sweep() throws IOException {
        try {
            return sweepFromDatabase();
        } catch (SQLException e) {
            throw new IOException(e);
        }
    }

    private int sweepFromDatabase() throws SQLException {
        Connection con = this.ch.getRWConnection();
        PreparedStatement prepCheck = null, prepDelMeta = null, prepDelData = null;
        ResultSet rs = null;
        try {
            int count = 0;
            prepCheck = con.prepareStatement("select ID from " + this.tnMeta + " where LASTMOD < ?");
            prepCheck.setLong(1, minLastModified);
            rs = prepCheck.executeQuery();
            ArrayList<String> ids = new ArrayList<String>();
            while (rs.next()) {
                ids.add(rs.getString(1));
            }
            rs.close();
            rs = null;
            prepCheck.close();
            prepCheck = null;

            prepDelMeta = con.prepareStatement("delete from " + this.tnMeta + " where ID = ?");
            prepDelData = con.prepareStatement("delete from " + this.tnData + " where ID = ?");

            for (String id : ids) {
                prepDelMeta.setString(1, id);
                int mrows = prepDelMeta.executeUpdate();
                LOG.trace("delete-meta id={} rows={}", id, mrows);
                prepDelData.setString(1, id);
                int drows = prepDelData.executeUpdate();
                LOG.trace("delete-data id={} rows={}", id, drows);
                count++;
            }
            prepDelMeta.close();
            prepDelMeta = null;
            prepDelData.close();
            prepDelData = null;
            minLastModified = 0;
            return count;
        } finally {
            closeResultSet(rs);
            closeStatement(prepCheck);
            closeStatement(prepDelMeta);
            closeStatement(prepDelData);
            con.commit();
            this.ch.closeConnection(con);
        }
    }

    @Override
    public long countDeleteChunks(List<String> chunkIds, long maxLastModifiedTime) throws Exception {
        long count = 0;

        for (List<String> chunk : Lists.partition(chunkIds, RDBJDBCTools.MAX_IN_CLAUSE)) {
            Connection con = this.ch.getRWConnection();
            PreparedStatement prepMeta = null;
            PreparedStatement prepData = null;

            try {
                PreparedStatementComponent inClause = RDBJDBCTools.createInStatement("ID", chunk, false);

                StringBuilder metaStatement = new StringBuilder("delete from " + this.tnMeta + " where ")
                        .append(inClause.getStatementComponent());
                StringBuilder dataStatement = new StringBuilder("delete from " + this.tnData + " where ")
                        .append(inClause.getStatementComponent());

                if (maxLastModifiedTime > 0) {
                    // delete only if the last modified is OLDER than x
                    metaStatement.append(" and LASTMOD <= ?");
                    // delete if there is NO entry where the last modified of
                    // the meta is YOUNGER than x
                    dataStatement.append(" and not exists(select * from " + this.tnMeta + " where " + this.tnMeta + ".ID = "
                            + this.tnData + ".ID and LASTMOD > ?)");
                }

                prepMeta = con.prepareStatement(metaStatement.toString());
                prepData = con.prepareStatement(dataStatement.toString());

                int mindex = 1, dindex = 1;
                mindex = inClause.setParameters(prepMeta, mindex);
                dindex = inClause.setParameters(prepData, dindex);

                if (maxLastModifiedTime > 0) {
                    prepMeta.setLong(mindex, maxLastModifiedTime);
                    prepData.setLong(dindex, maxLastModifiedTime);
                }

                int deletedMeta = prepMeta.executeUpdate();
                LOG.trace("delete-meta rows={}", deletedMeta);
                int deletedData = prepData.executeUpdate();
                LOG.trace("delete-data rows={}", deletedData);

                if (deletedMeta != deletedData) {
                    String message = String.format(
                            "chunk deletion affected different numbers of DATA records (%s) and META records (%s)", deletedData,
                            deletedMeta);
                    LOG.info(message);
                }

                count += deletedMeta;
            } finally {
                closeStatement(prepMeta);
                closeStatement(prepData);
                con.commit();
                this.ch.closeConnection(con);
            }
        }

        return count;
    }

    @Override
    public Iterator<String> getAllChunkIds(long maxLastModifiedTime) throws Exception {
        return new ChunkIdIterator(this.ch, maxLastModifiedTime, this.tnMeta);
    }

    /**
     * Reads chunk IDs in batches.
     */
    private static class ChunkIdIterator extends AbstractIterator<String> {

        private long maxLastModifiedTime;
        private RDBConnectionHandler ch;
        private static int BATCHSIZE = 1024 * 64;
        private List<String> results = new LinkedList<String>();
        private String lastId = null;
        private String metaTable;

        public ChunkIdIterator(RDBConnectionHandler ch, long maxLastModifiedTime, String metaTable) {
            this.maxLastModifiedTime = maxLastModifiedTime;
            this.ch = ch;
            this.metaTable = metaTable;
        }

        @Override
        protected String computeNext() {
            if (!results.isEmpty()) {
                return results.remove(0);
            } else {
                // need to refill
                if (refill()) {
                    return computeNext();
                } else {
                    return endOfData();
                }
            }
        }

        private boolean refill() {
            StringBuffer query = new StringBuffer();
            query.append("select ID from " + metaTable);
            if (maxLastModifiedTime > 0) {
                query.append(" where LASTMOD <= ?");
                if (lastId != null) {
                    query.append(" and ID > ?");
                }
            } else {
                if (lastId != null) {
                    query.append(" where ID > ?");
                }
            }
            query.append(" order by ID");

            Connection connection = null;
            try {
                connection = this.ch.getROConnection();
                PreparedStatement prep = null;
                ResultSet rs = null;
                try {
                    prep = connection.prepareStatement(query.toString());
                    int idx = 1;
                    if (maxLastModifiedTime > 0) {
                        prep.setLong(idx++, maxLastModifiedTime);
                    }
                    if (lastId != null) {
                        prep.setString(idx, lastId);
                    }
                    prep.setFetchSize(BATCHSIZE);
                    rs = prep.executeQuery();
                    while (rs.next()) {
                        lastId = rs.getString(1);
                        results.add(lastId);
                    }
                    rs.close();
                    rs = null;
                    return !results.isEmpty();
                } finally {
                    closeResultSet(rs);
                    closeStatement(prep);
                    connection.commit();
                    this.ch.closeConnection(connection);
                }
            } catch (SQLException ex) {
                LOG.debug("error executing ID lookup", ex);
                this.ch.rollbackConnection(connection);
                this.ch.closeConnection(connection);
                return false;
            }
        }
    }
}<|MERGE_RESOLUTION|>--- conflicted
+++ resolved
@@ -1,714 +1,702 @@
-/*
- * Licensed to the Apache Software Foundation (ASF) under one or more
- * contributor license agreements.  See the NOTICE file distributed with
- * this work for additional information regarding copyright ownership.
- * The ASF licenses this file to You under the Apache License, Version 2.0
- * (the "License"); you may not use this file except in compliance with
- * the License.  You may obtain a copy of the License at
- *
- *     http://www.apache.org/licenses/LICENSE-2.0
- *
- * Unless required by applicable law or agreed to in writing, software
- * distributed under the License is distributed on an "AS IS" BASIS,
- * WITHOUT WARRANTIES OR CONDITIONS OF ANY KIND, either express or implied.
- * See the License for the specific language governing permissions and
- * limitations under the License.
- */
-package org.apache.jackrabbit.oak.plugins.document.rdb;
-
-import static org.apache.jackrabbit.oak.plugins.document.rdb.RDBJDBCTools.closeResultSet;
-import static org.apache.jackrabbit.oak.plugins.document.rdb.RDBJDBCTools.closeStatement;
-import static org.apache.jackrabbit.oak.plugins.document.util.Utils.getModuleVersion;
-
-import java.io.Closeable;
-import java.io.IOException;
-import java.security.MessageDigest;
-import java.security.NoSuchAlgorithmException;
-import java.sql.Connection;
-import java.sql.DatabaseMetaData;
-import java.sql.PreparedStatement;
-import java.sql.ResultSet;
-import java.sql.SQLException;
-import java.sql.Statement;
-import java.util.ArrayList;
-import java.util.Arrays;
-import java.util.HashMap;
-import java.util.HashSet;
-import java.util.Iterator;
-import java.util.LinkedList;
-import java.util.List;
-import java.util.Map;
-import java.util.Set;
-import java.util.concurrent.TimeUnit;
-
-import javax.sql.DataSource;
-
-import org.apache.jackrabbit.oak.commons.PerfLogger;
-import org.apache.jackrabbit.oak.commons.StringUtils;
-import org.apache.jackrabbit.oak.plugins.blob.CachingBlobStore;
-import org.apache.jackrabbit.oak.plugins.document.DocumentNodeStoreBuilder;
-import org.apache.jackrabbit.oak.plugins.document.DocumentStoreException;
-import org.apache.jackrabbit.oak.plugins.document.rdb.RDBJDBCTools.PreparedStatementComponent;
-import org.apache.jackrabbit.oak.spi.blob.AbstractBlobStore;
-import org.jetbrains.annotations.NotNull;
-import org.jetbrains.annotations.Nullable;
-import org.slf4j.Logger;
-import org.slf4j.LoggerFactory;
-
-import com.google.common.collect.AbstractIterator;
-import com.google.common.collect.Lists;
-
-public class RDBBlobStore extends CachingBlobStore implements Closeable {
-
-    /**
-     * Creates a {@linkplain RDBBlobStore} instance using the provided
-     * {@link DataSource} using the given {@link DocumentNodeStoreBuilder} and
-     * {@link RDBOptions}.
-     */
-    public RDBBlobStore(@NotNull DataSource ds, @Nullable DocumentNodeStoreBuilder<?> builder, @Nullable RDBOptions options) {
-        try {
-            initialize(ds, builder, options == null ? new RDBOptions() : options);
-        } catch (Exception ex) {
-            throw new DocumentStoreException("initializing RDB blob store", ex);
-        }
-    }
-
-    /**
-     * Creates a {@linkplain RDBBlobStore} instance using the provided
-     * {@link DataSource} using default {@link DocumentNodeStoreBuilder} and the
-     * given {@link RDBOptions}.
-     */
-    public RDBBlobStore(@NotNull DataSource ds, @Nullable RDBOptions options) {
-        this(ds, null, options);
-    }
-
-    /**
-     * Creates a {@linkplain RDBBlobStore} instance using the provided
-     * {@link DataSource} using default {@link DocumentNodeStoreBuilder} and
-     * {@link RDBOptions}.
-     */
-    public RDBBlobStore(@NotNull DataSource ds) {
-        this(ds, null, null);
-    }
-
-    @Override
-    public void close() {
-        String dropped = "";
-        if (!this.tablesToBeDropped.isEmpty()) {
-            LOG.debug("attempting to drop: " + this.tablesToBeDropped);
-            for (String tname : this.tablesToBeDropped) {
-                Connection con = null;
-                try {
-                    con = this.ch.getRWConnection();
-                    Statement stmt = null;
-                    try {
-                        stmt = con.createStatement();
-                        stmt.execute("drop table " + tname);
-                        stmt.close();
-                        con.commit();
-                        dropped += tname + " ";
-                    } catch (SQLException ex) {
-                        LOG.debug("attempting to drop: " + tname, ex);
-                    } finally {
-                        closeStatement(stmt);
-                    }
-                } catch (SQLException ex) {
-                    LOG.debug("attempting to drop: " + tname, ex);
-                } finally {
-                    this.ch.closeConnection(con);
-                }
-            }
-            dropped = dropped.trim();
-        }
-        try {
-            this.ch.close();
-        } catch (IOException ex) {
-            LOG.error("closing connection handler", ex);
-        }
-        LOG.info("RDBBlobStore (" + getModuleVersion() + ") closed"
-                + (dropped.isEmpty() ? "" : " (tables dropped: " + dropped + ")"));
-    }
-
-    @Override
-    protected void finalize() throws Throwable {
-        if (!this.ch.isClosed() && this.callStack != null) {
-            LOG.debug("finalizing RDBDocumentStore that was not disposed", this.callStack);
-        }
-        super.finalize();
-    }
-
-    private static final Logger LOG = LoggerFactory.getLogger(RDBBlobStore.class);
-    private static final PerfLogger PERFLOG = new PerfLogger(
-            LoggerFactory.getLogger(RDBBlobStore.class.getName() + ".perf"));
-
-    // ID size we need to support; is 2 * (hex) size of digest length
-    protected static final int IDSIZE;
-    static {
-        try {
-            MessageDigest md = MessageDigest.getInstance(AbstractBlobStore.HASH_ALGORITHM);
-            IDSIZE = md.getDigestLength() * 2;
-        } catch (NoSuchAlgorithmException ex) {
-            LOG.error ("can't determine digest length for blob store", ex);
-            throw new RuntimeException(ex);
-        }
-    }
-
-
-    private Exception callStack;
-
-    protected RDBConnectionHandler ch;
-
-    // from options
-    protected String tnData;
-    protected String tnMeta;
-    private Set<String> tablesToBeDropped = new HashSet<String>();
-    private boolean readOnly;
-
-    private void initialize(DataSource ds, DocumentNodeStoreBuilder<?> builder, RDBOptions options) throws Exception {
-
-        this.readOnly = builder == null ? false : builder.getReadOnlyMode();
- 
-        this.tnData = RDBJDBCTools.createTableName(options.getTablePrefix(), "DATASTORE_DATA");
-        this.tnMeta = RDBJDBCTools.createTableName(options.getTablePrefix(), "DATASTORE_META");
-
-        this.ch = new RDBConnectionHandler(ds);
-        Connection con = this.ch.getRWConnection();
-
-        int isolation = con.getTransactionIsolation();
-        String isolationDiags = RDBJDBCTools.isolationLevelToString(isolation);
-        if (isolation != Connection.TRANSACTION_READ_COMMITTED) {
-            LOG.info("Detected transaction isolation level " + isolationDiags + " is "
-                    + (isolation < Connection.TRANSACTION_READ_COMMITTED ? "lower" : "higher") + " than expected "
-                    + RDBJDBCTools.isolationLevelToString(Connection.TRANSACTION_READ_COMMITTED)
-                    + " - check datasource configuration");
-        }
-
-        DatabaseMetaData md = con.getMetaData();
-        RDBBlobStoreDB db = RDBBlobStoreDB.getValue(md.getDatabaseProductName());
-        String versionDiags = db.checkVersion(md);
-        if (!versionDiags.isEmpty()) {
-            LOG.error(versionDiags);
-        }
-
-        String dbDesc = String.format("%s %s (%d.%d)", md.getDatabaseProductName(), md.getDatabaseProductVersion(),
-                md.getDatabaseMajorVersion(), md.getDatabaseMinorVersion()).replaceAll("[\r\n\t]", " ").trim();
-        String driverDesc = String.format("%s %s (%d.%d)", md.getDriverName(), md.getDriverVersion(), md.getDriverMajorVersion(),
-                md.getDriverMinorVersion()).replaceAll("[\r\n\t]", " ").trim();
-        String dbUrl = md.getURL();
-
-        List<String> tablesCreated = new ArrayList<String>();
-        List<String> tablesPresent = new ArrayList<String>();
-        Map<String, String> tableInfo = new HashMap<>();
-
-        Statement createStatement = null;
-
-        try {
-            for (String tableName : new String[] { this.tnData, this.tnMeta }) {
-                Statement checkStatement = null;
-                try {
-                    // avoid PreparedStatement due to weird DB2 behavior (OAK-6237)
-                    checkStatement = con.createStatement();
-<<<<<<< HEAD
-                    ResultSet checkResultSet = checkStatement.executeQuery("select ID from " + tableName + " where ID = '0'");
-=======
-                    ResultSet checkResultSet = checkStatement.executeQuery("select * from " + tableName + " where ID = '0'");
->>>>>>> 5d3d8ef8
-
-                    // try to discover metadata
-                    tableInfo.put(tableName, RDBJDBCTools.dumpResultSetMeta(checkResultSet.getMetaData()));
-
-                    closeResultSet(checkResultSet);
-                    checkStatement = closeStatement(checkStatement);
-                    con.commit();
-
-                    tablesPresent.add(tableName);
-                } catch (SQLException ex) {
-                    checkStatement = closeStatement(checkStatement);
- 
-                    // table does not appear to exist
-                    con.rollback();
-
-                    LOG.debug("trying to read from '" + tableName + "'", ex);
-                    if (this.readOnly) {
-                        throw new SQLException("Would like to create table '" + tableName
-                                + "', but RDBBlobStore has been initialized in 'readonly' mode");
-                    }
-
-                    createStatement = con.createStatement();
-
-                    if (this.tnMeta.equals(tableName)) {
-                        String ct = db.getMetaTableCreationStatement(tableName);
-                        createStatement.execute(ct);
-                    } else {
-                        String ct = db.getDataTableCreationStatement(tableName);
-                        createStatement.execute(ct);
-                    }
-
-                    createStatement.close();
-                    createStatement = null;
-
-                    con.commit();
-
-                    ResultSet checkResultSet = null;
-                    try {
-                        checkStatement = con.createStatement();
-                        checkResultSet = checkStatement.executeQuery("select * from " + tableName + " where ID = '0'");
-                        tableInfo.put(tableName, RDBJDBCTools.dumpResultSetMeta(checkResultSet.getMetaData()));
-<<<<<<< HEAD
-=======
-                        con.commit();
->>>>>>> 5d3d8ef8
-                    } finally {
-                        closeResultSet(checkResultSet);
-                        closeStatement(checkStatement);
-                    }
-
-                    tablesCreated.add(tableName);
-                }
-            }
-
-            if (options.isDropTablesOnClose()) {
-                tablesToBeDropped.addAll(tablesCreated);
-            }
-
-            Map<String, String> diag = db.getAdditionalDiagnostics(this.ch, this.tnData);
-
-            LOG.info("RDBBlobStore (" + getModuleVersion() + ") instantiated for database " + dbDesc + ", using driver: "
-<<<<<<< HEAD
-                    + driverDesc + ", connecting to: " + dbUrl + ", transaction isolation level: " + isolationDiags + ", "
-                    + tableInfo);
-=======
-                    + driverDesc + ", connecting to: " + dbUrl + (diag.isEmpty() ? "" : (", properties: " + diag.toString()))
-                    + ", transaction isolation level: " + isolationDiags + ", " + tableInfo);
->>>>>>> 5d3d8ef8
-            if (!tablesPresent.isEmpty()) {
-                LOG.info("Tables present upon startup: " + tablesPresent);
-            }
-            if (!tablesCreated.isEmpty()) {
-                LOG.info("Tables created upon startup: " + tablesCreated
-                        + (options.isDropTablesOnClose() ? " (will be dropped on exit)" : ""));
-            }
-
-            String moreDiags = db.evaluateDiagnostics(diag);
-            if (moreDiags != null) {
-                LOG.info(moreDiags);
-            }
-
-            this.callStack = LOG.isDebugEnabled() ? new Exception("call stack of RDBBlobStore creation") : null;
-        } finally {
-            closeStatement(createStatement);
-            this.ch.closeConnection(con);
-        }
-    }
-
-    private long minLastModified;
-
-    @Override
-    protected void storeBlock(byte[] digest, int level, byte[] data) throws IOException {
-        if (this.readOnly) {
-            throw new IOException("RDBBlobStore has been initialized in 'readonly' mode");
-        }
-
-        try {
-            storeBlockInDatabase(digest, level, data);
-        } catch (SQLException e) {
-            throw new IOException(e);
-        }
-    }
-
-    private void storeBlockInDatabase(byte[] digest, int level, byte[] data) throws SQLException {
-
-        String id = StringUtils.convertBytesToHex(digest);
-        cache.put(id, data);
-        Connection con = this.ch.getRWConnection();
-
-        try {
-            long now = System.currentTimeMillis();
-            PreparedStatement prep = con.prepareStatement("update " + this.tnMeta + " set LASTMOD = ? where ID = ?");
-            int count;
-            try {
-                prep.setLong(1, now);
-                prep.setString(2, id);
-                count = prep.executeUpdate();
-            }
-            catch (SQLException ex) {
-                LOG.error("trying to update metadata", ex);
-                throw new SQLException("trying to update metadata", ex);
-            }
-            finally {
-                prep.close();
-            }
-            if (count == 0) {
-                try {
-                    prep = con.prepareStatement("insert into " + this.tnData + " (ID, DATA) values(?, ?)");
-                    try {
-                        prep.setString(1, id);
-                        prep.setBytes(2, data);
-                        int rows = prep.executeUpdate();
-                        LOG.trace("insert-data id={} rows={}", id, rows);
-                        if (rows != 1) {
-                            throw new SQLException("Insert of id " + id + " into " + this.tnData + " failed with result " + rows);
-                        }
-                    } finally {
-                        prep.close();
-                    }
-                } catch (SQLException ex) {
-                    this.ch.rollbackConnection(con);
-                    // the insert failed although it should have succeeded; see whether the blob already exists
-                    prep = con.prepareStatement("select DATA from " + this.tnData + " where ID = ?");
-                    ResultSet rs = null;
-                    byte[] dbdata = null;
-                    try {
-                        prep.setString(1, id);
-                        rs = prep.executeQuery();
-                        if (rs.next()) {
-                            dbdata = rs.getBytes(1);
-                        }
-                    } finally {
-                        closeResultSet(rs);
-                        closeStatement(prep);
-                    }
-
-                    if (dbdata == null) {
-                        // insert failed although record isn't there
-                        String message = "insert document failed for id " + id + " with length " + data.length + " (check max size of datastore_data.data)";
-                        LOG.error(message, ex);
-                        throw new SQLException(message, ex);
-                    }
-                    else if (!Arrays.equals(data, dbdata)) {
-                        // record is there but contains different data
-                        String message = "DATA table already contains blob for id " + id + ", but the actual data differs (lengths: " + data.length + ", " + dbdata.length + ")";
-                        LOG.error(message, ex);
-                        throw new SQLException(message, ex);
-                    }
-                    else {
-                        // just recover
-                        LOG.info("recovered from DB inconsistency for id " + id + ": meta record was missing (impact will be minor performance degradation)");
-                    }
-                }
-                try {
-                    prep = con.prepareStatement("insert into " + this.tnMeta + " (ID, LVL, LASTMOD) values(?, ?, ?)");
-                    try {
-                        prep.setString(1, id);
-                        prep.setInt(2, level);
-                        prep.setLong(3, now);
-                        int rows = prep.executeUpdate();
-                        LOG.trace("insert-meta id={} rows={}", id, rows);
-                        if (rows != 1) {
-                            throw new SQLException("Insert of id " + id + " into " + this.tnMeta + " failed with result " + rows);
-                        }
-                    } finally {
-                        prep.close();
-                    }
-                } catch (SQLException e) {
-                    // already exists - ok
-                    LOG.debug("inserting meta record for id " + id, e);
-                }
-            }
-        } finally {
-            con.commit();
-            this.ch.closeConnection(con);
-        }
-    }
-
-    // needed in test
-    protected byte[] readBlockFromBackend(byte[] digest) throws Exception {
-        return readBlockFromBackend(StringUtils.convertBytesToHex(digest));
-    }
-
-    private byte[] readBlockFromBackend(String id) throws Exception {
-        Connection con = this.ch.getROConnection();
-        byte[] data;
-
-        try {
-            long pstart = PERFLOG.start(PERFLOG.isDebugEnabled() ? ("reading: " + id) : null);
-            PreparedStatement prep = con.prepareStatement("select DATA from " + this.tnData + " where ID = ?");
-            ResultSet rs = null;
-            try {
-                prep.setString(1, id);
-                rs = prep.executeQuery();
-                if (!rs.next()) {
-                    PERFLOG.end(pstart, 10, "read: table={}, id={} -> not found", this.tnData, id);
-                    throw new IOException("Datastore block " + id + " not found");
-                }
-                data = rs.getBytes(1);
-                PERFLOG.end(pstart, 10, "read: table={}, id={} -> data={}", this.tnData, id, (data == null ? 0 : data.length));
-            } catch (SQLException ex) {
-                PERFLOG.end(pstart, 10, "read: table={} -> exception={}", this.tnData, ex.getMessage());
-                throw ex;
-            } finally {
-                closeResultSet(rs);
-                closeStatement(prep);
-            }
-        } finally {
-            con.commit();
-            this.ch.closeConnection(con);
-        }
-        return data;
-    }
-
-    @Override
-    protected byte[] readBlockFromBackend(BlockId blockId) throws Exception {
-
-        String id = StringUtils.convertBytesToHex(blockId.getDigest());
-        byte[] data = cache.get(id);
-
-        if (data == null) {
-            long start = System.nanoTime();
-            data = readBlockFromBackend(id);
-            getStatsCollector().downloaded(id, System.nanoTime() - start, TimeUnit.NANOSECONDS, data.length);
-            cache.put(id, data);
-        }
-
-        if (blockId.getPos() == 0) {
-            return data;
-        }
-        int len = (int) (data.length - blockId.getPos());
-        if (len < 0) {
-            return new byte[0];
-        }
-        byte[] d2 = new byte[len];
-        System.arraycopy(data, (int) blockId.getPos(), d2, 0, len);
-        return d2;
-    }
-
-    @Override
-    public void startMark() throws IOException {
-        minLastModified = System.currentTimeMillis();
-        markInUse();
-    }
-
-    @Override
-    protected boolean isMarkEnabled() {
-        return minLastModified != 0;
-    }
-
-    @Override
-    protected void mark(BlockId blockId) throws Exception {
-        Connection con = this.ch.getRWConnection();
-        PreparedStatement prep = null;
-        try {
-            if (minLastModified == 0) {
-                return;
-            }
-            String id = StringUtils.convertBytesToHex(blockId.getDigest());
-            prep = con.prepareStatement("update " + this.tnMeta + " set LASTMOD = ? where ID = ? and LASTMOD < ?");
-            prep.setLong(1, System.currentTimeMillis());
-            prep.setString(2, id);
-            prep.setLong(3, minLastModified);
-            prep.executeUpdate();
-            prep.close();
-        } finally {
-            closeStatement(prep);
-            con.commit();
-            this.ch.closeConnection(con);
-        }
-    }
-
-    @Override
-    public int sweep() throws IOException {
-        try {
-            return sweepFromDatabase();
-        } catch (SQLException e) {
-            throw new IOException(e);
-        }
-    }
-
-    private int sweepFromDatabase() throws SQLException {
-        Connection con = this.ch.getRWConnection();
-        PreparedStatement prepCheck = null, prepDelMeta = null, prepDelData = null;
-        ResultSet rs = null;
-        try {
-            int count = 0;
-            prepCheck = con.prepareStatement("select ID from " + this.tnMeta + " where LASTMOD < ?");
-            prepCheck.setLong(1, minLastModified);
-            rs = prepCheck.executeQuery();
-            ArrayList<String> ids = new ArrayList<String>();
-            while (rs.next()) {
-                ids.add(rs.getString(1));
-            }
-            rs.close();
-            rs = null;
-            prepCheck.close();
-            prepCheck = null;
-
-            prepDelMeta = con.prepareStatement("delete from " + this.tnMeta + " where ID = ?");
-            prepDelData = con.prepareStatement("delete from " + this.tnData + " where ID = ?");
-
-            for (String id : ids) {
-                prepDelMeta.setString(1, id);
-                int mrows = prepDelMeta.executeUpdate();
-                LOG.trace("delete-meta id={} rows={}", id, mrows);
-                prepDelData.setString(1, id);
-                int drows = prepDelData.executeUpdate();
-                LOG.trace("delete-data id={} rows={}", id, drows);
-                count++;
-            }
-            prepDelMeta.close();
-            prepDelMeta = null;
-            prepDelData.close();
-            prepDelData = null;
-            minLastModified = 0;
-            return count;
-        } finally {
-            closeResultSet(rs);
-            closeStatement(prepCheck);
-            closeStatement(prepDelMeta);
-            closeStatement(prepDelData);
-            con.commit();
-            this.ch.closeConnection(con);
-        }
-    }
-
-    @Override
-    public long countDeleteChunks(List<String> chunkIds, long maxLastModifiedTime) throws Exception {
-        long count = 0;
-
-        for (List<String> chunk : Lists.partition(chunkIds, RDBJDBCTools.MAX_IN_CLAUSE)) {
-            Connection con = this.ch.getRWConnection();
-            PreparedStatement prepMeta = null;
-            PreparedStatement prepData = null;
-
-            try {
-                PreparedStatementComponent inClause = RDBJDBCTools.createInStatement("ID", chunk, false);
-
-                StringBuilder metaStatement = new StringBuilder("delete from " + this.tnMeta + " where ")
-                        .append(inClause.getStatementComponent());
-                StringBuilder dataStatement = new StringBuilder("delete from " + this.tnData + " where ")
-                        .append(inClause.getStatementComponent());
-
-                if (maxLastModifiedTime > 0) {
-                    // delete only if the last modified is OLDER than x
-                    metaStatement.append(" and LASTMOD <= ?");
-                    // delete if there is NO entry where the last modified of
-                    // the meta is YOUNGER than x
-                    dataStatement.append(" and not exists(select * from " + this.tnMeta + " where " + this.tnMeta + ".ID = "
-                            + this.tnData + ".ID and LASTMOD > ?)");
-                }
-
-                prepMeta = con.prepareStatement(metaStatement.toString());
-                prepData = con.prepareStatement(dataStatement.toString());
-
-                int mindex = 1, dindex = 1;
-                mindex = inClause.setParameters(prepMeta, mindex);
-                dindex = inClause.setParameters(prepData, dindex);
-
-                if (maxLastModifiedTime > 0) {
-                    prepMeta.setLong(mindex, maxLastModifiedTime);
-                    prepData.setLong(dindex, maxLastModifiedTime);
-                }
-
-                int deletedMeta = prepMeta.executeUpdate();
-                LOG.trace("delete-meta rows={}", deletedMeta);
-                int deletedData = prepData.executeUpdate();
-                LOG.trace("delete-data rows={}", deletedData);
-
-                if (deletedMeta != deletedData) {
-                    String message = String.format(
-                            "chunk deletion affected different numbers of DATA records (%s) and META records (%s)", deletedData,
-                            deletedMeta);
-                    LOG.info(message);
-                }
-
-                count += deletedMeta;
-            } finally {
-                closeStatement(prepMeta);
-                closeStatement(prepData);
-                con.commit();
-                this.ch.closeConnection(con);
-            }
-        }
-
-        return count;
-    }
-
-    @Override
-    public Iterator<String> getAllChunkIds(long maxLastModifiedTime) throws Exception {
-        return new ChunkIdIterator(this.ch, maxLastModifiedTime, this.tnMeta);
-    }
-
-    /**
-     * Reads chunk IDs in batches.
-     */
-    private static class ChunkIdIterator extends AbstractIterator<String> {
-
-        private long maxLastModifiedTime;
-        private RDBConnectionHandler ch;
-        private static int BATCHSIZE = 1024 * 64;
-        private List<String> results = new LinkedList<String>();
-        private String lastId = null;
-        private String metaTable;
-
-        public ChunkIdIterator(RDBConnectionHandler ch, long maxLastModifiedTime, String metaTable) {
-            this.maxLastModifiedTime = maxLastModifiedTime;
-            this.ch = ch;
-            this.metaTable = metaTable;
-        }
-
-        @Override
-        protected String computeNext() {
-            if (!results.isEmpty()) {
-                return results.remove(0);
-            } else {
-                // need to refill
-                if (refill()) {
-                    return computeNext();
-                } else {
-                    return endOfData();
-                }
-            }
-        }
-
-        private boolean refill() {
-            StringBuffer query = new StringBuffer();
-            query.append("select ID from " + metaTable);
-            if (maxLastModifiedTime > 0) {
-                query.append(" where LASTMOD <= ?");
-                if (lastId != null) {
-                    query.append(" and ID > ?");
-                }
-            } else {
-                if (lastId != null) {
-                    query.append(" where ID > ?");
-                }
-            }
-            query.append(" order by ID");
-
-            Connection connection = null;
-            try {
-                connection = this.ch.getROConnection();
-                PreparedStatement prep = null;
-                ResultSet rs = null;
-                try {
-                    prep = connection.prepareStatement(query.toString());
-                    int idx = 1;
-                    if (maxLastModifiedTime > 0) {
-                        prep.setLong(idx++, maxLastModifiedTime);
-                    }
-                    if (lastId != null) {
-                        prep.setString(idx, lastId);
-                    }
-                    prep.setFetchSize(BATCHSIZE);
-                    rs = prep.executeQuery();
-                    while (rs.next()) {
-                        lastId = rs.getString(1);
-                        results.add(lastId);
-                    }
-                    rs.close();
-                    rs = null;
-                    return !results.isEmpty();
-                } finally {
-                    closeResultSet(rs);
-                    closeStatement(prep);
-                    connection.commit();
-                    this.ch.closeConnection(connection);
-                }
-            } catch (SQLException ex) {
-                LOG.debug("error executing ID lookup", ex);
-                this.ch.rollbackConnection(connection);
-                this.ch.closeConnection(connection);
-                return false;
-            }
-        }
-    }
-}+/*
+ * Licensed to the Apache Software Foundation (ASF) under one or more
+ * contributor license agreements.  See the NOTICE file distributed with
+ * this work for additional information regarding copyright ownership.
+ * The ASF licenses this file to You under the Apache License, Version 2.0
+ * (the "License"); you may not use this file except in compliance with
+ * the License.  You may obtain a copy of the License at
+ *
+ *     http://www.apache.org/licenses/LICENSE-2.0
+ *
+ * Unless required by applicable law or agreed to in writing, software
+ * distributed under the License is distributed on an "AS IS" BASIS,
+ * WITHOUT WARRANTIES OR CONDITIONS OF ANY KIND, either express or implied.
+ * See the License for the specific language governing permissions and
+ * limitations under the License.
+ */
+package org.apache.jackrabbit.oak.plugins.document.rdb;
+
+import static org.apache.jackrabbit.oak.plugins.document.rdb.RDBJDBCTools.closeResultSet;
+import static org.apache.jackrabbit.oak.plugins.document.rdb.RDBJDBCTools.closeStatement;
+import static org.apache.jackrabbit.oak.plugins.document.util.Utils.getModuleVersion;
+
+import java.io.Closeable;
+import java.io.IOException;
+import java.security.MessageDigest;
+import java.security.NoSuchAlgorithmException;
+import java.sql.Connection;
+import java.sql.DatabaseMetaData;
+import java.sql.PreparedStatement;
+import java.sql.ResultSet;
+import java.sql.SQLException;
+import java.sql.Statement;
+import java.util.ArrayList;
+import java.util.Arrays;
+import java.util.HashMap;
+import java.util.HashSet;
+import java.util.Iterator;
+import java.util.LinkedList;
+import java.util.List;
+import java.util.Map;
+import java.util.Set;
+import java.util.concurrent.TimeUnit;
+
+import javax.sql.DataSource;
+
+import org.apache.jackrabbit.oak.commons.PerfLogger;
+import org.apache.jackrabbit.oak.commons.StringUtils;
+import org.apache.jackrabbit.oak.plugins.blob.CachingBlobStore;
+import org.apache.jackrabbit.oak.plugins.document.DocumentNodeStoreBuilder;
+import org.apache.jackrabbit.oak.plugins.document.DocumentStoreException;
+import org.apache.jackrabbit.oak.plugins.document.rdb.RDBJDBCTools.PreparedStatementComponent;
+import org.apache.jackrabbit.oak.spi.blob.AbstractBlobStore;
+import org.jetbrains.annotations.NotNull;
+import org.jetbrains.annotations.Nullable;
+import org.slf4j.Logger;
+import org.slf4j.LoggerFactory;
+
+import com.google.common.collect.AbstractIterator;
+import com.google.common.collect.Lists;
+
+public class RDBBlobStore extends CachingBlobStore implements Closeable {
+
+    /**
+     * Creates a {@linkplain RDBBlobStore} instance using the provided
+     * {@link DataSource} using the given {@link DocumentNodeStoreBuilder} and
+     * {@link RDBOptions}.
+     */
+    public RDBBlobStore(@NotNull DataSource ds, @Nullable DocumentNodeStoreBuilder<?> builder, @Nullable RDBOptions options) {
+        try {
+            initialize(ds, builder, options == null ? new RDBOptions() : options);
+        } catch (Exception ex) {
+            throw new DocumentStoreException("initializing RDB blob store", ex);
+        }
+    }
+
+    /**
+     * Creates a {@linkplain RDBBlobStore} instance using the provided
+     * {@link DataSource} using default {@link DocumentNodeStoreBuilder} and the
+     * given {@link RDBOptions}.
+     */
+    public RDBBlobStore(@NotNull DataSource ds, @Nullable RDBOptions options) {
+        this(ds, null, options);
+    }
+
+    /**
+     * Creates a {@linkplain RDBBlobStore} instance using the provided
+     * {@link DataSource} using default {@link DocumentNodeStoreBuilder} and
+     * {@link RDBOptions}.
+     */
+    public RDBBlobStore(@NotNull DataSource ds) {
+        this(ds, null, null);
+    }
+
+    @Override
+    public void close() {
+        String dropped = "";
+        if (!this.tablesToBeDropped.isEmpty()) {
+            LOG.debug("attempting to drop: " + this.tablesToBeDropped);
+            for (String tname : this.tablesToBeDropped) {
+                Connection con = null;
+                try {
+                    con = this.ch.getRWConnection();
+                    Statement stmt = null;
+                    try {
+                        stmt = con.createStatement();
+                        stmt.execute("drop table " + tname);
+                        stmt.close();
+                        con.commit();
+                        dropped += tname + " ";
+                    } catch (SQLException ex) {
+                        LOG.debug("attempting to drop: " + tname, ex);
+                    } finally {
+                        closeStatement(stmt);
+                    }
+                } catch (SQLException ex) {
+                    LOG.debug("attempting to drop: " + tname, ex);
+                } finally {
+                    this.ch.closeConnection(con);
+                }
+            }
+            dropped = dropped.trim();
+        }
+        try {
+            this.ch.close();
+        } catch (IOException ex) {
+            LOG.error("closing connection handler", ex);
+        }
+        LOG.info("RDBBlobStore (" + getModuleVersion() + ") closed"
+                + (dropped.isEmpty() ? "" : " (tables dropped: " + dropped + ")"));
+    }
+
+    @Override
+    protected void finalize() throws Throwable {
+        if (!this.ch.isClosed() && this.callStack != null) {
+            LOG.debug("finalizing RDBDocumentStore that was not disposed", this.callStack);
+        }
+        super.finalize();
+    }
+
+    private static final Logger LOG = LoggerFactory.getLogger(RDBBlobStore.class);
+    private static final PerfLogger PERFLOG = new PerfLogger(
+            LoggerFactory.getLogger(RDBBlobStore.class.getName() + ".perf"));
+
+    // ID size we need to support; is 2 * (hex) size of digest length
+    protected static final int IDSIZE;
+    static {
+        try {
+            MessageDigest md = MessageDigest.getInstance(AbstractBlobStore.HASH_ALGORITHM);
+            IDSIZE = md.getDigestLength() * 2;
+        } catch (NoSuchAlgorithmException ex) {
+            LOG.error ("can't determine digest length for blob store", ex);
+            throw new RuntimeException(ex);
+        }
+    }
+
+
+    private Exception callStack;
+
+    protected RDBConnectionHandler ch;
+
+    // from options
+    protected String tnData;
+    protected String tnMeta;
+    private Set<String> tablesToBeDropped = new HashSet<String>();
+    private boolean readOnly;
+
+    private void initialize(DataSource ds, DocumentNodeStoreBuilder<?> builder, RDBOptions options) throws Exception {
+
+        this.readOnly = builder == null ? false : builder.getReadOnlyMode();
+ 
+        this.tnData = RDBJDBCTools.createTableName(options.getTablePrefix(), "DATASTORE_DATA");
+        this.tnMeta = RDBJDBCTools.createTableName(options.getTablePrefix(), "DATASTORE_META");
+
+        this.ch = new RDBConnectionHandler(ds);
+        Connection con = this.ch.getRWConnection();
+
+        int isolation = con.getTransactionIsolation();
+        String isolationDiags = RDBJDBCTools.isolationLevelToString(isolation);
+        if (isolation != Connection.TRANSACTION_READ_COMMITTED) {
+            LOG.info("Detected transaction isolation level " + isolationDiags + " is "
+                    + (isolation < Connection.TRANSACTION_READ_COMMITTED ? "lower" : "higher") + " than expected "
+                    + RDBJDBCTools.isolationLevelToString(Connection.TRANSACTION_READ_COMMITTED)
+                    + " - check datasource configuration");
+        }
+
+        DatabaseMetaData md = con.getMetaData();
+        RDBBlobStoreDB db = RDBBlobStoreDB.getValue(md.getDatabaseProductName());
+        String versionDiags = db.checkVersion(md);
+        if (!versionDiags.isEmpty()) {
+            LOG.error(versionDiags);
+        }
+
+        String dbDesc = String.format("%s %s (%d.%d)", md.getDatabaseProductName(), md.getDatabaseProductVersion(),
+                md.getDatabaseMajorVersion(), md.getDatabaseMinorVersion()).replaceAll("[\r\n\t]", " ").trim();
+        String driverDesc = String.format("%s %s (%d.%d)", md.getDriverName(), md.getDriverVersion(), md.getDriverMajorVersion(),
+                md.getDriverMinorVersion()).replaceAll("[\r\n\t]", " ").trim();
+        String dbUrl = md.getURL();
+
+        List<String> tablesCreated = new ArrayList<String>();
+        List<String> tablesPresent = new ArrayList<String>();
+        Map<String, String> tableInfo = new HashMap<>();
+
+        Statement createStatement = null;
+
+        try {
+            for (String tableName : new String[] { this.tnData, this.tnMeta }) {
+                Statement checkStatement = null;
+                try {
+                    // avoid PreparedStatement due to weird DB2 behavior (OAK-6237)
+                    checkStatement = con.createStatement();
+                    ResultSet checkResultSet = checkStatement.executeQuery("select * from " + tableName + " where ID = '0'");
+
+                    // try to discover metadata
+                    tableInfo.put(tableName, RDBJDBCTools.dumpResultSetMeta(checkResultSet.getMetaData()));
+
+                    closeResultSet(checkResultSet);
+                    checkStatement = closeStatement(checkStatement);
+                    con.commit();
+
+                    tablesPresent.add(tableName);
+                } catch (SQLException ex) {
+                    checkStatement = closeStatement(checkStatement);
+ 
+                    // table does not appear to exist
+                    con.rollback();
+
+                    LOG.debug("trying to read from '" + tableName + "'", ex);
+                    if (this.readOnly) {
+                        throw new SQLException("Would like to create table '" + tableName
+                                + "', but RDBBlobStore has been initialized in 'readonly' mode");
+                    }
+
+                    createStatement = con.createStatement();
+
+                    if (this.tnMeta.equals(tableName)) {
+                        String ct = db.getMetaTableCreationStatement(tableName);
+                        createStatement.execute(ct);
+                    } else {
+                        String ct = db.getDataTableCreationStatement(tableName);
+                        createStatement.execute(ct);
+                    }
+
+                    createStatement.close();
+                    createStatement = null;
+
+                    con.commit();
+
+                    ResultSet checkResultSet = null;
+                    try {
+                        checkStatement = con.createStatement();
+                        checkResultSet = checkStatement.executeQuery("select * from " + tableName + " where ID = '0'");
+                        tableInfo.put(tableName, RDBJDBCTools.dumpResultSetMeta(checkResultSet.getMetaData()));
+                        con.commit();
+                    } finally {
+                        closeResultSet(checkResultSet);
+                        closeStatement(checkStatement);
+                    }
+
+                    tablesCreated.add(tableName);
+                }
+            }
+
+            if (options.isDropTablesOnClose()) {
+                tablesToBeDropped.addAll(tablesCreated);
+            }
+
+            Map<String, String> diag = db.getAdditionalDiagnostics(this.ch, this.tnData);
+
+            LOG.info("RDBBlobStore (" + getModuleVersion() + ") instantiated for database " + dbDesc + ", using driver: "
+                    + driverDesc + ", connecting to: " + dbUrl + (diag.isEmpty() ? "" : (", properties: " + diag.toString()))
+                    + ", transaction isolation level: " + isolationDiags + ", " + tableInfo);
+            if (!tablesPresent.isEmpty()) {
+                LOG.info("Tables present upon startup: " + tablesPresent);
+            }
+            if (!tablesCreated.isEmpty()) {
+                LOG.info("Tables created upon startup: " + tablesCreated
+                        + (options.isDropTablesOnClose() ? " (will be dropped on exit)" : ""));
+            }
+
+            String moreDiags = db.evaluateDiagnostics(diag);
+            if (moreDiags != null) {
+                LOG.info(moreDiags);
+            }
+
+            this.callStack = LOG.isDebugEnabled() ? new Exception("call stack of RDBBlobStore creation") : null;
+        } finally {
+            closeStatement(createStatement);
+            this.ch.closeConnection(con);
+        }
+    }
+
+    private long minLastModified;
+
+    @Override
+    protected void storeBlock(byte[] digest, int level, byte[] data) throws IOException {
+        if (this.readOnly) {
+            throw new IOException("RDBBlobStore has been initialized in 'readonly' mode");
+        }
+
+        try {
+            storeBlockInDatabase(digest, level, data);
+        } catch (SQLException e) {
+            throw new IOException(e);
+        }
+    }
+
+    private void storeBlockInDatabase(byte[] digest, int level, byte[] data) throws SQLException {
+
+        String id = StringUtils.convertBytesToHex(digest);
+        cache.put(id, data);
+        Connection con = this.ch.getRWConnection();
+
+        try {
+            long now = System.currentTimeMillis();
+            PreparedStatement prep = con.prepareStatement("update " + this.tnMeta + " set LASTMOD = ? where ID = ?");
+            int count;
+            try {
+                prep.setLong(1, now);
+                prep.setString(2, id);
+                count = prep.executeUpdate();
+            }
+            catch (SQLException ex) {
+                LOG.error("trying to update metadata", ex);
+                throw new SQLException("trying to update metadata", ex);
+            }
+            finally {
+                prep.close();
+            }
+            if (count == 0) {
+                try {
+                    prep = con.prepareStatement("insert into " + this.tnData + " (ID, DATA) values(?, ?)");
+                    try {
+                        prep.setString(1, id);
+                        prep.setBytes(2, data);
+                        int rows = prep.executeUpdate();
+                        LOG.trace("insert-data id={} rows={}", id, rows);
+                        if (rows != 1) {
+                            throw new SQLException("Insert of id " + id + " into " + this.tnData + " failed with result " + rows);
+                        }
+                    } finally {
+                        prep.close();
+                    }
+                } catch (SQLException ex) {
+                    this.ch.rollbackConnection(con);
+                    // the insert failed although it should have succeeded; see whether the blob already exists
+                    prep = con.prepareStatement("select DATA from " + this.tnData + " where ID = ?");
+                    ResultSet rs = null;
+                    byte[] dbdata = null;
+                    try {
+                        prep.setString(1, id);
+                        rs = prep.executeQuery();
+                        if (rs.next()) {
+                            dbdata = rs.getBytes(1);
+                        }
+                    } finally {
+                        closeResultSet(rs);
+                        closeStatement(prep);
+                    }
+
+                    if (dbdata == null) {
+                        // insert failed although record isn't there
+                        String message = "insert document failed for id " + id + " with length " + data.length + " (check max size of datastore_data.data)";
+                        LOG.error(message, ex);
+                        throw new SQLException(message, ex);
+                    }
+                    else if (!Arrays.equals(data, dbdata)) {
+                        // record is there but contains different data
+                        String message = "DATA table already contains blob for id " + id + ", but the actual data differs (lengths: " + data.length + ", " + dbdata.length + ")";
+                        LOG.error(message, ex);
+                        throw new SQLException(message, ex);
+                    }
+                    else {
+                        // just recover
+                        LOG.info("recovered from DB inconsistency for id " + id + ": meta record was missing (impact will be minor performance degradation)");
+                    }
+                }
+                try {
+                    prep = con.prepareStatement("insert into " + this.tnMeta + " (ID, LVL, LASTMOD) values(?, ?, ?)");
+                    try {
+                        prep.setString(1, id);
+                        prep.setInt(2, level);
+                        prep.setLong(3, now);
+                        int rows = prep.executeUpdate();
+                        LOG.trace("insert-meta id={} rows={}", id, rows);
+                        if (rows != 1) {
+                            throw new SQLException("Insert of id " + id + " into " + this.tnMeta + " failed with result " + rows);
+                        }
+                    } finally {
+                        prep.close();
+                    }
+                } catch (SQLException e) {
+                    // already exists - ok
+                    LOG.debug("inserting meta record for id " + id, e);
+                }
+            }
+        } finally {
+            con.commit();
+            this.ch.closeConnection(con);
+        }
+    }
+
+    // needed in test
+    protected byte[] readBlockFromBackend(byte[] digest) throws Exception {
+        return readBlockFromBackend(StringUtils.convertBytesToHex(digest));
+    }
+
+    private byte[] readBlockFromBackend(String id) throws Exception {
+        Connection con = this.ch.getROConnection();
+        byte[] data;
+
+        try {
+            long pstart = PERFLOG.start(PERFLOG.isDebugEnabled() ? ("reading: " + id) : null);
+            PreparedStatement prep = con.prepareStatement("select DATA from " + this.tnData + " where ID = ?");
+            ResultSet rs = null;
+            try {
+                prep.setString(1, id);
+                rs = prep.executeQuery();
+                if (!rs.next()) {
+                    PERFLOG.end(pstart, 10, "read: table={}, id={} -> not found", this.tnData, id);
+                    throw new IOException("Datastore block " + id + " not found");
+                }
+                data = rs.getBytes(1);
+                PERFLOG.end(pstart, 10, "read: table={}, id={} -> data={}", this.tnData, id, (data == null ? 0 : data.length));
+            } catch (SQLException ex) {
+                PERFLOG.end(pstart, 10, "read: table={} -> exception={}", this.tnData, ex.getMessage());
+                throw ex;
+            } finally {
+                closeResultSet(rs);
+                closeStatement(prep);
+            }
+        } finally {
+            con.commit();
+            this.ch.closeConnection(con);
+        }
+        return data;
+    }
+
+    @Override
+    protected byte[] readBlockFromBackend(BlockId blockId) throws Exception {
+
+        String id = StringUtils.convertBytesToHex(blockId.getDigest());
+        byte[] data = cache.get(id);
+
+        if (data == null) {
+            long start = System.nanoTime();
+            data = readBlockFromBackend(id);
+            getStatsCollector().downloaded(id, System.nanoTime() - start, TimeUnit.NANOSECONDS, data.length);
+            cache.put(id, data);
+        }
+
+        if (blockId.getPos() == 0) {
+            return data;
+        }
+        int len = (int) (data.length - blockId.getPos());
+        if (len < 0) {
+            return new byte[0];
+        }
+        byte[] d2 = new byte[len];
+        System.arraycopy(data, (int) blockId.getPos(), d2, 0, len);
+        return d2;
+    }
+
+    @Override
+    public void startMark() throws IOException {
+        minLastModified = System.currentTimeMillis();
+        markInUse();
+    }
+
+    @Override
+    protected boolean isMarkEnabled() {
+        return minLastModified != 0;
+    }
+
+    @Override
+    protected void mark(BlockId blockId) throws Exception {
+        Connection con = this.ch.getRWConnection();
+        PreparedStatement prep = null;
+        try {
+            if (minLastModified == 0) {
+                return;
+            }
+            String id = StringUtils.convertBytesToHex(blockId.getDigest());
+            prep = con.prepareStatement("update " + this.tnMeta + " set LASTMOD = ? where ID = ? and LASTMOD < ?");
+            prep.setLong(1, System.currentTimeMillis());
+            prep.setString(2, id);
+            prep.setLong(3, minLastModified);
+            prep.executeUpdate();
+            prep.close();
+        } finally {
+            closeStatement(prep);
+            con.commit();
+            this.ch.closeConnection(con);
+        }
+    }
+
+    @Override
+    public int sweep() throws IOException {
+        try {
+            return sweepFromDatabase();
+        } catch (SQLException e) {
+            throw new IOException(e);
+        }
+    }
+
+    private int sweepFromDatabase() throws SQLException {
+        Connection con = this.ch.getRWConnection();
+        PreparedStatement prepCheck = null, prepDelMeta = null, prepDelData = null;
+        ResultSet rs = null;
+        try {
+            int count = 0;
+            prepCheck = con.prepareStatement("select ID from " + this.tnMeta + " where LASTMOD < ?");
+            prepCheck.setLong(1, minLastModified);
+            rs = prepCheck.executeQuery();
+            ArrayList<String> ids = new ArrayList<String>();
+            while (rs.next()) {
+                ids.add(rs.getString(1));
+            }
+            rs.close();
+            rs = null;
+            prepCheck.close();
+            prepCheck = null;
+
+            prepDelMeta = con.prepareStatement("delete from " + this.tnMeta + " where ID = ?");
+            prepDelData = con.prepareStatement("delete from " + this.tnData + " where ID = ?");
+
+            for (String id : ids) {
+                prepDelMeta.setString(1, id);
+                int mrows = prepDelMeta.executeUpdate();
+                LOG.trace("delete-meta id={} rows={}", id, mrows);
+                prepDelData.setString(1, id);
+                int drows = prepDelData.executeUpdate();
+                LOG.trace("delete-data id={} rows={}", id, drows);
+                count++;
+            }
+            prepDelMeta.close();
+            prepDelMeta = null;
+            prepDelData.close();
+            prepDelData = null;
+            minLastModified = 0;
+            return count;
+        } finally {
+            closeResultSet(rs);
+            closeStatement(prepCheck);
+            closeStatement(prepDelMeta);
+            closeStatement(prepDelData);
+            con.commit();
+            this.ch.closeConnection(con);
+        }
+    }
+
+    @Override
+    public long countDeleteChunks(List<String> chunkIds, long maxLastModifiedTime) throws Exception {
+        long count = 0;
+
+        for (List<String> chunk : Lists.partition(chunkIds, RDBJDBCTools.MAX_IN_CLAUSE)) {
+            Connection con = this.ch.getRWConnection();
+            PreparedStatement prepMeta = null;
+            PreparedStatement prepData = null;
+
+            try {
+                PreparedStatementComponent inClause = RDBJDBCTools.createInStatement("ID", chunk, false);
+
+                StringBuilder metaStatement = new StringBuilder("delete from " + this.tnMeta + " where ")
+                        .append(inClause.getStatementComponent());
+                StringBuilder dataStatement = new StringBuilder("delete from " + this.tnData + " where ")
+                        .append(inClause.getStatementComponent());
+
+                if (maxLastModifiedTime > 0) {
+                    // delete only if the last modified is OLDER than x
+                    metaStatement.append(" and LASTMOD <= ?");
+                    // delete if there is NO entry where the last modified of
+                    // the meta is YOUNGER than x
+                    dataStatement.append(" and not exists(select * from " + this.tnMeta + " where " + this.tnMeta + ".ID = "
+                            + this.tnData + ".ID and LASTMOD > ?)");
+                }
+
+                prepMeta = con.prepareStatement(metaStatement.toString());
+                prepData = con.prepareStatement(dataStatement.toString());
+
+                int mindex = 1, dindex = 1;
+                mindex = inClause.setParameters(prepMeta, mindex);
+                dindex = inClause.setParameters(prepData, dindex);
+
+                if (maxLastModifiedTime > 0) {
+                    prepMeta.setLong(mindex, maxLastModifiedTime);
+                    prepData.setLong(dindex, maxLastModifiedTime);
+                }
+
+                int deletedMeta = prepMeta.executeUpdate();
+                LOG.trace("delete-meta rows={}", deletedMeta);
+                int deletedData = prepData.executeUpdate();
+                LOG.trace("delete-data rows={}", deletedData);
+
+                if (deletedMeta != deletedData) {
+                    String message = String.format(
+                            "chunk deletion affected different numbers of DATA records (%s) and META records (%s)", deletedData,
+                            deletedMeta);
+                    LOG.info(message);
+                }
+
+                count += deletedMeta;
+            } finally {
+                closeStatement(prepMeta);
+                closeStatement(prepData);
+                con.commit();
+                this.ch.closeConnection(con);
+            }
+        }
+
+        return count;
+    }
+
+    @Override
+    public Iterator<String> getAllChunkIds(long maxLastModifiedTime) throws Exception {
+        return new ChunkIdIterator(this.ch, maxLastModifiedTime, this.tnMeta);
+    }
+
+    /**
+     * Reads chunk IDs in batches.
+     */
+    private static class ChunkIdIterator extends AbstractIterator<String> {
+
+        private long maxLastModifiedTime;
+        private RDBConnectionHandler ch;
+        private static int BATCHSIZE = 1024 * 64;
+        private List<String> results = new LinkedList<String>();
+        private String lastId = null;
+        private String metaTable;
+
+        public ChunkIdIterator(RDBConnectionHandler ch, long maxLastModifiedTime, String metaTable) {
+            this.maxLastModifiedTime = maxLastModifiedTime;
+            this.ch = ch;
+            this.metaTable = metaTable;
+        }
+
+        @Override
+        protected String computeNext() {
+            if (!results.isEmpty()) {
+                return results.remove(0);
+            } else {
+                // need to refill
+                if (refill()) {
+                    return computeNext();
+                } else {
+                    return endOfData();
+                }
+            }
+        }
+
+        private boolean refill() {
+            StringBuffer query = new StringBuffer();
+            query.append("select ID from " + metaTable);
+            if (maxLastModifiedTime > 0) {
+                query.append(" where LASTMOD <= ?");
+                if (lastId != null) {
+                    query.append(" and ID > ?");
+                }
+            } else {
+                if (lastId != null) {
+                    query.append(" where ID > ?");
+                }
+            }
+            query.append(" order by ID");
+
+            Connection connection = null;
+            try {
+                connection = this.ch.getROConnection();
+                PreparedStatement prep = null;
+                ResultSet rs = null;
+                try {
+                    prep = connection.prepareStatement(query.toString());
+                    int idx = 1;
+                    if (maxLastModifiedTime > 0) {
+                        prep.setLong(idx++, maxLastModifiedTime);
+                    }
+                    if (lastId != null) {
+                        prep.setString(idx, lastId);
+                    }
+                    prep.setFetchSize(BATCHSIZE);
+                    rs = prep.executeQuery();
+                    while (rs.next()) {
+                        lastId = rs.getString(1);
+                        results.add(lastId);
+                    }
+                    rs.close();
+                    rs = null;
+                    return !results.isEmpty();
+                } finally {
+                    closeResultSet(rs);
+                    closeStatement(prep);
+                    connection.commit();
+                    this.ch.closeConnection(connection);
+                }
+            } catch (SQLException ex) {
+                LOG.debug("error executing ID lookup", ex);
+                this.ch.rollbackConnection(connection);
+                this.ch.closeConnection(connection);
+                return false;
+            }
+        }
+    }
+}
/*
 * Licensed to the Apache Software Foundation (ASF) under one
 * or more contributor license agreements.  See the NOTICE file
 * distributed with this work for additional information
 * regarding copyright ownership.  The ASF licenses this file
 * to you under the Apache License, Version 2.0 (the
 * "License"); you may not use this file except in compliance
 * with the License.  You may obtain a copy of the License at
 *
 *   http://www.apache.org/licenses/LICENSE-2.0
 *
 * Unless required by applicable law or agreed to in writing,
 * software distributed under the License is distributed on an
 * "AS IS" BASIS, WITHOUT WARRANTIES OR CONDITIONS OF ANY
 * KIND, either express or implied.  See the License for the
 * specific language governing permissions and limitations
 * under the License.
 */
package org.apache.jackrabbit.oak.plugins.document;

import java.util.HashMap;
import java.util.Map;
import java.util.concurrent.TimeUnit;
import java.util.concurrent.atomic.AtomicLong;

import org.apache.jackrabbit.oak.plugins.document.VersionGarbageCollector.VersionGCStats;
import org.apache.jackrabbit.oak.plugins.document.util.TimeInterval;
import org.apache.jackrabbit.oak.plugins.document.util.Utils;
import org.apache.jackrabbit.oak.spi.gc.GCMonitor;
import org.apache.jackrabbit.oak.stats.Clock;
import org.jetbrains.annotations.NotNull;
import org.slf4j.Logger;
import org.slf4j.LoggerFactory;

import static java.lang.Long.MAX_VALUE;
import static java.util.Map.of;
import static java.util.Optional.ofNullable;
import static java.util.concurrent.TimeUnit.SECONDS;
import static org.apache.jackrabbit.oak.plugins.document.NodeDocument.MIN_ID_VALUE;
import static org.apache.jackrabbit.oak.plugins.document.VersionGCRecommendations.GcType.DGC;
import static org.apache.jackrabbit.oak.plugins.document.VersionGCRecommendations.GcType.RGC;
import static org.apache.jackrabbit.oak.plugins.document.VersionGarbageCollector.SETTINGS_COLLECTION_FULL_GC_DOCUMENT_ID_PROP;
import static org.apache.jackrabbit.oak.plugins.document.VersionGarbageCollector.SETTINGS_COLLECTION_FULL_GC_DRY_RUN_DOCUMENT_ID_PROP;
import static org.apache.jackrabbit.oak.plugins.document.VersionGarbageCollector.SETTINGS_COLLECTION_FULL_GC_DRY_RUN_TIMESTAMP_PROP;
import static org.apache.jackrabbit.oak.plugins.document.VersionGarbageCollector.SETTINGS_COLLECTION_FULL_GC_TIMESTAMP_PROP;
import static org.apache.jackrabbit.oak.plugins.document.VersionGarbageCollector.SETTINGS_COLLECTION_ID;
import static org.apache.jackrabbit.oak.plugins.document.VersionGarbageCollector.SETTINGS_COLLECTION_OLDEST_TIMESTAMP_PROP;
import static org.apache.jackrabbit.oak.plugins.document.VersionGarbageCollector.SETTINGS_COLLECTION_REC_INTERVAL_PROP;
import static org.apache.jackrabbit.oak.plugins.document.util.Utils.timestampToString;

/**
 * Gives a recommendation about parameters for the next revision garbage collection run.
 */
public class VersionGCRecommendations {

    private static final Logger log = LoggerFactory.getLogger(VersionGCRecommendations.class);

    private static final long IGNORED_GC_WARNING_INTERVAL_MS = TimeUnit.MINUTES.toMillis(5); // 5min
    private static long lastIgnoreWarning = 0;

    private final VersionGCSupport vgc;
    private final GCMonitor gcmon;

    final boolean ignoreDueToCheckPoint;
    final boolean ignoreFullGCDueToCheckPoint;
    final TimeInterval scope;
    final TimeInterval scopeFullGC;
    final long maxCollect;
    final long deleteCandidateCount;
    final long lastOldestTimestamp;
    final long fullGCTimestamp;
    final long fullGCDryRunTimestamp;
    final String fullGCId;
    final long originalCollectLimit;
    private final long precisionMs;
    final long suggestedIntervalMs;
    private final boolean scopeIsComplete;
    private final boolean fullGCScopeIsComplete;
    private final boolean fullGCEnabled;

    // whether fullGC is running in dryRun or not. Please note that this mode is to be run only
    // either via command line i.e. oak-run or as management bean command.
    // It will also run only if fullGC is not running.
    private final boolean isFullGCDryRun;

    /**
     * With the given maximum age of revisions to keep (earliest time in the past to collect),
     * the desired precision in which times shall be sliced and the given limit on the number
     * of collected documents in one run, calculate <ol>
     *     <li>if gc shall run at all (ignoreDueToCheckPoint)</li>
     *     <li>in which time interval documents shall be collected (scope)</li>
     *     <li>if collection should fail if it reaches maxCollect documents, maxCollect will specify
     *     the limit or be 0 if no limit shall be enforced.</li>
     * </ol>
     * After a run, recommendations evaluate the result of the gc to update its persisted recommendations
     * for future runs.
     * <p>
     * In the settings collection, recommendations keeps "revisionsOlderThan" from the last successful run.
     * It also updates the time interval recommended for the next run.
     *
     * @param maxRevisionAgeMs   the minimum age for revisions to be collected
     * @param checkpoints        checkpoints from {@link DocumentNodeStore}
     * @param clock              clock from {@link DocumentNodeStore}
     * @param vgc                VersionGC support class
     * @param options            options for running the gc
     * @param gcMonitor          monitor class for messages
     * @param fullGCEnabled      whether fullGC is enabled or not
     * @param isFullGCDryRun     whether fullGC is running in dryRun mode or not
     */
<<<<<<< HEAD
    VersionGCRecommendations(long maxRevisionAgeMs, Checkpoints checkpoints, Clock clock, VersionGCSupport vgc,
                                    VersionGCOptions options, GCMonitor gcMonitor, boolean fullGCEnabled,
                                    boolean isFullGCDryRun) {
=======
    VersionGCRecommendations(long maxRevisionAgeMs, Checkpoints checkpoints, boolean checkpointCleanup, Clock clock,
                                    VersionGCSupport vgc, VersionGCOptions options, GCMonitor gcMonitor,
                                    boolean fullGCEnabled, boolean isFullGCDryRun) {
>>>>>>> 2ef30232
        boolean ignoreDueToCheckPoint;
        boolean ignoreFullGCDueToCheckPoint;
        long deletedOnceCount = 0;
        long suggestedIntervalMs;
        long oldestPossible;
        final AtomicLong oldestModifiedDocTimeStamp = new AtomicLong();
        final AtomicLong oldestModifiedDryRunDocTimeStamp = new AtomicLong();
        String oldestModifiedDocId;
        String oldestModifiedDryRunDocId;
        long collectLimit = options.collectLimit;

        this.vgc = vgc;
        this.gcmon = gcMonitor;
        this.originalCollectLimit = options.collectLimit;
        this.fullGCEnabled = fullGCEnabled;
        this.isFullGCDryRun = isFullGCDryRun;

        TimeInterval keep = new TimeInterval(clock.getTime() - maxRevisionAgeMs, Long.MAX_VALUE);

        Map<String, Object> settings = getVGCSettings();
        lastOldestTimestamp = (long) settings.get(SETTINGS_COLLECTION_OLDEST_TIMESTAMP_PROP);
        if (lastOldestTimestamp == 0) {
            log.info("No lastOldestTimestamp found, querying for the oldest deletedOnce candidate");
            oldestPossible = vgc.getOldestDeletedOnceTimestamp(clock, options.precisionMs) - 1;
            log.info("lastOldestTimestamp found: {}", Utils.timestampToString(oldestPossible));
        } else {
            oldestPossible = lastOldestTimestamp - 1;
        }

        TimeInterval scope = new TimeInterval(oldestPossible, Long.MAX_VALUE);
        scope = scope.notLaterThan(keep.fromMs);

        fullGCTimestamp = (long) settings.get(SETTINGS_COLLECTION_FULL_GC_TIMESTAMP_PROP);
        oldestModifiedDocId = (String) settings.get(SETTINGS_COLLECTION_FULL_GC_DOCUMENT_ID_PROP);

        fullGCDryRunTimestamp = (long) settings.get(SETTINGS_COLLECTION_FULL_GC_DRY_RUN_TIMESTAMP_PROP);
        oldestModifiedDryRunDocId = (String) settings.get(SETTINGS_COLLECTION_FULL_GC_DRY_RUN_DOCUMENT_ID_PROP);

        if (log.isDebugEnabled()) {
            if (isFullGCDryRun) {
                log.debug("lastOldestTimestamp: {}, fullGCDryRunTimestamp: {}, oldestModifiedDryRunDocId: {}",
                        timestampToString(lastOldestTimestamp), timestampToString(fullGCDryRunTimestamp), oldestModifiedDryRunDocId);
            } else {
                log.debug("lastOldestTimestamp: {}, fullGCTimestamp: {}, oldestModifiedDocId: {}",
                        timestampToString(lastOldestTimestamp), timestampToString(fullGCTimestamp), oldestModifiedDocId);
            }
        }

<<<<<<< HEAD
        if (isFullGCDryRun) {
=======
        if (fullGCEnabled && isFullGCDryRun) {
>>>>>>> 2ef30232
            if (fullGCDryRunTimestamp == 0) {
                // it will only happen for the very first time, we run this fullGC in dry run mode
                log.info("No fullGCDryRunTimestamp found, querying for the oldest modified candidate");
                vgc.getOldestModifiedDoc(clock).ifPresentOrElse(
                        d -> oldestModifiedDryRunDocTimeStamp.set(SECONDS.toMillis(ofNullable(d.getModified()).orElse(0L))),
                        () -> oldestModifiedDryRunDocTimeStamp.set(0L));
                oldestModifiedDryRunDocId = MIN_ID_VALUE;
                log.info("fullGCDryRunTimestamp found: {}", timestampToString(oldestModifiedDryRunDocTimeStamp.get()));
            } else {
                oldestModifiedDryRunDocTimeStamp.set(fullGCDryRunTimestamp);
            }
<<<<<<< HEAD
        } else {
=======
        } else if (fullGCEnabled) {
>>>>>>> 2ef30232
            if (fullGCTimestamp == 0) {
                // it will only happen for the very first time, we run this fullGC
                log.info("No fullGCTimestamp found, querying for the oldest modified candidate");
                vgc.getOldestModifiedDoc(clock).ifPresentOrElse(
                        d -> oldestModifiedDocTimeStamp.set(SECONDS.toMillis(ofNullable(d.getModified()).orElse(0L))),
                        () -> oldestModifiedDocTimeStamp.set(0L));
                oldestModifiedDocId = MIN_ID_VALUE;
                log.info("fullGCTimestamp found: {}", timestampToString(oldestModifiedDocTimeStamp.get()));
            } else {
                oldestModifiedDocTimeStamp.set(fullGCTimestamp);
            }
        }

        TimeInterval scopeFullGC = new TimeInterval(isFullGCDryRun ? oldestModifiedDryRunDocTimeStamp.get() :
                oldestModifiedDocTimeStamp.get(), MAX_VALUE);
        scopeFullGC = scopeFullGC.notLaterThan(keep.fromMs);

        suggestedIntervalMs = (long) settings.get(SETTINGS_COLLECTION_REC_INTERVAL_PROP);
        if (suggestedIntervalMs > 0) {
            suggestedIntervalMs = Math.max(suggestedIntervalMs, options.precisionMs);
            if (suggestedIntervalMs < scope.getDurationMs()) {
                scope = scope.startAndDuration(suggestedIntervalMs);
                log.debug("previous runs recommend a {} sec duration, scope now {}",
                        TimeUnit.MILLISECONDS.toSeconds(suggestedIntervalMs), scope);
            }
        } else if (scope.getDurationMs() <= options.precisionMs) {
            // the scope is smaller than the minimum precision
            // -> no need to refine the scope
            log.debug("scope <= precision ({} ms)", options.precisionMs);
        } else {
            /* Need to guess. Count the overall number of _deletedOnce documents. If those
             * are more than we want to collect in a single run, reduce the time scope so
             * that we likely see a fitting fraction of those documents.
             */
            try {
                long preferredLimit = Math.min(collectLimit, (long)Math.ceil(options.overflowToDiskThreshold * 0.95));
                deletedOnceCount = vgc.getDeletedOnceCount();
                if (deletedOnceCount > preferredLimit) {
                    double chunks = ((double) deletedOnceCount) / preferredLimit;
                    suggestedIntervalMs = (long) Math.floor((scope.getDurationMs() + maxRevisionAgeMs) / chunks);
                    if (suggestedIntervalMs < scope.getDurationMs()) {
                        scope = scope.startAndDuration(suggestedIntervalMs);
                        log.debug("deletedOnce candidates: {} found, {} preferred, scope now {}",
                                deletedOnceCount, preferredLimit, scope);
                    }
                }
            } catch (UnsupportedOperationException ex) {
                log.debug("check on upper bounds of delete candidates not supported, skipped");
            }
        }

        //Check for any registered checkpoint which prevent the GC from running
<<<<<<< HEAD
        Revision checkpoint = checkpoints.getOldestRevisionToKeep();
=======
        Revision checkpoint = checkpoints.getOldestRevisionToKeep(checkpointCleanup);;
>>>>>>> 2ef30232

        final GCResult gcResult = getResult(options, checkpoint, clock, RGC, scope);
        scope = gcResult.gcScope;
        ignoreDueToCheckPoint = gcResult.ignoreGC;

        final GCResult fullGCResult = getResult(options, checkpoint, clock, DGC, scopeFullGC);
        scopeFullGC = fullGCResult.gcScope;
        ignoreFullGCDueToCheckPoint = fullGCResult.ignoreGC;

        if (scope.getDurationMs() <= options.precisionMs) {
            // If we have narrowed the collect time interval down as much as we can, no
            // longer enforce a limit. We need to get through this.
            collectLimit = 0;
            log.debug("time interval <= precision ({} ms), disabling collection limits", options.precisionMs);
        }

        this.precisionMs = options.precisionMs;
        this.ignoreDueToCheckPoint = ignoreDueToCheckPoint;
        this.scope = scope;
        this.ignoreFullGCDueToCheckPoint = ignoreFullGCDueToCheckPoint;
        this.scopeFullGC = scopeFullGC;
        this.fullGCId = isFullGCDryRun ? oldestModifiedDryRunDocId : oldestModifiedDocId;
        this.scopeIsComplete = scope.toMs >= keep.fromMs;
        this.fullGCScopeIsComplete = scopeFullGC.toMs >= keep.fromMs;
        this.maxCollect = collectLimit;
        this.suggestedIntervalMs = suggestedIntervalMs;
        this.deleteCandidateCount = deletedOnceCount;
    }

    /**
     * Evaluate the results of the last run. Update recommendations for future runs.
     * Will set {@link VersionGCStats#needRepeat} if collection needs to run another
     * iteration for collecting documents up to "now".
     *
     * @param stats the statistics from the last run
     */
    public void evaluate(VersionGCStats stats) {
        if (stats.limitExceeded && !isFullGCDryRun) {
            // if the limit was exceeded, slash the recommended interval in half.
            long nextDuration = Math.max(precisionMs, scope.getDurationMs() / 2);
            gcmon.info("Limit {} documents exceeded, reducing next collection interval to {} seconds",
                    this.maxCollect, TimeUnit.MILLISECONDS.toSeconds(nextDuration));
            setLongSetting(VersionGarbageCollector.SETTINGS_COLLECTION_REC_INTERVAL_PROP, nextDuration);
            stats.needRepeat = true;
        } else if (!stats.canceled && !stats.ignoredGCDueToCheckPoint && !isFullGCDryRun) {
            // success, we would not expect to encounter revisions older than this in the future
            setLongSetting(of(SETTINGS_COLLECTION_OLDEST_TIMESTAMP_PROP, scope.toMs,
                    SETTINGS_COLLECTION_FULL_GC_TIMESTAMP_PROP, stats.oldestModifiedDocTimeStamp));
            setStringSetting(SETTINGS_COLLECTION_FULL_GC_DOCUMENT_ID_PROP, stats.oldestModifiedDocId);

            int count = stats.deletedDocGCCount - stats.deletedLeafDocGCCount;
            double usedFraction;
            double allowedFraction = 0.66;

            if (maxCollect <= 0) {
                usedFraction = count / (double) this.originalCollectLimit;
            } else {
                usedFraction = count / (double) maxCollect;
            }

            if (scope.getDurationMs() == suggestedIntervalMs) {
                if (usedFraction < allowedFraction) {
                    long nextDuration = (long) Math.ceil(suggestedIntervalMs * 1.5);
                    log.debug("successful run using {}% of limit, raising recommended interval to {} seconds",
                            Math.round(usedFraction * 1000) / 10.0, TimeUnit.MILLISECONDS.toSeconds(nextDuration));
                    setLongSetting(VersionGarbageCollector.SETTINGS_COLLECTION_REC_INTERVAL_PROP, nextDuration);
                } else {
                    log.debug("not increasing limit: collected {} documents ({}% >= {}% limit)", count, usedFraction,
                            allowedFraction);
                }
            } else {
                log.debug("successful run not following recommendations, keeping them");
            }
            stats.needRepeat = !scopeIsComplete;
        }

        // save data for full GC
        if (fullGCEnabled && !stats.canceled && !stats.ignoredFullGCDueToCheckPoint) {
            // success, we would not expect to encounter revisions older than this in the future
            if (isFullGCDryRun) {
                setLongSetting(SETTINGS_COLLECTION_FULL_GC_DRY_RUN_TIMESTAMP_PROP, stats.oldestModifiedDocTimeStamp);
                setStringSetting(SETTINGS_COLLECTION_FULL_GC_DRY_RUN_DOCUMENT_ID_PROP, stats.oldestModifiedDocId);
            } else {
                setLongSetting(SETTINGS_COLLECTION_FULL_GC_TIMESTAMP_PROP, stats.oldestModifiedDocTimeStamp);
                setStringSetting(SETTINGS_COLLECTION_FULL_GC_DOCUMENT_ID_PROP, stats.oldestModifiedDocId);
            }

            final long scopeEnd = scopeFullGC.toMs;
            final long actualEnd = stats.oldestModifiedDocTimeStamp;
            if (actualEnd < scopeEnd) {
                stats.needRepeat = true;
            } else {
                stats.needRepeat |= !fullGCScopeIsComplete;
            }
        }
    }

    private Map<String, Object> getVGCSettings() {
        Document versionGCDoc = vgc.getDocumentStore().find(Collection.SETTINGS, SETTINGS_COLLECTION_ID, 0);
        Map<String, Object> settings = new HashMap<>();
        // default values
        settings.put(SETTINGS_COLLECTION_OLDEST_TIMESTAMP_PROP, 0L);
        settings.put(SETTINGS_COLLECTION_REC_INTERVAL_PROP, 0L);
        settings.put(SETTINGS_COLLECTION_FULL_GC_TIMESTAMP_PROP, 0L);
        settings.put(SETTINGS_COLLECTION_FULL_GC_DOCUMENT_ID_PROP, MIN_ID_VALUE);
        settings.put(SETTINGS_COLLECTION_FULL_GC_DRY_RUN_TIMESTAMP_PROP, 0L);
        settings.put(SETTINGS_COLLECTION_FULL_GC_DRY_RUN_DOCUMENT_ID_PROP, MIN_ID_VALUE);
        if (versionGCDoc != null) {
            for (String k : versionGCDoc.keySet()) {
                Object value = versionGCDoc.get(k);
                if (value instanceof Number) {
                    settings.put(k, ((Number) value).longValue());
                }
                if (value instanceof String) {
                    settings.put(k, value);
                }
            }
        }
        return settings;
    }

    private void setLongSetting(String propName, long val) {
        setLongSetting(of(propName, val));
    }

    private void setStringSetting(String propName, String val) {
        UpdateOp updateOp = new UpdateOp(SETTINGS_COLLECTION_ID, true);
        updateOp.set(propName, val);
        vgc.getDocumentStore().createOrUpdate(Collection.SETTINGS, updateOp);
    }

    private void setLongSetting(final Map<String, Long> propValMap) {
        UpdateOp updateOp = new UpdateOp(SETTINGS_COLLECTION_ID, true);
        propValMap.forEach(updateOp::set);
        vgc.getDocumentStore().createOrUpdate(Collection.SETTINGS, updateOp);
    }

    @NotNull
    private static GCResult getResult(final VersionGCOptions options, final Revision checkpoint, final Clock clock, final GcType gcType,
                                      TimeInterval gcScope) {
        boolean ignoreGC = false;
        if (checkpoint != null && gcScope.endsAfter(checkpoint.getTimestamp())) {
            TimeInterval minimalScope = gcScope.startAndDuration(options.precisionMs);
            if (minimalScope.endsAfter(checkpoint.getTimestamp())) {
                final long now = clock.getTime();
                if (now - lastIgnoreWarning > IGNORED_GC_WARNING_INTERVAL_MS) {
                    log.warn("Ignoring [{}] run because a valid checkpoint [{}] exists inside minimal scope {}.", gcType, checkpoint.toReadableString(), minimalScope);
                    lastIgnoreWarning = now;
                }
                ignoreGC = true;
            } else {
                gcScope = gcScope.notLaterThan(checkpoint.getTimestamp() - 1);
                log.debug("checkpoint at [{}] found, [{}] Scope now {}", timestampToString(checkpoint.getTimestamp()), gcType, gcScope);
            }
        }
        return new GCResult(ignoreGC, gcScope);
    }

    private static class GCResult {
        public final boolean ignoreGC;
        public final TimeInterval gcScope;

        public GCResult(boolean ignoreGC, TimeInterval gcScope) {
            this.ignoreGC = ignoreGC;
            this.gcScope = gcScope;
        }
    }

    enum GcType {
        RGC, DGC
    }
}<|MERGE_RESOLUTION|>--- conflicted
+++ resolved
@@ -107,15 +107,9 @@
      * @param fullGCEnabled      whether fullGC is enabled or not
      * @param isFullGCDryRun     whether fullGC is running in dryRun mode or not
      */
-<<<<<<< HEAD
-    VersionGCRecommendations(long maxRevisionAgeMs, Checkpoints checkpoints, Clock clock, VersionGCSupport vgc,
-                                    VersionGCOptions options, GCMonitor gcMonitor, boolean fullGCEnabled,
-                                    boolean isFullGCDryRun) {
-=======
     VersionGCRecommendations(long maxRevisionAgeMs, Checkpoints checkpoints, boolean checkpointCleanup, Clock clock,
                                     VersionGCSupport vgc, VersionGCOptions options, GCMonitor gcMonitor,
                                     boolean fullGCEnabled, boolean isFullGCDryRun) {
->>>>>>> 2ef30232
         boolean ignoreDueToCheckPoint;
         boolean ignoreFullGCDueToCheckPoint;
         long deletedOnceCount = 0;
@@ -164,11 +158,7 @@
             }
         }
 
-<<<<<<< HEAD
-        if (isFullGCDryRun) {
-=======
         if (fullGCEnabled && isFullGCDryRun) {
->>>>>>> 2ef30232
             if (fullGCDryRunTimestamp == 0) {
                 // it will only happen for the very first time, we run this fullGC in dry run mode
                 log.info("No fullGCDryRunTimestamp found, querying for the oldest modified candidate");
@@ -180,11 +170,7 @@
             } else {
                 oldestModifiedDryRunDocTimeStamp.set(fullGCDryRunTimestamp);
             }
-<<<<<<< HEAD
-        } else {
-=======
         } else if (fullGCEnabled) {
->>>>>>> 2ef30232
             if (fullGCTimestamp == 0) {
                 // it will only happen for the very first time, we run this fullGC
                 log.info("No fullGCTimestamp found, querying for the oldest modified candidate");
@@ -237,11 +223,7 @@
         }
 
         //Check for any registered checkpoint which prevent the GC from running
-<<<<<<< HEAD
-        Revision checkpoint = checkpoints.getOldestRevisionToKeep();
-=======
         Revision checkpoint = checkpoints.getOldestRevisionToKeep(checkpointCleanup);;
->>>>>>> 2ef30232
 
         final GCResult gcResult = getResult(options, checkpoint, clock, RGC, scope);
         scope = gcResult.gcScope;

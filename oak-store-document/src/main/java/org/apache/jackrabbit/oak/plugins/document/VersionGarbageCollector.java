/*
 * Licensed to the Apache Software Foundation (ASF) under one
 * or more contributor license agreements.  See the NOTICE file
 * distributed with this work for additional information
 * regarding copyright ownership.  The ASF licenses this file
 * to you under the Apache License, Version 2.0 (the
 * "License"); you may not use this file except in compliance
 * with the License.  You may obtain a copy of the License at
 *
 *   http://www.apache.org/licenses/LICENSE-2.0
 *
 * Unless required by applicable law or agreed to in writing,
 * software distributed under the License is distributed on an
 * "AS IS" BASIS, WITHOUT WARRANTIES OR CONDITIONS OF ANY
 * KIND, either express or implied.  See the License for the
 * specific language governing permissions and limitations
 * under the License.
 */

package org.apache.jackrabbit.oak.plugins.document;

import java.io.Closeable;
import java.io.IOException;
import java.util.ArrayList;
import java.util.Collections;
import java.util.EnumSet;
import java.util.HashMap;
import java.util.HashSet;
import java.util.Iterator;
import java.util.LinkedHashMap;
import java.util.List;
import java.util.Map;
import java.util.Map.Entry;
import java.util.Objects;
import java.util.Set;
import java.util.SortedMap;
import java.util.concurrent.TimeUnit;
import java.util.concurrent.atomic.AtomicBoolean;
import java.util.concurrent.atomic.AtomicReference;
import java.util.function.BiConsumer;
import java.util.function.Consumer;

import org.apache.jackrabbit.guava.common.base.Function;
import org.apache.jackrabbit.guava.common.base.Joiner;
import org.apache.jackrabbit.guava.common.base.Predicate;
import org.apache.jackrabbit.guava.common.base.Stopwatch;
import org.apache.jackrabbit.guava.common.base.Supplier;
import org.apache.jackrabbit.guava.common.collect.Iterators;
import org.apache.jackrabbit.guava.common.collect.Lists;
import org.apache.jackrabbit.guava.common.collect.Maps;
import org.apache.jackrabbit.guava.common.collect.Sets;

import org.apache.jackrabbit.oak.commons.sort.StringSort;
import org.apache.jackrabbit.oak.plugins.document.NodeDocument.SplitDocType;
import org.apache.jackrabbit.oak.plugins.document.UpdateOp.Key;
import org.apache.jackrabbit.oak.plugins.document.UpdateOp.Operation;
import org.apache.jackrabbit.oak.plugins.document.UpdateOp.Operation.Type;
import org.apache.jackrabbit.oak.plugins.document.util.TimeInterval;
import org.apache.jackrabbit.oak.plugins.document.util.Utils;
import org.apache.jackrabbit.oak.spi.gc.DelegatingGCMonitor;
import org.apache.jackrabbit.oak.spi.gc.GCMonitor;
import org.apache.jackrabbit.oak.spi.state.AbstractNodeState;
import org.apache.jackrabbit.oak.spi.state.NodeState;
import org.apache.jackrabbit.oak.stats.Clock;
import org.apache.jackrabbit.oak.api.PropertyState;
import org.apache.jackrabbit.oak.commons.TimeDurationFormatter;
import org.apache.jackrabbit.oak.stats.StatisticsProvider;
import org.jetbrains.annotations.NotNull;
import org.jetbrains.annotations.Nullable;
import org.slf4j.Logger;

import static java.lang.Math.round;
import static java.lang.String.join;
import static java.util.Collections.emptySet;
import static java.util.List.of;
import static java.util.Objects.nonNull;
import static java.util.Objects.requireNonNull;
import static java.util.Optional.ofNullable;
import static java.util.concurrent.TimeUnit.MILLISECONDS;
import static java.util.concurrent.TimeUnit.SECONDS;
import static java.util.function.Function.identity;
import static java.util.stream.Collectors.joining;
import static java.util.stream.Collectors.toMap;
import static java.util.stream.Collectors.toSet;
import static java.util.stream.StreamSupport.stream;
import static org.apache.jackrabbit.guava.common.base.StandardSystemProperty.LINE_SEPARATOR;
import static org.apache.jackrabbit.guava.common.base.Stopwatch.createUnstarted;
import static org.apache.jackrabbit.guava.common.collect.Iterables.all;
import static org.apache.jackrabbit.guava.common.collect.Iterators.partition;
import static org.apache.jackrabbit.guava.common.util.concurrent.Atomics.newReference;
import static java.util.concurrent.TimeUnit.MICROSECONDS;
import static org.apache.jackrabbit.oak.plugins.document.Collection.NODES;
import static org.apache.jackrabbit.oak.plugins.document.Collection.SETTINGS;
import static org.apache.jackrabbit.oak.plugins.document.Document.ID;
import static org.apache.jackrabbit.oak.plugins.document.NodeDocument.BRANCH_COMMITS;
import static org.apache.jackrabbit.oak.plugins.document.NodeDocument.COLLISIONS;
import static org.apache.jackrabbit.oak.plugins.document.NodeDocument.COMMIT_ROOT;
import static org.apache.jackrabbit.oak.plugins.document.NodeDocument.MIN_ID_VALUE;
import static org.apache.jackrabbit.oak.plugins.document.NodeDocument.MODIFIED_IN_SECS;
import static org.apache.jackrabbit.oak.plugins.document.NodeDocument.REVISIONS;
import static org.apache.jackrabbit.oak.plugins.document.NodeDocument.SplitDocType.COMMIT_ROOT_ONLY;
import static org.apache.jackrabbit.oak.plugins.document.NodeDocument.SplitDocType.DEFAULT_LEAF;
import static org.apache.jackrabbit.oak.plugins.document.NodeDocument.SplitDocType.DEFAULT_NO_BRANCH;
import static org.apache.jackrabbit.oak.plugins.document.VersionGarbageCollector.FullGCMode.GAP_ORPHANS;
import static org.apache.jackrabbit.oak.plugins.document.VersionGarbageCollector.FullGCMode.GAP_ORPHANS_EMPTYPROPS;
import static org.apache.jackrabbit.oak.plugins.document.VersionGarbageCollector.FullGCMode.NONE;
import static org.apache.jackrabbit.oak.plugins.document.util.Utils.getIdFromPath;
import static org.apache.jackrabbit.oak.plugins.document.util.Utils.timestampToString;
import static org.apache.jackrabbit.oak.stats.StatisticsProvider.NOOP;
import static org.apache.jackrabbit.oak.plugins.document.util.Utils.isCommitted;
import static org.slf4j.LoggerFactory.getLogger;
import static org.slf4j.helpers.MessageFormatter.arrayFormat;

public class VersionGarbageCollector {

    //Kept less than MongoDocumentStore.IN_CLAUSE_BATCH_SIZE to avoid re-partitioning
    private static final int DELETE_BATCH_SIZE = 450;
    private static final int UPDATE_BATCH_SIZE = 450;
    private static final int PROGRESS_BATCH_SIZE = 10000;
    private static final int FULL_GC_BATCH_SIZE = 1000;
    private static final int FULL_GC_MISSING_DOCS_TYPE_CACHE_SIZE = 64;
    private static final String STATUS_IDLE = "IDLE";
    private static final String STATUS_INITIALIZING = "INITIALIZING";
    private static final Logger log = getLogger(VersionGarbageCollector.class);
    private static final Logger AUDIT_LOG = getLogger(VersionGarbageCollector.class.getName() + ".auditDGC");

    /**
     * Split document types which can be safely garbage collected
     */
    private static final Set<NodeDocument.SplitDocType> GC_TYPES = EnumSet.of(
            DEFAULT_LEAF, COMMIT_ROOT_ONLY, DEFAULT_NO_BRANCH);

    /**
     * Document id stored in settings collection that keeps info about version gc
     */
    static final String SETTINGS_COLLECTION_ID = "versionGC";

    /**
     * Property name to timestamp when last gc run happened
     */
    static final String SETTINGS_COLLECTION_OLDEST_TIMESTAMP_PROP = "lastOldestTimeStamp";

    /**
     * Property name to recommended time interval for next collection run
     */
    static final String SETTINGS_COLLECTION_REC_INTERVAL_PROP = "recommendedIntervalMs";

    /**
     * Property name to timestamp till when last full-GC run happened
     */
    static final String SETTINGS_COLLECTION_FULL_GC_TIMESTAMP_PROP = "fullGCTimeStamp";

    /**
     * Property name to _id till when last full-GC run happened
     */
    static final String SETTINGS_COLLECTION_FULL_GC_DOCUMENT_ID_PROP = "fullGCId";

    /**
     * Property name to timestamp till when last full-GC run happened in dryRun mode only
     */
    static final String SETTINGS_COLLECTION_FULL_GC_DRY_RUN_TIMESTAMP_PROP = "fullGCDryRunTimeStamp";

    /**
     * Property name to _id till when last full-GC run happened in dryRun mode only
     */
    static final String SETTINGS_COLLECTION_FULL_GC_DRY_RUN_DOCUMENT_ID_PROP = "fullGCDryRunId";

    /**
     * During hardening of FullGC one can choose level type of garbage should be cleaned up.
     * Ultimately the goal is to clean up all possible garbage. After hardening these modes
     * might no longer be supported.
     */
    enum FullGCMode {
        /** no full GC is done at all */
        NONE,
        /** GC only orphaned nodes with gaps in ancestor docs */
        GAP_ORPHANS,
        /** GC orphaned nodes with gaps in ancestor docs, plus empty properties */
        GAP_ORPHANS_EMPTYPROPS,
        /** GC any kind of orphaned nodes, plus empty properties */
        ALL_ORPHANS_EMPTYPROPS,
        /**
         * GC any kind of orphaned nodes, empty properties plus keep 1 (== keep
         * traversed) revision, applied to user properties only
         */
        ORPHANS_EMPTYPROPS_KEEP_ONE_USER_PROPS,
        /**
         * GC any kind of orphaned nodes, empty properties plus keep 1 (== keep
         * traversed) revision, applied to all properties
         */
        ORPHANS_EMPTYPROPS_KEEP_ONE_ALL_PROPS,
        /**
         * GC any kind of orphaned nodes, empty properties plus cleanup unmerged BCs
         */
        ORPHANS_EMPTYPROPS_UNMERGED_BC,
        /**
         * GC any kind of orphaned nodes, empty properties plus cleanup revisions, also
         * between checkpoints
         */
        ORPHANS_EMPTYPROPS_BETWEEN_CHECKPOINTS_NO_UNMERGED_BC,
        /**
         * GC any kind of orphaned nodes, empty properties, cleanup revisions, also
         * between checkpoints, plus cleanup unmerged BCs
         */
        ORPHANS_EMPTYPROPS_BETWEEN_CHECKPOINTS_WITH_UNMERGED_BC
    }

    private static FullGCMode fullGcMode = GAP_ORPHANS_EMPTYPROPS;

    static FullGCMode getFullGcMode() {
        return fullGcMode;
    }

    private final DocumentNodeStore nodeStore;
    private final DocumentStore ds;
    private final boolean fullGCEnabled;
    private final boolean isFullGCDryRun;
    private final boolean embeddedVerification;
    private Set<String> fullGCIncludePaths = Collections.emptySet();
    private Set<String> fullGCExcludePaths = Collections.emptySet();
    private final VersionGCSupport versionStore;
    private final AtomicReference<GCJob> collector = newReference();
    private VersionGCOptions options;
    private GCMonitor gcMonitor = GCMonitor.EMPTY;
    private RevisionGCStats gcStats = new RevisionGCStats(NOOP);
    private FullGCStatsCollector fullGCStats = new FullGCStatsCollectorImpl(NOOP);

    VersionGarbageCollector(DocumentNodeStore nodeStore,
                            VersionGCSupport gcSupport,
                            final boolean fullGCEnabled,
                            final boolean isFullGCDryRun,
                            final boolean embeddedVerification) {
        this.nodeStore = nodeStore;
        this.versionStore = gcSupport;
        this.ds = gcSupport.getDocumentStore();
        this.fullGCEnabled = fullGCEnabled;
        this.isFullGCDryRun = isFullGCDryRun;
        this.embeddedVerification = embeddedVerification;
        this.options = new VersionGCOptions();
        AUDIT_LOG.info("<init> VersionGarbageCollector created with fullGcMode = {}", fullGcMode);
    }

<<<<<<< HEAD
    public void setStatisticsProvider(StatisticsProvider provider) {
=======
    /**
     * Please note that at the moment the includes do not
     * take long paths into account. That is, if a long path was
     * supposed to be included via an include, it is not.
     * Reason for this is that long paths would require
     * the mongo query to include a '_path' condition - which disallows
     * mongo from using the '_modified_id' index. IOW long paths
     * would result in full scans - which results in bad performance.
     */
    void setFullGCPaths(@NotNull Set<String> includes, @NotNull Set<String> excludes) {
        this.fullGCIncludePaths = requireNonNull(includes);
        this.fullGCExcludePaths = requireNonNull(excludes);
    }

    void setStatisticsProvider(StatisticsProvider provider) {
>>>>>>> dbc728fc
        this.gcStats = new RevisionGCStats(provider);
        this.fullGCStats = new FullGCStatsCollectorImpl(provider);
    }

    @NotNull
    RevisionGCStats getRevisionGCStats() {
        return gcStats;
    }

    public VersionGCStats gc(long maxRevisionAge, TimeUnit unit) throws IOException {
        long maxRevisionAgeInMillis = unit.toMillis(maxRevisionAge);
        TimeInterval maxRunTime = new TimeInterval(nodeStore.getClock().getTime(), Long.MAX_VALUE);
        if (options.maxDurationMs > 0) {
            maxRunTime = maxRunTime.startAndDuration(options.maxDurationMs);
        }
        GCJob job = new GCJob(maxRevisionAgeInMillis, options, gcMonitor);
        if (collector.compareAndSet(null, job)) {
            VersionGCStats overall = new VersionGCStats();
            overall.active.start();
            gcStats.started();
            if (fullGCEnabled) {
                fullGCStats.started();
            }
            boolean success = false;
            try {
                long averageDurationMs = 0;
                while (maxRunTime.contains(nodeStore.getClock().getTime() + averageDurationMs)) {
                    gcMonitor.info("Start {}. run (avg duration {} sec)",
                            overall.iterationCount + 1, averageDurationMs / 1000.0);
                    VersionGCStats stats = job.run();

                    overall.addRun(stats);
                    if (options.maxIterations > 0 && overall.iterationCount >= options.maxIterations) {
                        break;
                    }
                    if (!overall.needRepeat) {
                        break;
                    }
                    averageDurationMs = ((averageDurationMs * (overall.iterationCount - 1))
                            + stats.active.elapsed(TimeUnit.MILLISECONDS)) / overall.iterationCount;
                }
                success = true;
                return overall;
            } finally {
                overall.active.stop();
                collector.set(null);
                overall.success = success;
                gcStats.finished(overall);
                if (fullGCEnabled) {
                    fullGCStats.finished(overall);
                }
                if (overall.iterationCount > 1) {
                    gcMonitor.info("Revision garbage collection finished after {} iterations - aggregate statistics: {}",
                            overall.iterationCount, overall);
                }
            }
        } else {
            throw new IOException("Revision garbage collection is already running");
        }
    }

    public void cancel() {
        GCJob job = collector.get();
        if (job != null) {
            job.cancel();
        }
    }

    public String getStatus() {
        GCJob job = collector.get();
        if (job == null) {
            return STATUS_IDLE;
        } else {
            return job.getStatus();
        }
    }

    public void setGCMonitor(@NotNull GCMonitor gcMonitor) {
        this.gcMonitor = requireNonNull(gcMonitor);
    }

    public VersionGCOptions getOptions() {
        return this.options;
    }

    public void setOptions(VersionGCOptions options) {
        this.options = options;
    }

    public void reset() {
        ds.remove(SETTINGS, SETTINGS_COLLECTION_ID);
    }

    public void resetFullGC() {
        UpdateOp op = new UpdateOp(SETTINGS_COLLECTION_ID, false);
        op.remove(SETTINGS_COLLECTION_FULL_GC_DOCUMENT_ID_PROP);
        op.remove(SETTINGS_COLLECTION_FULL_GC_TIMESTAMP_PROP);
        ds.findAndUpdate(SETTINGS, op);
    }

    public void resetDryRun() {
        UpdateOp op = new UpdateOp(SETTINGS_COLLECTION_ID, false);
        op.remove(SETTINGS_COLLECTION_FULL_GC_DRY_RUN_TIMESTAMP_PROP);
        op.remove(SETTINGS_COLLECTION_FULL_GC_DRY_RUN_DOCUMENT_ID_PROP);
        ds.findAndUpdate(SETTINGS, op);
    }

    public VersionGCInfo getInfo(long maxRevisionAge, TimeUnit unit)
            throws IOException {
        long maxRevisionAgeInMillis = unit.toMillis(maxRevisionAge);
        long now = nodeStore.getClock().getTime();
        VersionGCRecommendations rec = new VersionGCRecommendations(maxRevisionAgeInMillis, nodeStore.getCheckpoints(),
                nodeStore.getClock(), versionStore, options, gcMonitor, fullGCEnabled, isFullGCDryRun);
        int estimatedIterations = -1;
        if (rec.suggestedIntervalMs > 0) {
            estimatedIterations = (int)Math.ceil((double) (now - rec.scope.toMs) / rec.suggestedIntervalMs);
        }
        return new VersionGCInfo(rec.lastOldestTimestamp, rec.scope.fromMs,
                rec.deleteCandidateCount, rec.maxCollect,
                rec.suggestedIntervalMs, rec.scope.toMs, estimatedIterations,
                rec.scopeFullGC.fromMs);
    }

    public static class VersionGCInfo {
        public final long lastSuccess;
        public final long oldestRevisionEstimate;
        public final long revisionsCandidateCount;
        public final long collectLimit;
        public final long recommendedCleanupInterval;
        public final long recommendedCleanupTimestamp;
        public final int estimatedIterations;
        public final long oldestFullGCRevisionEstimate;

        VersionGCInfo(long lastSuccess,
                      long oldestRevisionEstimate,
                      long revisionsCandidateCount,
                      long collectLimit,
                      long recommendedCleanupInterval,
                      long recommendedCleanupTimestamp,
                      int estimatedIterations,
                      long oldestFullGCRevisionEstimate) {
            this.lastSuccess = lastSuccess;
            this.oldestRevisionEstimate = oldestRevisionEstimate;
            this.revisionsCandidateCount = revisionsCandidateCount;
            this.collectLimit = collectLimit;
            this.recommendedCleanupInterval = recommendedCleanupInterval;
            this.recommendedCleanupTimestamp = recommendedCleanupTimestamp;
            this.estimatedIterations = estimatedIterations;
            this.oldestFullGCRevisionEstimate = oldestFullGCRevisionEstimate;
        }
    }

    public static class VersionGCStats {
        boolean ignoredGCDueToCheckPoint;
        boolean fullGCDryRunMode;
        boolean ignoredFullGCDueToCheckPoint;
        boolean canceled;
        boolean success = true;
        boolean limitExceeded;
        boolean needRepeat;
        int iterationCount;
        int deletedDocGCCount;
        int deletedLeafDocGCCount;
        int splitDocGCCount;
        int intermediateSplitDocGCCount;
        int updateResurrectedGCCount;
        long oldestModifiedDocTimeStamp;
        String oldestModifiedDocId;
        int updatedFullGCDocsCount;
        int skippedFullGCDocsCount;
        int deletedPropsCount;
        int deletedInternalPropsCount;
        int deletedPropRevsCount;
        int deletedInternalPropRevsCount;
        int deletedUnmergedBCCount;
        int deletedOrphanNodesCount;
        final TimeDurationFormatter df = TimeDurationFormatter.forLogging();
        final Stopwatch active = Stopwatch.createUnstarted();
        final Stopwatch fullGCActive = Stopwatch.createUnstarted();
        final Stopwatch collectDeletedDocs = Stopwatch.createUnstarted();
        final Stopwatch checkDeletedDocs = Stopwatch.createUnstarted();
        final Stopwatch deleteDeletedDocs = Stopwatch.createUnstarted();
        final Stopwatch collectAndDeleteSplitDocs = Stopwatch.createUnstarted();
        final Stopwatch deleteSplitDocs = Stopwatch.createUnstarted();
        final Stopwatch sortDocIds = Stopwatch.createUnstarted();
        final Stopwatch updateResurrectedDocuments = Stopwatch.createUnstarted();
        final Stopwatch fullGCDocs = Stopwatch.createUnstarted();
        final Stopwatch deleteFullGCDocs = Stopwatch.createUnstarted();
        final Stopwatch collectFullGC = Stopwatch.createUnstarted();
        final Stopwatch collectOrphanNodes = Stopwatch.createUnstarted();
        final Stopwatch collectDeletedProps = Stopwatch.createUnstarted();
        final Stopwatch collectDeletedOldRevs = Stopwatch.createUnstarted();
        final Stopwatch collectUnmergedBC = Stopwatch.createUnstarted();
        long activeElapsed, fullGCActiveElapsed, collectDeletedDocsElapsed, checkDeletedDocsElapsed, deleteDeletedDocsElapsed,
                collectAndDeleteSplitDocsElapsed, deleteSplitDocsElapsed, sortDocIdsElapsed, updateResurrectedDocumentsElapsed,
                fullGCDocsElapsed, collectFullGCElapsed, collectOrphanNodesElapsed, collectDeletedPropsElapsed,
                deleteFullGCDocsElapsed, collectDeletedOldRevsElapsed, collectUnmergedBCElapsed;

        @Override
        public String toString() {
            String timings;
            String fmt = "timeToCollectDeletedDocs=%s, timeToCheckDeletedDocs=%s, timeToSortDocIds=%s, timeTakenToUpdateResurrectedDocs=%s, timeTakenToDeleteDeletedDocs=%s, timeTakenToCollectAndDeleteSplitDocs=%s%s, " +
                    "timeToRunFullGC=%s, which includes [timeToDeleteFullGC=%s and timeToCollectFullGC=%s, (of which timeToCollectOrphanNodes=%s timeToCollectDeletedProps=%s, timeToCollectOldRevs=%s, timeToCollectUnmergedBranchCommits=%s)]";

            // aggregated timings?
            if (iterationCount > 0) {
                String timeDeletingSplitDocs = "";
                if (deleteSplitDocsElapsed > 0) {
                    timeDeletingSplitDocs = String.format(" (of which %s deleting)",
                            df.format(deleteSplitDocsElapsed, MICROSECONDS));
                }
                timings = String.format(fmt, df.format(collectDeletedDocsElapsed, MICROSECONDS),
                        df.format(checkDeletedDocsElapsed, MICROSECONDS), df.format(sortDocIdsElapsed, MICROSECONDS),
                        df.format(updateResurrectedDocumentsElapsed, MICROSECONDS),
                        df.format(deleteDeletedDocsElapsed, MICROSECONDS),
                        df.format(collectAndDeleteSplitDocsElapsed, MICROSECONDS),
                        timeDeletingSplitDocs,
                        df.format(fullGCDocsElapsed, MICROSECONDS),
                        df.format(deleteFullGCDocsElapsed, MICROSECONDS),
                        df.format(collectFullGCElapsed, MICROSECONDS),
                        df.format(collectOrphanNodesElapsed, MICROSECONDS),
                        df.format(collectDeletedPropsElapsed, MICROSECONDS),
                        df.format(collectDeletedOldRevsElapsed, MICROSECONDS),
                        df.format(collectUnmergedBCElapsed, MICROSECONDS));
            } else {
                String timeDeletingSplitDocs = "";
                if (deleteSplitDocs.elapsed(MICROSECONDS) > 0) {
                    timeDeletingSplitDocs = String.format(" (of which %s deleting)",
                            df.format(deleteSplitDocs.elapsed(MICROSECONDS), MICROSECONDS));
                }
                timings = String.format(fmt, df.format(collectDeletedDocs.elapsed(MICROSECONDS), MICROSECONDS),
                        df.format(checkDeletedDocs.elapsed(MICROSECONDS), MICROSECONDS),
                        df.format(sortDocIds.elapsed(MICROSECONDS), MICROSECONDS),
                        df.format(updateResurrectedDocuments.elapsed(MICROSECONDS), MICROSECONDS),
                        df.format(deleteDeletedDocs.elapsed(MICROSECONDS), MICROSECONDS),
                        df.format(collectAndDeleteSplitDocs.elapsed(MICROSECONDS), MICROSECONDS),
                        timeDeletingSplitDocs,
                        df.format(fullGCDocs.elapsed(MICROSECONDS), MICROSECONDS),
                        df.format(deleteFullGCDocs.elapsed(MICROSECONDS), MICROSECONDS),
                        df.format(collectFullGC.elapsed(MICROSECONDS), MICROSECONDS),
                        df.format(collectOrphanNodes.elapsed(MICROSECONDS), MICROSECONDS),
                        df.format(collectDeletedProps.elapsed(MICROSECONDS), MICROSECONDS),
                        df.format(collectDeletedOldRevs.elapsed(MICROSECONDS), MICROSECONDS),
                        df.format(collectUnmergedBC.elapsed(MICROSECONDS), MICROSECONDS));
            }

            return "VersionGCStats{" +
                    "ignoredGCDueToCheckPoint=" + ignoredGCDueToCheckPoint +
                    ", fullGCDryRunMode=" + fullGCDryRunMode +
                    ", ignoredFullGCDueToCheckPoint=" + ignoredFullGCDueToCheckPoint +
                    ", canceled=" + canceled +
                    ", deletedDocGCCount=" + deletedDocGCCount + " (of which leaf: " + deletedLeafDocGCCount + ")" +
                    ", updateResurrectedGCCount=" + updateResurrectedGCCount +
                    ", splitDocGCCount=" + splitDocGCCount +
                    ", intermediateSplitDocGCCount=" + intermediateSplitDocGCCount +
                    ", oldestModifiedDocId=" + oldestModifiedDocId +
                    ", oldestModifiedDocTimeStamp=" + timestampToString(oldestModifiedDocTimeStamp) +
                    ", updatedFullGCDocsCount=" + updatedFullGCDocsCount +
                    ", skippedFullGCDocsCount=" + skippedFullGCDocsCount +
                    ", deletedPropsCount=" + deletedPropsCount +
                    ", deletedInternalPropsCount=" + deletedInternalPropsCount +
                    ", deletedPropRevsCount=" + deletedPropRevsCount +
                    ", deletedInternalPropRevsCount=" + deletedInternalPropRevsCount +
                    ", deletedUnmergedBCCount=" + deletedUnmergedBCCount +
                    ", deletedOrphanNodesCount=" + deletedOrphanNodesCount +
                    ", iterationCount=" + iterationCount +
                    ", timeFullGCActive=" + df.format(fullGCActiveElapsed, MICROSECONDS) +
                    ", timeActive=" + df.format(activeElapsed, MICROSECONDS) +
                    ", " + timings + "}";
        }

        void addRun(VersionGCStats run) {
            ++iterationCount;
            this.ignoredGCDueToCheckPoint = run.ignoredGCDueToCheckPoint;
            this.fullGCDryRunMode = run.fullGCDryRunMode;
            this.ignoredFullGCDueToCheckPoint = run.ignoredFullGCDueToCheckPoint;
            this.canceled = run.canceled;
            this.success = run.success;
            this.limitExceeded = run.limitExceeded;
            this.needRepeat = run.needRepeat;
            this.deletedDocGCCount += run.deletedDocGCCount;
            this.deletedLeafDocGCCount += run.deletedLeafDocGCCount;
            this.splitDocGCCount += run.splitDocGCCount;
            this.intermediateSplitDocGCCount += run.intermediateSplitDocGCCount;
            this.updateResurrectedGCCount += run.updateResurrectedGCCount;
            this.oldestModifiedDocTimeStamp = run.oldestModifiedDocTimeStamp;
            this.oldestModifiedDocId = run.oldestModifiedDocId;
            this.updatedFullGCDocsCount += run.updatedFullGCDocsCount;
            this.skippedFullGCDocsCount += run.skippedFullGCDocsCount;
            this.deletedPropsCount += run.deletedPropsCount;
            this.deletedInternalPropsCount += run.deletedInternalPropsCount;
            this.deletedPropRevsCount += run.deletedPropRevsCount;
            this.deletedInternalPropRevsCount += run.deletedInternalPropRevsCount;
            this.deletedUnmergedBCCount += run.deletedUnmergedBCCount;
            this.deletedOrphanNodesCount += run.deletedOrphanNodesCount;
            if (run.iterationCount > 0) {
                // run is cumulative with times in elapsed fields
                this.activeElapsed += run.activeElapsed;
                this.fullGCActiveElapsed += run.fullGCActiveElapsed;
                this.collectDeletedDocsElapsed += run.collectDeletedDocsElapsed;
                this.checkDeletedDocsElapsed += run.checkDeletedDocsElapsed;
                this.deleteDeletedDocsElapsed += run.deleteDeletedDocsElapsed;
                this.collectAndDeleteSplitDocsElapsed += run.collectAndDeleteSplitDocsElapsed;
                this.deleteSplitDocsElapsed += run.deleteSplitDocsElapsed;
                this.sortDocIdsElapsed += run.sortDocIdsElapsed;
                this.updateResurrectedDocumentsElapsed += run.updateResurrectedDocumentsElapsed;
                this.fullGCDocsElapsed += run.fullGCDocsElapsed;
                this.deleteFullGCDocsElapsed += run.deleteFullGCDocsElapsed;
                this.collectFullGCElapsed += run.collectFullGCElapsed;
                this.collectOrphanNodesElapsed += run.collectOrphanNodesElapsed;
                this.collectDeletedPropsElapsed += run.collectDeletedPropsElapsed;
                this.collectDeletedOldRevsElapsed += run.collectDeletedOldRevsElapsed;
                this.collectUnmergedBCElapsed += run.collectUnmergedBCElapsed;
            } else {
                // single run -> read from stop watches
                this.activeElapsed += run.active.elapsed(MICROSECONDS);
                this.fullGCActiveElapsed += run.fullGCActive.elapsed(MICROSECONDS);
                this.collectDeletedDocsElapsed += run.collectDeletedDocs.elapsed(MICROSECONDS);
                this.checkDeletedDocsElapsed += run.checkDeletedDocs.elapsed(MICROSECONDS);
                this.deleteDeletedDocsElapsed += run.deleteDeletedDocs.elapsed(MICROSECONDS);
                this.collectAndDeleteSplitDocsElapsed += run.collectAndDeleteSplitDocs.elapsed(MICROSECONDS);
                this.deleteSplitDocsElapsed += run.deleteSplitDocs.elapsed(MICROSECONDS);
                this.sortDocIdsElapsed += run.sortDocIds.elapsed(MICROSECONDS);
                this.updateResurrectedDocumentsElapsed += run.updateResurrectedDocuments.elapsed(MICROSECONDS);
                this.fullGCDocsElapsed += run.fullGCDocs.elapsed(MICROSECONDS);
                this.deleteFullGCDocsElapsed += run.deleteFullGCDocs.elapsed(MICROSECONDS);
                this.collectFullGCElapsed += run.collectFullGC.elapsed(MICROSECONDS);
                this.collectOrphanNodesElapsed += run.collectOrphanNodes.elapsed(MICROSECONDS);
                this.collectDeletedPropsElapsed += run.collectDeletedProps.elapsed(MICROSECONDS);
                this.collectDeletedOldRevsElapsed += run.collectDeletedOldRevs.elapsed(MICROSECONDS);
                this.collectUnmergedBCElapsed += run.collectUnmergedBC.elapsed(MICROSECONDS);
            }
        }
    }

    enum GCPhase {
        NONE,
        COLLECTING,
        CHECKING,
        DELETING,
        SORTING,
        SPLITS_CLEANUP,
        FULL_GC,
        FULL_GC_COLLECT_GARBAGE,
        FULL_GC_COLLECT_ORPHAN_NODES,
        FULL_GC_COLLECT_PROPS,
        FULL_GC_COLLECT_OLD_REVS,
        FULL_GC_COLLECT_UNMERGED_BC,
        FULL_GC_CLEANUP,
        UPDATING
    }

    /**
     * Keeps track of timers when switching GC phases.
     * <p>
     * Could be merged with VersionGCStats, however this way the public class is kept unchanged.
     */
    private static class GCPhases {

        final VersionGCStats stats;
        final Stopwatch elapsed;
        private final GCMonitor monitor;
        private final List<GCPhase> phases = Lists.newArrayList();
        private final Map<GCPhase, Stopwatch> watches = Maps.newHashMap();
        private final AtomicBoolean canceled;

        GCPhases(AtomicBoolean canceled, VersionGCStats stats, GCMonitor monitor) {
            this.stats = stats;
            this.monitor = monitor;
            this.elapsed = Stopwatch.createStarted();
            this.watches.put(GCPhase.NONE, Stopwatch.createStarted());
            this.watches.put(GCPhase.COLLECTING, stats.collectDeletedDocs);
            this.watches.put(GCPhase.CHECKING, stats.checkDeletedDocs);
            this.watches.put(GCPhase.DELETING, stats.deleteDeletedDocs);
            this.watches.put(GCPhase.SORTING, stats.sortDocIds);
            this.watches.put(GCPhase.SPLITS_CLEANUP, stats.collectAndDeleteSplitDocs);
            this.watches.put(GCPhase.UPDATING, stats.updateResurrectedDocuments);
            this.watches.put(GCPhase.FULL_GC, stats.fullGCDocs);
            this.watches.put(GCPhase.FULL_GC_COLLECT_GARBAGE, stats.collectFullGC);
            this.watches.put(GCPhase.FULL_GC_COLLECT_ORPHAN_NODES, stats.collectOrphanNodes);
            this.watches.put(GCPhase.FULL_GC_COLLECT_PROPS, stats.collectDeletedProps);
            this.watches.put(GCPhase.FULL_GC_COLLECT_OLD_REVS, stats.collectDeletedOldRevs);
            this.watches.put(GCPhase.FULL_GC_COLLECT_UNMERGED_BC, stats.collectUnmergedBC);
            this.watches.put(GCPhase.FULL_GC_CLEANUP, stats.deleteFullGCDocs);
            this.canceled = canceled;
        }

        /**
         * Attempts to start a GC phase and tracks the time spent in this phase
         * until {@link #stop(GCPhase)} is called.
         *
         * @param started the GC phase.
         * @return {@code true} if the phase was started or {@code false} if the
         *          revision GC was canceled and the phase should not start.
         */
        public boolean start(GCPhase started) {
            if (canceled.get()) {
                return false;
            }
            suspend(currentWatch());
            this.phases.add(started);
            updateStatus();
            resume(currentWatch());
            return true;
        }

        public void stop(GCPhase phase) {
            if (!phases.isEmpty() && phase == phases.get(phases.size() - 1)) {
                suspend(currentWatch());
                phases.remove(phases.size() - 1);
                updateStatus();
                resume(currentWatch());
            }
        }

        public void close() {
            while (!phases.isEmpty()) {
                suspend(currentWatch());
                phases.remove(phases.size() - 1);
                updateStatus();
            }
            this.elapsed.stop();
        }

        private GCPhase current() {
            return phases.isEmpty() ? GCPhase.NONE : phases.get(phases.size() - 1);
        }

        private Stopwatch currentWatch() {
            return watches.get(current());
        }

        private void resume(Stopwatch w) {
            if (!w.isRunning()) {
                w.start();
            }
        }

        private void suspend(Stopwatch w) {
            if (w.isRunning()) {
                w.stop();
            }
        }

        private void updateStatus() {
            GCPhase p = current();
            if (p != GCPhase.NONE) {
                monitor.updateStatus(p.name());
            }
        }
    }

    private class GCJob {

        private final long maxRevisionAgeMillis;
        private final VersionGCOptions options;
        private final AtomicBoolean cancel = new AtomicBoolean();
        private final GCMonitor monitor;
        private final Supplier<String> status;

        GCJob(long maxRevisionAgeMillis,
              VersionGCOptions options,
              GCMonitor gcMonitor) {
            this.maxRevisionAgeMillis = maxRevisionAgeMillis;
            this.options = options;
            GCMessageTracker vgcm = new GCMessageTracker();
            this.status = vgcm;
            this.monitor = new DelegatingGCMonitor(Lists.newArrayList(vgcm, gcMonitor));
            this.monitor.updateStatus(STATUS_INITIALIZING);
        }

        VersionGCStats run() throws IOException {
            try {
                return gc(maxRevisionAgeMillis);
            } finally {
                monitor.updateStatus(STATUS_IDLE);
            }
        }

        void cancel() {
            monitor.info("Canceling revision garbage collection.");
            cancel.set(true);
        }

        String getStatus() {
            return status.get();
        }

        private VersionGCStats gc(long maxRevisionAgeInMillis) throws IOException {
            VersionGCStats stats = new VersionGCStats();
            stats.active.start();
            VersionGCRecommendations rec = new VersionGCRecommendations(maxRevisionAgeInMillis, nodeStore.getCheckpoints(),
                    nodeStore.getClock(), versionStore, options, gcMonitor, fullGCEnabled, isFullGCDryRun);
            GCPhases phases = new GCPhases(cancel, stats, gcMonitor);
            try {
                if (!isFullGCDryRun) {
                    // only run if not fullGC dryRun mode
                    if (rec.ignoreDueToCheckPoint) {
                        phases.stats.ignoredGCDueToCheckPoint = true;
                        monitor.skipped("Checkpoint prevented revision garbage collection");
                    } else {
                        final RevisionVector headRevision = nodeStore.getHeadRevision();
                        final RevisionVector sweepRevisions = nodeStore.getSweepRevisions();
                        monitor.info("Looking at revisions in {}", rec.scope);

                        collectDeletedDocuments(phases, headRevision, rec);
                        collectSplitDocuments(phases, sweepRevisions, rec);
                    }
                } else {
                    phases.stats.fullGCDryRunMode = true;
                }

                // now run full GC if enabled
                if (fullGCEnabled) {
                    stats.fullGCActive.start();
                    if (rec.ignoreFullGCDueToCheckPoint) {
                        phases.stats.ignoredFullGCDueToCheckPoint = true;
                        monitor.skipped("Checkpoint prevented Full garbage collection");
                    } else {
                        final RevisionVector headRevision = nodeStore.getHeadRevision();
                        monitor.info("Looking at revisions in {} for full GC", rec.scopeFullGC);
                        collectFullGC(phases, headRevision, rec);
                    }
                }

                if ((!fullGCEnabled || rec.ignoreFullGCDueToCheckPoint) && rec.ignoreDueToCheckPoint) {
                    // cancel if both are stopped by checkpoint
                    // otherwise we need to continue
                    cancel.set(true);
                }

            } catch (LimitExceededException ex) {
                stats.limitExceeded = true;
            } finally {
                phases.close();
                stats.canceled = cancel.get();
            }

            rec.evaluate(stats);
            monitor.info("Revision garbage collection finished in {}. {}",
                    TimeDurationFormatter.forLogging().format(phases.elapsed.elapsed(MICROSECONDS), MICROSECONDS), stats);
            if (fullGCEnabled && stats.fullGCActive.isRunning()) {
                // probably limitExceeded == true case
                stats.fullGCActive.stop();
            }
            stats.active.stop();
            return stats;
        }

        /**
         * "Full garbage" refers to additional garbage identified as part of OAK-10199
         * et al: essentially garbage that in earlier versions of Oak were ignored. This
         * includes: deleted properties, revision information within documents, branch
         * commit related garbage.
         * <p>
         * The "Full garbage" collector can be instructed to do a full repository scan
         * - or incrementally based on where it last left off. When doing a full
         * repository scan (but not limited to that), it executes in (small) batches
         * followed by voluntary paused (aka throttling) to avoid excessive load on the
         * system. The full repository scan does not have to finish particularly fast,
         * it is okay that it takes a considerable amount of time.
         *
         * @param phases {@link GCPhases}
         * @param headRevision the current head revision of node store
         * @param rec {@link VersionGCRecommendations} to recommend GC operation
         */
        private void collectFullGC(final GCPhases phases, final RevisionVector headRevision, final VersionGCRecommendations rec) {

            final long oldestModifiedMs = rec.scopeFullGC.fromMs;
            final long toModifiedMs = rec.scopeFullGC.toMs;
            final String oldestModifiedDocId = rec.fullGCId;

            int docsTraversed = 0;
            boolean foundDoc = true;
            long oldModifiedMs = oldestModifiedMs;
            final LinkedHashMap<Path, Boolean> missingDocsTypes = new LinkedHashMap<>() {
                @Override
                protected boolean removeEldestEntry(Entry<Path, Boolean> eldest) {
                    return size() > FULL_GC_MISSING_DOCS_TYPE_CACHE_SIZE;
                }
            };

            try (FullGC gc = new FullGC(headRevision, toModifiedMs, missingDocsTypes, monitor, cancel)) {
                long fromModifiedMs = oldestModifiedMs;
                String fromId = ofNullable(oldestModifiedDocId).orElse(MIN_ID_VALUE);
                NodeDocument lastDoc;
                if (phases.start(GCPhase.FULL_GC)) {
                    while (foundDoc && fromModifiedMs < toModifiedMs && docsTraversed < PROGRESS_BATCH_SIZE) {
                        // set foundDoc to false to allow exiting the while loop
                        foundDoc = false;
                        lastDoc = null;
                        if (log.isDebugEnabled()) {
                            log.debug("Fetching docs from [{}] to [{}] with Id starting from [{}]", timestampToString(fromModifiedMs), timestampToString(toModifiedMs), fromId);
                        }
                        Iterable<NodeDocument> itr = versionStore.getModifiedDocs(fromModifiedMs, toModifiedMs, FULL_GC_BATCH_SIZE, fromId, fullGCIncludePaths, fullGCExcludePaths);
                        try {
                            for (NodeDocument doc : itr) {
                                foundDoc = true;
                                // continue with GC?
                                if (cancel.get()) {
                                    foundDoc = false; // to exit while loop as well
                                    AUDIT_LOG.info("<Terminating> Received GC cancel call");
                                    break;
                                }
                                docsTraversed++;
                                if (docsTraversed % 100 == 0) {
                                    monitor.info("Iterated through {} documents so far. {} had Full garbage", docsTraversed, gc.getGarbageCount());
                                }

                                lastDoc = doc;
                                // collect the data to delete in next step
                                if (phases.start(GCPhase.FULL_GC_COLLECT_GARBAGE)) {
                                    if (Utils.isIncluded(doc.getPath(), Collections.emptySet(), fullGCExcludePaths)) {
                                        gc.collectGarbage(doc, phases);
                                    } else {
                                        // MongoVersionGCSupport doesn't take long paths into consideration
                                        // for neither includes nor excludes. If isIncluded returns false here,
                                        // that can only be due to an excluded long path.
                                        // in which case, we can actually honor that and skip this
                                    }
                                    phases.stop(GCPhase.FULL_GC_COLLECT_GARBAGE);
                                }

                                final Long modified = lastDoc.getModified();
                                if (modified == null) {
                                    monitor.warn("collectFullGC : document has no _modified property : {}", doc.getId());
                                } else if (SECONDS.toMillis(modified) < fromModifiedMs) {
                                    monitor.warn("collectFullGC : document has older _modified than query boundary : {} (from: {}, to: {})",
                                            modified, timestampToString(fromModifiedMs), timestampToString(toModifiedMs));
                                }
                            }
                            // now remove the garbage in one go, if any
                            if (gc.hasGarbage() && phases.start(GCPhase.FULL_GC_CLEANUP)) {
                                gc.removeGarbage(phases.stats);
                                phases.stop(GCPhase.FULL_GC_CLEANUP);
                            }
                            if (lastDoc != null) {
                                fromModifiedMs = lastDoc.getModified() == null ? oldModifiedMs : SECONDS.toMillis(lastDoc.getModified());
                                fromId = lastDoc.getId();
                            }
                        } finally {
                            Utils.closeIfCloseable(itr);
                            phases.stats.oldestModifiedDocTimeStamp = fromModifiedMs;
                            phases.stats.oldestModifiedDocId = fromId;
                            oldModifiedMs = fromModifiedMs;
                            if (log.isDebugEnabled()) {
                                log.debug("Fetched docs till [{}] with Id [{}]", timestampToString(fromModifiedMs), fromId);
                            }
                        }
                        // if we didn't find any document i.e. either we are already at last document
                        // of current timeStamp or there is no document for this timeStamp
                        // we need to reset fromId & increment fromModifiedMs and check again
                        if (!foundDoc && !Objects.equals(fromId, MIN_ID_VALUE)) {
                            fromId = MIN_ID_VALUE;
                            fromModifiedMs = fromModifiedMs + SECONDS.toMillis(5);
                            foundDoc = true; // to run while loop again
                        }
                    }
                    phases.stop(GCPhase.FULL_GC);
                }
            } finally {
                if (docsTraversed < PROGRESS_BATCH_SIZE) {
                    // we have traversed all the docs within given time range and nothing is left
                    // lets set oldModifiedDocTimeStamp to upper limit of this cycle
                    phases.stats.oldestModifiedDocTimeStamp = toModifiedMs;
                    phases.stats.oldestModifiedDocId = MIN_ID_VALUE;
                }
            }
        }



        private void collectSplitDocuments(GCPhases phases,
                                           RevisionVector sweepRevisions,
                                           VersionGCRecommendations rec) {
            if (phases.start(GCPhase.SPLITS_CLEANUP)) {
                int splitDocGCCount = phases.stats.splitDocGCCount;
                int intermediateSplitDocGCCount = phases.stats.intermediateSplitDocGCCount;
                versionStore.deleteSplitDocuments(GC_TYPES, sweepRevisions, rec.scope.toMs, phases.stats);
                gcStats.splitDocumentsDeleted(phases.stats.splitDocGCCount - splitDocGCCount);
                gcStats.intermediateSplitDocumentsDeleted(phases.stats.intermediateSplitDocGCCount - intermediateSplitDocGCCount);
                phases.stop(GCPhase.SPLITS_CLEANUP);
            }
        }

        private void collectDeletedDocuments(GCPhases phases,
                                             RevisionVector headRevision,
                                             VersionGCRecommendations rec)
                throws IOException, LimitExceededException {
            int docsTraversed = 0;
            try (DeletedDocsGC gc = new DeletedDocsGC(headRevision, cancel, options, monitor)) {
                if (phases.start(GCPhase.COLLECTING)) {
                    Iterable<NodeDocument> itr = versionStore.getPossiblyDeletedDocs(rec.scope.fromMs, rec.scope.toMs);
                    try {
                        for (NodeDocument doc : itr) {
                            // continue with GC?
                            if (cancel.get()) {
                                break;
                            }
                            // Check if node is actually deleted at current revision
                            // As node is not modified since oldestRevTimeStamp then
                            // this node has not be revived again in past maxRevisionAge
                            // So deleting it is safe
                            docsTraversed++;
                            if (docsTraversed % PROGRESS_BATCH_SIZE == 0) {
                                monitor.info("Iterated through {} documents so far. {} found to be deleted",
                                        docsTraversed, gc.getNumDocuments());
                            }
                            if (phases.start(GCPhase.CHECKING)) {
                                gc.possiblyDeleted(doc);
                                phases.stop(GCPhase.CHECKING);
                            }
                            if (rec.maxCollect > 0 && gc.docIdsToDelete.getSize() > rec.maxCollect) {
                                throw new LimitExceededException();
                            }
                            if (gc.hasLeafBatch()) {
                                if (phases.start(GCPhase.DELETING)) {
                                    gc.removeLeafDocuments(phases.stats);
                                    phases.stop(GCPhase.DELETING);
                                }
                            }
                            if (gc.hasRescurrectUpdateBatch()) {
                                if (phases.start(GCPhase.UPDATING)) {
                                    gc.updateResurrectedDocuments(phases.stats);
                                    phases.stop(GCPhase.UPDATING);
                                }
                            }
                        }
                    } finally {
                        Utils.closeIfCloseable(itr);
                    }
                    phases.stop(GCPhase.COLLECTING);
                }

                if (gc.getNumDocuments() != 0) {
                    if (phases.start(GCPhase.DELETING)) {
                        gc.removeLeafDocuments(phases.stats);
                        phases.stop(GCPhase.DELETING);
                    }

                    if (phases.start(GCPhase.SORTING)) {
                        gc.ensureSorted();
                        phases.stop(GCPhase.SORTING);
                    }

                    if (phases.start(GCPhase.DELETING)) {
                        gc.removeDocuments(phases.stats);
                        phases.stop(GCPhase.DELETING);
                    }
                }

                if (phases.start(GCPhase.UPDATING)) {
                    gc.updateResurrectedDocuments(phases.stats);
                    phases.stop(GCPhase.UPDATING);
                }
            }
        }
    }

    private class FullGC implements Closeable {

        private final long toModifiedMs;
        private final GCMonitor monitor;
        private final AtomicBoolean cancel;
        private final Stopwatch timer;
        private final List<UpdateOp> updateOpList;

        /** contains the list of _ids of orphan or deleted documents to be removed in the current batch **/
        private final Map<String, Long> orphanOrDeletedRemovalMap;

        /** contains the list of _ids of orphan or deleted documents to be removed, mapped to their path */
        private final Map<String, Path> orphanOrDeletedRemovalPathMap;

        /**
         * Map of documentId => total no. of deleted properties.
         * <p>
         *
         * The document can be updated or property might get recreated between collecting and deletion phases.
         * This would lead to document not getting deleted (since now modified date & mod count would have changed)
         * SO the Bulk API wouldn't update this doc.
         * <p>
         * In order to calculate the correct no. of updated documents & deleted properties, we save them in a map
         */
        private final Map<String, Integer> deletedPropsCountMap;
        private final Map<String, Integer> deletedInternalPropsCountMap;

        /**
         * Map of documentId => total no. of deleted property revisions.
         * <p>
         *
         * The document can be updated between collecting and deletion phases.
         * This would lead to document not getting deleted (since now modified date & mod count would have changed)
         * SO the Bulk API wouldn't update this doc.
         * <p>
         * In order to calculate the correct no. of updated documents & deleted property revisions, we save them in a map
         */
        private final Map<String, Integer> deletedPropRevsCountMap;
        private final Map<String, Integer> deletedInternalPropRevsCountMap;

        /**
         * {@link Set} of unmergedBranchCommit Revisions to calculate the no. of unmergedBranchCommits that would be
         * removed in this iteration of FullGC.
         */
        private final Set<Revision> deletedUnmergedBCSet;
        private int garbageDocsCount;
        private int totalGarbageDocsCount;
        private final Revision revisionForModified;
        private final DocumentNodeState root;

        /** small cache for classification of missing nodes : documents that do not exist vs deleted nodes */
        private final LinkedHashMap<Path, Boolean> missingDocsTypes;

        public FullGC(@NotNull RevisionVector headRevision, long toModifiedMs,
                      LinkedHashMap<Path, Boolean> missingDocsTypes, @NotNull GCMonitor monitor,
                      @NotNull AtomicBoolean cancel) {
            this.toModifiedMs = toModifiedMs;
            this.missingDocsTypes = missingDocsTypes;
            this.monitor = monitor;
            this.cancel = cancel;
            this.updateOpList = new ArrayList<>();
            this.orphanOrDeletedRemovalMap = new HashMap<>();
            this.orphanOrDeletedRemovalPathMap = new HashMap<>();
            this.deletedPropsCountMap = new HashMap<>();
            this.deletedInternalPropsCountMap = new HashMap<>();
            this.deletedPropRevsCountMap = new HashMap<>();
            this.deletedInternalPropRevsCountMap = new HashMap<>();
            this.deletedUnmergedBCSet = new HashSet<>();
            this.timer = createUnstarted();
            // clusterId is not used
            this.revisionForModified = Revision.newRevision(0);
            this.root = nodeStore.getRoot(headRevision);
        }

        public void collectGarbage(final NodeDocument doc, final GCPhases phases) {
            if (fullGcMode == NONE) {
                monitor.warn("Skipping FullGC. No Mode has been selected.");
                return;
            }

            fullGCStats.documentRead();
            monitor.info("Collecting Full Garbage for doc [{}]", doc.getId());

            if (AUDIT_LOG.isTraceEnabled()) {
                AUDIT_LOG.trace("<Collecting> Garbage in doc [{}]", doc.getId());
            }

            final UpdateOp op = new UpdateOp(requireNonNull(doc.getId()), false);

            // traversed state == state of node at doc.id based on head revision
            NodeState traversedState = root;
            Path greatestExistingAncestorOrSelf = root.getPath();
            for (String name : doc.getPath().elements()) {
                traversedState = traversedState.getChildNode(name);
                if (traversedState.exists()) {
                    greatestExistingAncestorOrSelf = new Path(
                            greatestExistingAncestorOrSelf, name);
                }
            }

            if (!isDeletedOrOrphanedNode(traversedState, greatestExistingAncestorOrSelf, phases, doc)) {
                // here the node is not orphaned which means that we can reach the node from root
                switch(fullGcMode) {
                    case NONE : {
                        // shouldn't be reached
                        return;
                    }
                    case GAP_ORPHANS : {
                        // this mode does neither unusedproprev, nor unmergedBC
                        break;
                    }
                    case GAP_ORPHANS_EMPTYPROPS :
                    case ALL_ORPHANS_EMPTYPROPS : {
                        collectDeletedProperties(doc, phases, op, traversedState);
                        // this mode does neither unusedproprev, nor unmergedBC
                        break;
                    }
                    case ORPHANS_EMPTYPROPS_KEEP_ONE_ALL_PROPS : {
                        collectDeletedProperties(doc, phases, op, traversedState);
                        collectUnusedPropertyRevisions(doc, phases, op, (DocumentNodeState) traversedState, false);
                        combineInternalPropRemovals(doc, op);
                        break;
                    }
                    case ORPHANS_EMPTYPROPS_KEEP_ONE_USER_PROPS : {
                        collectDeletedProperties(doc, phases, op, traversedState);
                        collectUnusedPropertyRevisions(doc, phases, op, (DocumentNodeState) traversedState, true);
                        combineInternalPropRemovals(doc, op);
                        break;
                    }
                    case ORPHANS_EMPTYPROPS_UNMERGED_BC : {
                        collectDeletedProperties(doc, phases, op, traversedState);
                        collectUnmergedBranchCommits(doc, phases, op, toModifiedMs);
                        break;
                    }
                    case ORPHANS_EMPTYPROPS_BETWEEN_CHECKPOINTS_WITH_UNMERGED_BC : {
                        collectDeletedProperties(doc, phases, op, traversedState);
                        collectUnmergedBranchCommits(doc, phases, op, toModifiedMs);
                        collectRevisionsOlderThan24hAndBetweenCheckpoints(doc, toModifiedMs, phases, op);
                        break;
                    }
                    case ORPHANS_EMPTYPROPS_BETWEEN_CHECKPOINTS_NO_UNMERGED_BC : {
                        collectDeletedProperties(doc, phases, op, traversedState);
                        collectRevisionsOlderThan24hAndBetweenCheckpoints(doc, toModifiedMs, phases, op);
                        break;
                    }
                }
                // only add if there are changes for this doc
                if (op.hasChanges()) {
                    op.equals(MODIFIED_IN_SECS, doc.getModified());
                    garbageDocsCount++;
                    totalGarbageDocsCount++;
                    monitor.info("Collected [{}] garbage count in [{}]", op.getChanges().size(), doc.getId());
                    AUDIT_LOG.info("<Collected> [{}] garbage count  in [{}]", op.getChanges().size(), doc.getId());
                    updateOpList.add(op);
                }
            }
            if (log.isTraceEnabled() && op.hasChanges()) {
                // only log in case of changes & debug level enabled
                log.trace("UpdateOp for [{}] is [{}]", doc.getId(), op);
            }
        }

        private void combineInternalPropRemovals(final NodeDocument doc, final UpdateOp op) {
            // now for any of the handled system properties (the normal properties would
            // already be cleaned up by cleanupDeletedProperties), the resulting
            // sub document could in theory become empty after removing all unmerged branch
            // commit revisions is done later.
            // so we need to go through all of them and check if we'd have removed
            // the entirety - and then, instead of individually remove revisions, just
            // delete the entire property.
            if (op.hasChanges()) {
                final int deletedSystemPropsCount = getSystemRemoveMapEntryCounts(op)
                        .entrySet().stream()
                        .filter(e -> filterEmptyProps(doc, e.getKey(), e.getValue()))
                        .mapToInt(e -> {
                            final String prop = e.getKey();
                            int countBefore = op.getChanges().entrySet().size();
                            boolean removed = op.getChanges().entrySet().removeIf(opEntry -> Objects.equals(prop, opEntry.getKey().getName()));
                            int countAfter = op.getChanges().entrySet().size();
                            if (removed) {
                                if (prop.startsWith("_")) {
                                    deletedInternalPropRevsCountMap.merge(doc.getId(), (countAfter - countBefore), Integer::sum);
                                } else {
                                    deletedPropRevsCountMap.merge(doc.getId(), (countAfter - countBefore), Integer::sum);
                                }
                            }
                            op.remove(prop);
                            return 1;})
                        .sum();

                // update the deleted properties count Map to calculate the total no. of deleted properties
                int totalDeletedSystemPropsCount = deletedInternalPropsCountMap.merge(doc.getId(), deletedSystemPropsCount, Integer::sum);
                if (AUDIT_LOG.isDebugEnabled() && totalDeletedSystemPropsCount > 0) {
                    AUDIT_LOG.debug("<Collected> [{}] internal prop revs in [{}] mode [{}]", totalDeletedSystemPropsCount, doc.getId(), fullGcMode);
                }
            }
        }

        /**
         * Check if the node represented by the given doc and traversedState is
         * <i>orphaned</i>. A node is considered orphaned if it does not have a visible
         * parent node. But from a GC point of view this also includes regular
         * deletion cases that have not otherwise been deleted already (eg by DeletedDocsGC).
         *
         * @param traversedState the state of current doc when we start traversing from root via lastRef
         * @param greatestExistingAncestorOrSelf ancestor furthest up the tree (==greatest) that exists when traversing states
         * @param phases GC phases
         * @param doc current document node to check whether it is orphan or not
         * @return true if the node is orphaned (and/or can be removed), false
         *         otherwise
         */
        private boolean isDeletedOrOrphanedNode(final NodeState traversedState, final Path greatestExistingAncestorOrSelf,
                                                final GCPhases phases, final NodeDocument doc) {

            if (!phases.start(GCPhase.FULL_GC_COLLECT_ORPHAN_NODES)) {
                // gc has been cancelled
                return false;
            }

            // several different cases here, but ultimately they all lead back to:
            boolean isOrphan = !traversedState.exists();
            // if the node when reading at current headRevision (rather than traversed)
            // does not exist, then this is rather a regular deletion, nothing special.
            // that is usually handled in DeletedDocsGC - but if FullGC sees this,
            // it seems risky to not delete it right away.

            // if the node when reading at current headRevision (rather than traversed)
            // does exist, then it could be either due to the parent node having
            // been deleted (true orphan) - or the node itself got late-write-added.
            // in both of these cases we should now delete it. That's all with above return.
            if (!isOrphan) {
                // nothing to do here
                phases.stop(GCPhase.FULL_GC_COLLECT_ORPHAN_NODES);
                return false;
            }
            if (fullGcMode == GAP_ORPHANS || fullGcMode == GAP_ORPHANS_EMPTYPROPS) {
                // check the ancestor docs for gaps
                final Path docPath = doc.getPath();
                final Path geaChildPath = docPath.getAncestor(docPath.getDepth() - greatestExistingAncestorOrSelf.getDepth() - 1);
                Boolean missingType = missingDocsTypes.get(geaChildPath);
                if (missingType == null) {
                    // we don't have it cached yet - so do the potentially expensive find
                    missingType = versionStore.getDocument(getIdFromPath(geaChildPath), of(ID)).isEmpty();
                    missingDocsTypes.put(geaChildPath, missingType);
                }
                if (!missingType) {
                    // then it is not a gap orphan
                    // nothing to do here then
                    // (even though somewhere along descendants
                    // there might be a gap, it is too expensive to traverse)
                    phases.stop(GCPhase.FULL_GC_COLLECT_ORPHAN_NODES);
                    // return true here as this is an orphan but we decided not to
                    // GC it - to prevent caller from attempting other GC types
                    return true;
                }
            }

            // if this is an orphaned node, all that is needed is its removal
            garbageDocsCount++;
            totalGarbageDocsCount++;
            monitor.info("Deleted orphaned or deleted doc [{}]", doc.getId());
            orphanOrDeletedRemovalMap.put(doc.getId(), doc.getModified());
            orphanOrDeletedRemovalPathMap.put(doc.getId(), doc.getPath());

            if (AUDIT_LOG.isDebugEnabled()) {
                AUDIT_LOG.debug("<Collected> [{}] orphaned node", doc.getId());
            }

            phases.stop(GCPhase.FULL_GC_COLLECT_ORPHAN_NODES);
            return true;

        }

        private boolean hasGarbage() {
            return garbageDocsCount > 0;
        }

        private void collectDeletedProperties(final NodeDocument doc, final GCPhases phases, final UpdateOp updateOp,
                                              final NodeState traversedState) {

            // get Map of all properties along with their values
            if (phases.start(GCPhase.FULL_GC_COLLECT_PROPS)) {
                final Set<String> properties = doc.getPropertyNames();

                // find all the properties which can be removed from document.
                // All the properties whose value is null in head revision are
                // eligible to be garbage collected.

                final Set<String> retainPropSet = ofNullable(traversedState instanceof DocumentNodeState ? (DocumentNodeState)traversedState : null)
                        .map(DocumentNodeState::getAllBundledProperties)
                        .map(Map::keySet)
                        .map(p -> p.stream().map(Utils::escapePropertyName).collect(toSet()))
                        .orElse(emptySet());

                final int deletedPropsCount = properties.stream()
                        .filter(p -> !retainPropSet.contains(p))
                        .mapToInt(x -> {
                            updateOp.remove(x);
                            return 1;})
                        .sum();

                deletedPropsCountMap.put(doc.getId(), deletedPropsCount);
                fullGCStats.collectedPropertiesDeleted(GCPhase.FULL_GC_COLLECT_PROPS, deletedPropsCount);

                if (AUDIT_LOG.isDebugEnabled() && deletedPropsCount > 0) {
                    AUDIT_LOG.debug("<Collected> [{}] deleted props in [{}]", deletedPropsCount, doc.getId());
                }
                phases.stop(GCPhase.FULL_GC_COLLECT_PROPS);
            }
        }

        private void collectUnmergedBranchCommits(final NodeDocument doc, final GCPhases phases, final UpdateOp updateOp,
                                                  final long toModifiedMs) {
            if (!phases.start(GCPhase.FULL_GC_COLLECT_UNMERGED_BC)) {
                // GC was cancelled, stop
                return;
            }

            // from https://jackrabbit.apache.org/oak/docs/nodestore/documentmk.html#previous-documents
            // "branch commits are not moved to previous documents until the branch is merged."
            // i.e. if we're looking for unmerged branch commits, they cannot be in
            // previous documents, they have to be in the main one - hence we have to use
            // getLocalBranchCommits here
            final Set<Revision> olderUnmergedBranchCommits = doc.getLocalBranchCommits().stream()
                    .filter(bcRevision -> isRevisionOlderThan(bcRevision, toModifiedMs))
                    .filter(bcRevision -> !isCommitted(nodeStore.getCommitValue(bcRevision, doc)))
                    .collect(toSet());

            if (olderUnmergedBranchCommits.isEmpty()) {
                // nothing to do then
                phases.stop(GCPhase.FULL_GC_COLLECT_UNMERGED_BC);
                return;
            }

            // !Note, the _bc sub-document was introduced with Oak 1.8 and is not present in older versions.
            // The branch commit revision is added to _bc whenever a change is done on a document with a
            // branch commit. This helps the DocumentNodeStore to more easily identify branch commit changes."
            // The current implementation of "collectUnmergedBranchCommitDocument" only
            // supports branch commits that are created after Oak 1.8
            
            olderUnmergedBranchCommits.forEach(bcRevision -> removeUnmergedBCRevision(bcRevision, doc, updateOp));
            deletedUnmergedBCSet.addAll(olderUnmergedBranchCommits);
            fullGCStats.collectedUnmergedBranchCommits(GCPhase.FULL_GC_COLLECT_UNMERGED_BC, olderUnmergedBranchCommits.size());

            if (AUDIT_LOG.isDebugEnabled()) {
                AUDIT_LOG.debug("<Collected> [{}] unmerged branch commits in [{}]", olderUnmergedBranchCommits.size(), doc.getId());
            }

            // now for any of the handled system properties (the normal properties would
            // already be cleaned up by cleanupDeletedProperties), the resulting
            // sub document could in theory become empty after removing all unmerged branch
            // commit revisions is done later.
            // so we need to go through all of them and check if we'd have removed
            // the entirety - and then, instead of individually remove revisions, just
            // delete the entire property.
            if (updateOp.hasChanges()) {
                final int deletedSystemPropsCount = getSystemRemoveMapEntryCounts(updateOp)
                        .entrySet().stream()
                        .filter(e -> filterEmptyProps(doc, e.getKey(), e.getValue()))
                        .mapToInt(e -> {
                            final String prop = e.getKey();
                            final int origCount = updateOp.getChanges().size();
                            updateOp.getChanges().entrySet().removeIf(opEntry -> Objects.equals(prop, opEntry.getKey().getName()));
                            final int diff = origCount - updateOp.getChanges().size();
                            //TODO: beautify once this is in FullGC branch
                            if (diff > 0) {
                                deletedInternalPropRevsCountMap.merge(doc.getId(), -diff, Integer::sum);
                            }
                            updateOp.remove(prop);
                            return 1;})
                        .sum();

                // update the deleted properties count Map to calculate the total no. of deleted properties
                int totalDeletedSystemPropsCount = deletedInternalPropsCountMap.merge(doc.getId(), deletedSystemPropsCount, Integer::sum);
                fullGCStats.collectedInternalRevisions(GCPhase.FULL_GC_COLLECT_UNMERGED_BC, totalDeletedSystemPropsCount);

                if (AUDIT_LOG.isDebugEnabled() && totalDeletedSystemPropsCount > 0) {
                    AUDIT_LOG.debug("<Collected> [{}] internal prop revs in [{}] mode [{}]", totalDeletedSystemPropsCount, doc.getId(), fullGcMode);
                }
            }
            phases.stop(GCPhase.FULL_GC_COLLECT_UNMERGED_BC);
        }

        /**
         * Filter all would be empty system properties (after cleanup operation).
         * <p>
         * It verifies this by comparing the size of sub-document with given <code>value</code>
         *
         * @param doc {@link NodeDocument} on whose properties needs to be checked
         * @param prop Name of sub-document which needs to checked whether it would be empty after cleanup or not
         * @param value expected no. of entries
         * @return true if sub-document would eventually be empty or not
         */
        private boolean filterEmptyProps(final NodeDocument doc, final String prop, final int value) {
            final Object d = doc.data.get(prop);
            if (d instanceof Map) {
                @SuppressWarnings("rawtypes") final Map m = (Map) d;
                // then we're not removing all revisions - so cannot clean up
                return m.size() == value;
            } else {
                // unexpected and would likely indicate a bug, hence log.error
                log.error("collectUnmergedBranchCommitDocument: property without sub-document as expected. " +
                        "id={}, prop={}", doc.getId(), prop);
                return false;
            }
        }

        /** small helper to count number of REMOVE_MAP_ENTRY per system property */
        private Map<String, Integer> getSystemRemoveMapEntryCounts(final UpdateOp updateOp) {
            final Map<String, Integer> propMap = new HashMap<>();

            updateOp.getChanges().entrySet().stream()
                    .filter(e -> e.getValue().type == Type.REMOVE_MAP_ENTRY)
                    .map(e -> e.getKey().getName())
                    .filter(propName -> propName.startsWith("_"))
                    .forEach(propName -> propMap.merge(propName, 1, Integer::sum));

            return propMap;
        }

        /** small helper to check if the revision is older than the timestamp */
        private boolean isRevisionOlderThan(Revision revision, long toModifiedMillis) {
            long time = revision.getTimestamp();
            return time <= toModifiedMillis;
        }

        /**
         * Clean up one uncommitted branch commit in the provided document. The caller
         * establishes whether a branch commit revision is committed or not - this is no
         * longer checked in this method. The resulting operations are added to the
         * provided updateOp.
         * <p/>
         * The actions depend on the exacty property key - here's the comprehensive list
         * of system properties and how they are handled:
         * <ul>
         * <li>"_id" and "_path" are not affected</li>
         * <li>"_prev" and "stalePrev" are not affected</li>
         * <li>"_lastRev" and "_sweepRev" are not affected</li>
         * <li>"_bc" is cleaned up</li>
         * <li>"_revisions" is cleaned up</li>
         * <li>"_commitRoot" is cleaned up</li>
         * <li>"_collisions" might be a special case but is also cleaned up</li>
         * <li>"_modified" and "_deletedOnce" are just single values and thus not
         * generally affected, but they are updated when "_deleted" is cleaned up</li>
         * <li>"_deleted" is cleaned up - plus "_modified" and "_deletedOnce" are also
         * updated for this, to have classic GC later potentially delete the
         * document</li>
         * <li>"_children" is only ever set to true, never back - hence no need for
         * cleanup/modification by FullGC</li>
         * <li>"_bin" is only ever set to 1, never back - hence no need for
         * cleanup/modification by FullGC</li>
         * </ul>
         *
         * @param unmergedBCRevision the unmerged branch commit revision - the caller
         *                           makes sure this revision is indeed not merged and
         *                           old enough to be removed
         * @param doc                the document from which the uncommittedBCRevision
         *                           should be removed
         * @param updateOp           the resulting operations yet to be applied
         */
        private void removeUnmergedBCRevision(final Revision unmergedBCRevision, final NodeDocument doc,
                                              final UpdateOp updateOp) {
            int internalRevEntriesCount = 0;
            int revEntriesCount = 0;
            // caller ensures the provided revision is an unmerged branch commit
            if (doc.getLocalBranchCommits().contains(unmergedBCRevision)) {
                internalRevEntriesCount++;
            }
            NodeDocument.removeBranchCommit(updateOp, unmergedBCRevision);

            // phase 1 : remove unmerged bc revisions from _deleted - unmerged branch
            // commits can only be in the local set
            final String unmergedDeleted = doc.getLocalDeleted().get(unmergedBCRevision);
            if (unmergedDeleted != null) {
                internalRevEntriesCount++;
                NodeDocument.removeDeleted(updateOp, unmergedBCRevision);

                // phase 2: the document could now effectively be "deleted" the actual
                // removal from the document from the store is left to DeletedDocsGC (to
                // avoid code duplication)

                // if unmergedDeleted is "false", then it was created with this branch
                // commit, but that was never merged. when we now remove that, it could be
                // that it is then deleted.

                // to know whether the node is actually deleted, would potentially
                // require several commit value lookups.
                // in order to keep the execution time of fullGC in this regard small,
                // the code here stops with any further checks and just sets
                // "_deletedOnce" to true and updates "_modified" - the DeletedDocsGC
                // later would either resurrect or delete the document properly (eg
                // including previous docs)
                if ("false".equals(unmergedDeleted)) {
                    if (!doc.wasDeletedOnce()) {
                        NodeDocument.setDeletedOnce(updateOp);
                    }
                    NodeDocument.setModified(updateOp, revisionForModified);
                }
            }
            // phase 3 : go through other system properties
            if (doc.getLocalCommitRoot().containsKey(unmergedBCRevision)) {
                internalRevEntriesCount++;
                NodeDocument.removeCommitRoot(updateOp, unmergedBCRevision);
            }
            if (doc.getLocalRevisions().containsKey(unmergedBCRevision)) {
                internalRevEntriesCount++;
                NodeDocument.removeRevision(updateOp, unmergedBCRevision);
            }
            if (doc.getLocalMap(COLLISIONS).containsKey(unmergedBCRevision)) {
                internalRevEntriesCount++;
                NodeDocument.removeCollision(updateOp, unmergedBCRevision);
            }
            // phase 4 : go through normal properties
            for (String propName : doc.getPropertyNames()) {
                // first check if this property might have been (flagged to be)
                // entirely removed by the collectDeletedProperties - in which case
                // there is a corresponding UpdateOp
                final Operation op = updateOp.getChanges().get(new Key(propName, null));
                if (op != null && op.type == Type.REMOVE) {
                    // ignore this property then, it will be removed entirely
                    continue;
                }
                if (doc.getLocalMap(propName).containsKey(unmergedBCRevision)) {
                    updateOp.removeMapEntry(propName, unmergedBCRevision);
                    revEntriesCount++;
                }
            };
            if (internalRevEntriesCount > 0) {
                deletedInternalPropRevsCountMap.merge(doc.getId(), internalRevEntriesCount, Integer::sum);
            }
            if (revEntriesCount > 0) {
                deletedPropRevsCountMap.merge(doc.getId(), revEntriesCount, Integer::sum);
            }
            fullGCStats.collectedRevisions(GCPhase.FULL_GC_COLLECT_UNMERGED_BC, revEntriesCount);
            fullGCStats.collectedInternalRevisions(GCPhase.FULL_GC_COLLECT_UNMERGED_BC, internalRevEntriesCount);

            if (AUDIT_LOG.isDebugEnabled() && (revEntriesCount > 0 || internalRevEntriesCount > 0)) {
                AUDIT_LOG.debug("<Collected> [{}] prop revs, [{}] internal prop revs in [{}] mode [{}]", revEntriesCount, internalRevEntriesCount, doc.getId(), fullGcMode);
            }

        }

        private void collectRevisionsOlderThan24hAndBetweenCheckpoints(final NodeDocument doc, final long toModifiedMs,
                                                              final GCPhases phases, final UpdateOp updateOp) {
            if (phases.start(GCPhase.FULL_GC_COLLECT_OLD_REVS)){
                NodeDocumentRevisionCleaner cleaner = new NodeDocumentRevisionCleaner(nodeStore, doc, toModifiedMs);
                final int beforeRevs = countRevs(updateOp, false);
                final int beforeIntRevs = countRevs(updateOp, true);
                cleaner.collectOldRevisions(updateOp);
                final int revsDiff = countRevs(updateOp, false) - beforeRevs;
                if (revsDiff > 0) {
                    deletedPropRevsCountMap.merge(doc.getId(), revsDiff, Integer::sum);
                }
                final int intRevsDiff = countRevs(updateOp, true) - beforeIntRevs;
                if (intRevsDiff > 0) {
                    deletedInternalPropRevsCountMap.merge(doc.getId(), intRevsDiff, Integer::sum);
                }
                if (AUDIT_LOG.isDebugEnabled() && (revsDiff > 0 || intRevsDiff > 0)) {
                    AUDIT_LOG.debug("<Collected> [{}] prop revs, [{}] internal prop revs in [{}] mode [{}]", revsDiff, intRevsDiff, doc.getId(), fullGcMode);
                }
                fullGCStats.collectedRevisions(GCPhase.FULL_GC_COLLECT_OLD_REVS, revsDiff);
                fullGCStats.collectedInternalRevisions(GCPhase.FULL_GC_COLLECT_OLD_REVS, intRevsDiff);

                phases.stop(GCPhase.FULL_GC_COLLECT_OLD_REVS);
            }
        }

        private int countRevs(UpdateOp updateOp, boolean internalProps) {
            return updateOp.getChanges().entrySet().stream()
                    .filter(e -> (e.getValue().type == Type.REMOVE_MAP_ENTRY))
                    .filter(e -> (e.getKey().getName().startsWith("_") == internalProps))
                    .mapToInt(x -> 1).sum();
        }

        /**
         * Remove all property revisions in the local document that are no longer used.
         * This includes bundled properties. It also includes related entries that
         * become obsolete as a result - i.e. _commitRoot and _bc (though the latter
         * is never removed on root)
         */
        private void collectUnusedPropertyRevisions(final NodeDocument doc,
                final GCPhases phases, final UpdateOp updateOp,
                final DocumentNodeState traversedMainNode,
                final boolean ignoreInternalProperties) {

            if (!phases.start(GCPhase.FULL_GC_COLLECT_OLD_REVS)){
                // cancelled
                return;
            }
            final Set<Revision> allKeepRevs = new HashSet<>();
            // phase A : collectUnusedUserPropertyRevisions
            int deletedTotalRevsCount = collectUnusedUserPropertyRevisions(doc, updateOp, traversedMainNode, allKeepRevs);
            int deletedUserRevsCount = deletedTotalRevsCount;
            // phase B : collectUnusedInternalPropertyRevisions
            if (!ignoreInternalProperties) {
                deletedTotalRevsCount = collectUnusedInternalPropertyRevisions(doc, updateOp, allKeepRevs, deletedTotalRevsCount);
            }

            // then some accounting...
            int deletedInternalRevsCount = deletedTotalRevsCount - deletedUserRevsCount;
            if (deletedUserRevsCount != 0) {
                deletedPropRevsCountMap.merge(doc.getId(), deletedUserRevsCount, Integer::sum);
            }
            if (deletedInternalRevsCount != 0) {
                deletedInternalPropRevsCountMap.merge(doc.getId(), deletedInternalRevsCount, Integer::sum);
            }

            if (AUDIT_LOG.isDebugEnabled() && deletedTotalRevsCount > 0) {
                AUDIT_LOG.debug("<Collected> [{}] prop revs, [{}] internal prop revs in [{}] mode [{}]", deletedUserRevsCount, deletedInternalRevsCount, doc.getId(), fullGcMode);
            }
            fullGCStats.collectedRevisions(GCPhase.FULL_GC_COLLECT_OLD_REVS, deletedUserRevsCount);
            fullGCStats.collectedInternalRevisions(GCPhase.FULL_GC_COLLECT_OLD_REVS, deletedInternalRevsCount);

            phases.stop(GCPhase.FULL_GC_COLLECT_OLD_REVS);
        }

        private int collectUnusedUserPropertyRevisions(final NodeDocument doc, final UpdateOp updateOp,
                                                       final DocumentNodeState traversedMainNode, final Set<Revision> allKeepRevs) {
            // phase 1 : non bundled nodes only
            int deletedRevsCount = stream(
                    traversedMainNode.getProperties().spliterator(), false)
                            .map(p -> Utils.escapePropertyName(p.getName()))
                            .mapToInt(p -> removeUnusedPropertyEntries(doc,
                                    traversedMainNode, updateOp, p,
                                    r -> updateOp.removeMapEntry(p, r),
                                    allKeepRevs))
                            .sum();

            // phase 2 : bundled nodes only
            final Map<Path, DocumentNodeState> bundledNodeStates = stream(
                    traversedMainNode.getAllBundledNodesStates().spliterator(), false)
                            .collect(toMap(DocumentNodeState::getPath, identity()));
            // remember that getAllBundledProperties returns unescaped keys
            for (String propName : traversedMainNode.getAllBundledProperties().keySet()) {
                final int lastSlash = propName.lastIndexOf("/");
                if (lastSlash == -1) {
                    // then it is an unbundled property which was already handled in phase 1
                    continue;
                }
                final String escapedPropName = Utils.escapePropertyName(propName);
                // bundled values are of format sub/tree/propertyKey
                // to extract this we need the last index of "/"
                final String unbundledSubtreeName = propName.substring(0, lastSlash);
                final String unbundledPropName = propName.substring(lastSlash + 1);
                final String unbundledPath = traversedMainNode.getPath().toString() + "/" + unbundledSubtreeName;
                final DocumentNodeState traversedNode = bundledNodeStates.get(Path.fromString(unbundledPath));
                if (traversedNode == null) {
                    log.error("collectUnusedPropertyRevisions : could not find traversed node for bundled key [{}] unbundledPath [{}] in doc [{}]",
                            propName, unbundledPath, doc.getId());
                    continue;
                }
                final PropertyState traversedProperty = traversedNode.getProperty(unbundledPropName);
                if (traversedProperty == null) {
                    log.error("collectUnusedPropertyRevisions : could not get property [{}] from traversed node [{}]",
                            unbundledPropName, traversedNode.getPath());
                    continue;
                }
                deletedRevsCount += removeUnusedPropertyEntries(doc, traversedNode, updateOp, escapedPropName,
                        (r) -> updateOp.removeMapEntry(escapedPropName, r),
                        allKeepRevs);
            }

            // phase 3 : "_deleted"
            int numDeleted = removeUnusedPropertyEntries(doc, traversedMainNode,
                    updateOp, NodeDocument.DELETED,
                    (r) -> NodeDocument.removeDeleted(updateOp, r),
                    allKeepRevs);
            deletedRevsCount += numDeleted;
            return deletedRevsCount;
        }

        private int collectUnusedInternalPropertyRevisions(final NodeDocument doc, final UpdateOp updateOp,
                                                           final Set<Revision> toKeepUserPropRevs, int deletedRevsCount) {
            boolean hasUnmergedBranchCommits = doc.getLocalBranchCommits().stream()
                    .anyMatch(r -> !isCommitted(nodeStore.getCommitValue(r, doc)));
            if (deletedRevsCount == 0 && !hasUnmergedBranchCommits) {
                return deletedRevsCount;
            }
            // if we did some rev deletion OR there are unmerged BCs, then let's deep-dive
            Set<Revision> allRequiredRevs = new HashSet<>(toKeepUserPropRevs);
            // "_collisions"
            deletedRevsCount += getDeletedRevsCount(
                    doc.getLocalMap(COLLISIONS).keySet(), updateOp,
                    allRequiredRevs, COLLISIONS,
                    NodeDocument::removeCollision);
            // "_revisions"
            for (Entry<Revision, String> e : doc.getLocalRevisions().entrySet()) {
                Revision revision = e.getKey();
                if (allRequiredRevs.contains(revision)) {
                    // if it is still referenced locally, keep it
                    continue;
                }
                final boolean isRoot = doc.getId().equals(getIdFromPath(Path.ROOT));
                // local bcs only considered for removal
                final boolean isBC = doc.getLocalBranchCommits().contains(revision);
                final boolean newerThanSweep = nodeStore.getSweepRevisions().isRevisionNewer(revision);
                if (newerThanSweep) {
                    if (isBC) {
                        // analysed further down, we can remove them if unmerged
                    } else {
                        // note that ideally we wouldn't ever get to handle a revision
                        // that is younger than sweep, as sweep is usually only a few
                        // seconds behind and GC usually 24h.
                        // in edge cases however, it could happen.
                        // hence we could try to avoid even that it happens at all
                        // by taking sweep into account in the original query.
                        // Except, that's not feasible with the current state of the document,
                        // where "_modified" is cross-cluster, but sweep is per-clusterId.
                        // So which ever value we'd choose in the original query, it wouldn't
                        // precisely match the sweep revision vector in any case.
                        // thus we should rather accept that we could in theory
                        // get a revision that is newer than sweep, and act accordingly.
                        // one way would be to try to distinguish branch commit vs normal commits.
                        // another, simpler, way however is to simply skip these.
                        // that, yes, opens the possibility of some garbage not being
                        // cleaned up, should the document remain unchanged ever after.
                        // but that seems low probability and justifyable.
                        // so:
                        // for normal commits, we need to keep them -> also add to allRequiredRevs
                        allRequiredRevs.add(revision);
                        continue;
                    }
                }
                // committed revisions are hard to delete, as determining
                // whether or not they are orphaned is difficult.
                // child nodes could be having _commitRoots pointing to this doc
                // and this revision - in which case it wouldn't be orphaned.
                // without scanning the children (or having knowledge about
                // which revisions are referenced by children) it is unsafe
                // to delete committed revisions.
                // if they are uncommitted, then they are garbage, as then they
                // are either normal commits (thus a not finished commit)
                // or an unmerged branch commit. In both cases they are garbage.
                boolean isCommitted = isCommitted(nodeStore.getCommitValue(revision, doc));
                if (isCommitted) {
                    if (isRoot) {
                        // root : cannot remove since it could be referenced and required by a child
                        // also add to allRequiredRevs
                        allRequiredRevs.add(revision);
                        continue;
                    } else if (!isBC) {
                        // non root and normal : cannot remove, same as above,
                        // it could be referenced and required by a child 
                        // also add to allRequiredRevs
                        allRequiredRevs.add(revision);
                        continue;
                    } else {
                        // non root and bc : can remove, as non root bc cannot be referenced by child
                    }
                }
                Operation has = updateOp.getChanges().get(new Key(REVISIONS, revision));
                if (has != null) {
                    // then skip
                    continue;
                }
                NodeDocument.removeRevision(updateOp, revision);
                deletedRevsCount++;
            }
            // "_commitRoot"
            deletedRevsCount += getDeletedRevsCount(doc.getLocalCommitRoot().keySet(),
                    updateOp, allRequiredRevs, COMMIT_ROOT, NodeDocument::removeCommitRoot);
            // "_bc"
            deletedRevsCount += getDeletedRevsCount(doc.getLocalBranchCommits(), updateOp,
                    allRequiredRevs, BRANCH_COMMITS, NodeDocument::removeBranchCommit);
            return deletedRevsCount;
        }

        private int getDeletedRevsCount(Set<Revision> revisionSet, UpdateOp updateOp, Set<Revision> allRequiredRevs, String updateOpKey, BiConsumer<UpdateOp, Revision> op) {
            return revisionSet.stream().filter(r -> !allRequiredRevs.contains(r))
                    .mapToInt(r -> {
                        Operation has = updateOp.getChanges().get(new Key(updateOpKey, r));
                        if (has != null) {
                            // then skip
                            return 0;
                        }

                        op.accept(updateOp, r);
                        return 1;
                    }).sum();
        }

        private int removeUnusedPropertyEntries(NodeDocument doc,
                DocumentNodeState traversedMainNode, UpdateOp updateOp,
                String propertyKey, Consumer<Revision> removeRevision,
                Set<Revision> allKeepRevs) {
            // we need to use the traversedNode.getLastRevision() as the readRevision,
            // as that is what was originally used in getNodeAtRevision when traversing
            final Revision keepCommitRev = doc.localCommitRevisionOfProperty(nodeStore,
                    traversedMainNode.getLastRevision(), propertyKey);
            if (keepCommitRev == null) {
                // could be due to node not existing or current value being in a split
                // doc - while the former is unexpected, the latter might happen.
                // in both cases let's skip this property
                if (AUDIT_LOG.isTraceEnabled()) {
                    AUDIT_LOG.trace("<remove> : [0] visible revision for property [{}] in [{}]", propertyKey, doc.getId());
                }
                return 0;
            }
            // if we get a revision it is from the local map.
            // paranoia check that
            final SortedMap<Revision, String> localMap = doc.getLocalMap(propertyKey);
            if (!localMap.containsKey(keepCommitRev)) {
                // this is unexpected - log and skip this property
                log.error("removeUnusedPropertyEntries : revision [{}] for property [{}] not found in doc [{}]", keepCommitRev, propertyKey, doc.getId());
                return 0;
            }
            int count = 0;
            // in this case we are good to delete all but the keepRevision
            for (Revision localRev : localMap.keySet()) {
                if (!keepCommitRev.equals(localRev)) {
                    // if the localRev is a branch commit, it might be unmerged,
                    // in which case it might already have been marked for removal
                    // via collectUnmergedBranchCommits. Checking for that next.
                    Operation c = updateOp.getChanges().get(new Key(propertyKey, localRev));
                    if (c == null) {
                        if (AUDIT_LOG.isTraceEnabled()) {
                            AUDIT_LOG.trace("<remove> : property key [{}] revision [{}] in [{}]", propertyKey, localRev, doc.getId());
                        }
                        removeRevision.accept(localRev);
                        count++;
                    }
                }
            }
            allKeepRevs.add(keepCommitRev);
            return count;
        }


        int getGarbageCount() {
            return totalGarbageDocsCount;
        }

        @Override
        public void close() {
            totalGarbageDocsCount = 0;
        }


        public void removeGarbage(final VersionGCStats stats) {

            if (updateOpList.isEmpty() && orphanOrDeletedRemovalMap.isEmpty()) {
                if (log.isDebugEnabled() || isFullGCDryRun) {
                    log.debug("Skipping removal of Full garbage, cause no garbage detected");
                }
                return;
            }

            monitor.info("Proceeding to update [{}] documents", updateOpList.size());

            if (AUDIT_LOG.isDebugEnabled() || isFullGCDryRun) {
                String updateIds = updateOpList.stream().map(UpdateOp::getId).collect(joining(", "));
                String orphanIds = join(", ", orphanOrDeletedRemovalMap.keySet());
                log.debug("Performing batch update of ids [{}] and removal of orphan ids [{}]", updateIds, orphanIds);
            }

            if (cancel.get()) {
                log.info("Aborting the removal of Full garbage since RGC had been cancelled");
                return;
            }

            timer.reset().start();
            try {
                if (embeddedVerification) {
                    // embedded verification is done completely independent of DocumentStore
                    // also, it's done irrespective of dry-run or not
                    final Iterator<UpdateOp> it = updateOpList.iterator();
                    while(it.hasNext()) {
                        final UpdateOp update = it.next();
                        NodeDocument oldDoc = ds.find(Collection.NODES, update.getId());
                        if (oldDoc == null) {
                            log.error("removeGarbage.verify : no document found for update with id [{}]", update.getId());
                            continue;
                        }
                        NodeState traversedParent = null;
                        NodeState traversedState = root;
                        for (String name : oldDoc.getPath().elements()) {
                            traversedParent = traversedState;
                            traversedState = traversedState.getChildNode(name);
                        }

                        NodeDocument newDoc = Collection.NODES.newDocument(ds);
                        oldDoc.deepCopy(newDoc);
                        UpdateUtils.applyChanges(newDoc, update);
                        // for the time being, verify both with classic and traversed
                        if (!verifyViaTraversedState(traversedState, traversedParent, newDoc)) {
                            // verification failure
                            // let's skip this document
                            if (log.isDebugEnabled()) {
                                log.debug("removeGarbage.verify : verifyViaTraversedState failed for [{}]", newDoc.getId());
                            }
                            it.remove();
                            stats.skippedFullGCDocsCount++;
                        }
                    }
                    for (Entry<String, Long> e : orphanOrDeletedRemovalMap.entrySet()) {
                        NodeState traversedState = root;
                        final String id = e.getKey();
                        final Path path = orphanOrDeletedRemovalPathMap.get(id);
                        if (path == null) {
                            // rather a bug, so let's skip it
                            log.error("removeGarbage.verify : no path available for id : [{}]", id);
                            it.remove();
                            stats.skippedFullGCDocsCount++;
                            continue;
                        }
                        for (String name : path.elements()) {
                            traversedState = traversedState.getChildNode(name);
                        }
                        if (!verifyDeletion(traversedState)) {
                            // verification failure
                            // let's skip this document
                            if (log.isDebugEnabled()) {
                                log.debug("removeGarbage.verify : verifyDeletion failed for [{}]", e.getKey());
                            }
                            it.remove();
                            stats.skippedFullGCDocsCount++;
                        }
                    }
                }
                if (!isFullGCDryRun) {
                    // only delete these in case it is not a dryRun

                    if (!orphanOrDeletedRemovalMap.isEmpty()) {
                        // use remove() with the modified check to rule
                        // out any further race-condition where this removal
                        // races with a un-orphan/re-creation as a result of which
                        // the node should now not be removed. The modified check
                        // ensures a node would then not be removed
                        // (and as a result the removedSize != map.size())
                        final int removedSize = ds.remove(NODES, orphanOrDeletedRemovalMap);
                        stats.updatedFullGCDocsCount += removedSize;
                        stats.deletedDocGCCount += removedSize;
                        stats.deletedOrphanNodesCount += removedSize;

                        if (AUDIT_LOG.isDebugEnabled()) {
                            AUDIT_LOG.debug("<delete> [{}] documents (from intended {})", removedSize, orphanOrDeletedRemovalMap.size());
                        }

                        // save stats
                        fullGCStats.documentsUpdated(removedSize);
                        fullGCStats.orphanNodesDeleted(removedSize);
                        gcStats.documentsDeleted(removedSize);
                        // fix for sonar : converted to long before operation
                        fullGCStats.documentsUpdateSkipped((long)orphanOrDeletedRemovalMap.size() - removedSize);
                    }

                    if (!updateOpList.isEmpty()) {
                        List<NodeDocument> oldDocs = ds.findAndUpdate(NODES, updateOpList);


                        int deletedProps = oldDocs.stream().filter(Objects::nonNull).mapToInt(d -> deletedPropsCountMap.getOrDefault(d.getId(), 0)).sum();
                        int deletedInternalProps = oldDocs.stream().filter(Objects::nonNull).mapToInt(d -> deletedInternalPropsCountMap.getOrDefault(d.getId(), 0)).sum();
                        int deletedRevEntriesCount = oldDocs.stream().filter(Objects::nonNull).mapToInt(d -> deletedPropRevsCountMap.getOrDefault(d.getId(), 0)).sum();
                        int deletedInternalRevEntriesCount = oldDocs.stream().filter(Objects::nonNull).mapToInt(d -> deletedInternalPropRevsCountMap.getOrDefault(d.getId(), 0)).sum();
                        int updatedDocs = (int) oldDocs.stream().filter(Objects::nonNull).count();
                        stats.updatedFullGCDocsCount += updatedDocs;
                        stats.deletedPropsCount += deletedProps;
                        stats.deletedInternalPropsCount += deletedInternalProps;
                        stats.deletedPropRevsCount += deletedRevEntriesCount;
                        stats.deletedInternalPropRevsCount += deletedInternalRevEntriesCount;
                        stats.deletedUnmergedBCCount += deletedUnmergedBCSet.size();

                        if (log.isDebugEnabled()) {
                            log.debug("Updated [{}] docs, deleted [{}] props, deleted [{}] unmergedBCs, deleted [{}] internal Props, deleted [{}] prop revs, deleted [{}] internal prop revs",
                                    updatedDocs, deletedProps, deletedUnmergedBCSet.size(), deletedInternalProps, deletedRevEntriesCount, deletedInternalRevEntriesCount);
                        }

                        // save stats
                        fullGCStats.propertiesDeleted(deletedProps);
                        fullGCStats.unmergedBranchCommitsDeleted(deletedUnmergedBCSet.size());
                        fullGCStats.documentsUpdated(updatedDocs);
                        // fix for sonar : converted to long before operation
                        fullGCStats.documentsUpdateSkipped((long)oldDocs.size() - updatedDocs);
                    }
                } else {
                    // collect approx stats only in case of dryRun by assuming everything would succeed

                    // for deleted properties, oldRevs & unmergedBC
                    stats.updatedFullGCDocsCount += updateOpList.size();
                    stats.deletedPropsCount += deletedPropsCountMap.values().stream().reduce(0, Integer::sum);
                    stats.deletedInternalPropsCount += deletedInternalPropsCountMap.values().stream().reduce(0, Integer::sum);
                    stats.deletedPropRevsCount += deletedPropRevsCountMap.values().stream().reduce(0, Integer::sum);
                    stats.deletedInternalPropRevsCount += deletedInternalPropRevsCountMap.values().stream().reduce(0, Integer::sum);
                    stats.deletedUnmergedBCCount += deletedUnmergedBCSet.size();

                    // for orphan nodes.
                    stats.updatedFullGCDocsCount += orphanOrDeletedRemovalMap.size();
                    stats.deletedDocGCCount += orphanOrDeletedRemovalMap.size();
                    stats.deletedOrphanNodesCount += orphanOrDeletedRemovalMap.size();
                }
            } finally {
                // now reset delete metadata
                updateOpList.clear();
                orphanOrDeletedRemovalMap.clear();
                orphanOrDeletedRemovalPathMap.clear();
                deletedPropsCountMap.clear();
                deletedInternalPropsCountMap.clear();
                deletedPropRevsCountMap.clear();
                deletedInternalPropRevsCountMap.clear();
                deletedUnmergedBCSet.clear();
                garbageDocsCount = 0;
                delayOnModifications(timer.stop().elapsed(MILLISECONDS), cancel);
            }
        }

        private boolean verifyViaTraversedState(NodeState traversedState, NodeState traversedParent, NodeDocument newDoc) {
            final Path path = newDoc.getPath();
            final Revision lastRevision = nodeStore.getPendingModifications().get(path);
            if (traversedParent == null && !newDoc.getPath().isRoot()) {
                log.error("verify : no parent but not root for path : [{}]", newDoc.getPath());
                return false;
            }
            final RevisionVector lastRev;
            if (traversedParent == null && newDoc.getPath().isRoot()) {
                if (!(traversedState instanceof DocumentNodeState)) {
                    log.error("verify : traversedState not a DocumentNodeState : [{}]", traversedState.getClass());
                    return false;
                }
                lastRev = ((DocumentNodeState) traversedState).getLastRevision();
            } else {
                // in case we are reaching here, it means that node is none of parents are null
                if (!traversedParent.exists()) {
                    // if the parent doesn't exist we shouldn't reach this point at all
                    log.error("verify : no parent but not marked for removal for path : {}", newDoc.getPath());
                    return false;
                }
                if (!(traversedParent instanceof DocumentNodeState)) {
                    log.error("verify : traversedParent not a DocumentNodeState : {}", traversedParent.getClass());
                    return false;
                }
                lastRev = ((DocumentNodeState) traversedParent).getLastRevision();
            }
            final NodeState actual = newDoc.getNodeAtRevision(nodeStore, lastRev, lastRevision);
            // use more thorough version of equals to ensure properties are checked
            // (the faster state.equals() would stop if lastRev matches,
            // but as we're fiddling with immutability rule of a document,
            // we need to do a full check)
            return nonNull(actual) && AbstractNodeState.equals(traversedState, actual);
        }

        private boolean verifyDeletion(NodeState traversedState) {
            return !traversedState.exists();
        }
    }
    private void delayOnModifications(final long durationMs, final AtomicBoolean cancel) {
        long delayMs = round(durationMs * options.delayFactor);
        if (!cancel.get() && delayMs > 0) {
            try {
                Clock clock = nodeStore.getClock();
                clock.waitUntil(clock.getTime() + delayMs);
            }
            catch (InterruptedException ex) {
                /* ignore */
            }
        }
    }

    public void collectGarbageOnDocument(DocumentNodeStore store, NodeDocument doc, boolean verbose) {
        VersionGCStats stats = new VersionGCStats();
        stats.active.start();
        AtomicBoolean cancel = new AtomicBoolean();
        GCPhases phases = new GCPhases(cancel, stats, gcMonitor);

        final LinkedHashMap<Path, Boolean> missingDocsTypes = new LinkedHashMap<>();
        final RevisionVector headRevision = store.getHeadRevision();
        try (FullGC gc = new FullGC(headRevision, 0, missingDocsTypes, gcMonitor, cancel)) {

            if (phases.start(GCPhase.FULL_GC_COLLECT_GARBAGE)) {
                gc.collectGarbage(doc, phases);
                phases.stop(GCPhase.FULL_GC_COLLECT_GARBAGE);
            }

            if (verbose) {
                gcMonitor.info("GarbageCollector will run [{}] operations", gc.updateOpList.size());
                for (UpdateOp update : gc.updateOpList) {
                    gcMonitor.info(update.toString());
                }
            }

            if (gc.hasGarbage() && phases.start(GCPhase.FULL_GC_CLEANUP)) {
                gc.removeGarbage(phases.stats);
                phases.stop(GCPhase.FULL_GC_CLEANUP);
            }
        }
    }

    public String getFullGCStatsReport() {
        return fullGCStats.toString();
    }

    /**
     * A helper class to remove document for deleted nodes.
     */
    private class DeletedDocsGC implements Closeable {

        private final RevisionVector headRevision;
        private final AtomicBoolean cancel;
        private final List<String> leafDocIdsToDelete = Lists.newArrayList();
        private final List<String> resurrectedIds = Lists.newArrayList();
        private final StringSort docIdsToDelete;
        private final StringSort prevDocIdsToDelete;
        private final Set<String> exclude = Sets.newHashSet();
        private boolean sorted = false;
        private final Stopwatch timer;
        @SuppressWarnings("unused")
        private final VersionGCOptions options;
        private final GCMonitor monitor;

        public DeletedDocsGC(@NotNull RevisionVector headRevision,
                             @NotNull AtomicBoolean cancel,
                             @NotNull VersionGCOptions options,
                             @NotNull GCMonitor monitor) {
            this.headRevision = requireNonNull(headRevision);
            this.cancel = requireNonNull(cancel);
            this.timer = Stopwatch.createUnstarted();
            this.options = options;
            this.monitor = monitor;
            this.docIdsToDelete = newStringSort(options);
            this.prevDocIdsToDelete = newStringSort(options);
        }

        /**
         * @return the number of documents gathers so far that have been
         * identified as garbage via {@link #possiblyDeleted(NodeDocument)}.
         * This number does not include the previous documents.
         */
        long getNumDocuments() {
            return docIdsToDelete.getSize() + leafDocIdsToDelete.size();
        }

        /**
         * Informs the GC that the given document is possibly deleted. The
         * implementation will check if the node still exists at the head
         * revision passed to the constructor to this GC. The implementation
         * will keep track of documents representing deleted nodes and remove
         * them together with associated previous document
         *
         * @param doc the candidate document.
         * @return true iff document is scheduled for deletion
         */
        boolean possiblyDeleted(NodeDocument doc)
                throws IOException {
            gcStats.documentRead();
            // construct an id that also contains
            // the _modified time of the document
            String id = doc.getId() + "/" + doc.getModified();
            // check if id is valid
            try {
                Utils.getDepthFromId(id);
            } catch (IllegalArgumentException e) {
                monitor.warn("Invalid GC id {} for document {}", id, doc);
                return false;
            }
            if (doc.getNodeAtRevision(nodeStore, headRevision, null) == null) {
                // Collect id of all previous docs also
                Iterator<String> previousDocs = previousDocIdsFor(doc);
                if (!doc.hasChildren() && !previousDocs.hasNext()) {
                    addLeafDocument(id);
                } else {
                    addDocument(id);
                    addPreviousDocuments(previousDocs, doc.getId());
                }
                return true;
            } else {
                addNonDeletedDocument(id);
            }
            return false;
        }

        /**
         * Removes the documents that have been identified as garbage. This
         * also includes previous documents. This method will only remove
         * documents that have not been modified since they were passed to
         * {@link #possiblyDeleted(NodeDocument)}.
         *
         * @param stats to track the number of removed documents.
         */
        void removeDocuments(VersionGCStats stats) throws IOException {
            removeLeafDocuments(stats);
            stats.deletedDocGCCount += removeDeletedDocuments(
                    getDocIdsToDelete(), getDocIdsToDeleteSize(), false, "(other)");
            // FIXME: this is incorrect because that method also removes intermediate docs
            stats.splitDocGCCount += removeDeletedPreviousDocuments();
        }

        boolean hasLeafBatch() {
            return leafDocIdsToDelete.size() >= DELETE_BATCH_SIZE;
        }

        boolean hasRescurrectUpdateBatch() {
            return resurrectedIds.size() >= UPDATE_BATCH_SIZE;
        }

        void removeLeafDocuments(VersionGCStats stats) throws IOException {
            int removeCount = removeDeletedDocuments(
                    getLeafDocIdsToDelete(), getLeafDocIdsToDeleteSize(), true, "(leaf)");
            leafDocIdsToDelete.clear();
            stats.deletedLeafDocGCCount += removeCount;
            stats.deletedDocGCCount += removeCount;
        }

        void updateResurrectedDocuments(VersionGCStats stats) throws IOException {
            if (resurrectedIds.isEmpty()) {
                return;
            }
            int updateCount = resetDeletedOnce(resurrectedIds);
            resurrectedIds.clear();
            stats.updateResurrectedGCCount += updateCount;
        }

        public void close() {
            try {
                docIdsToDelete.close();
            } catch (IOException e) {
                monitor.warn("Failed to close docIdsToDelete: {}", e);
            }
            try {
                prevDocIdsToDelete.close();
            } catch (IOException e) {
                monitor.warn("Failed to close prevDocIdsToDelete: {}", e);
            }
        }

        //------------------------------< internal >----------------------------

        private Iterator<String> previousDocIdsFor(NodeDocument doc) {
            Map<Revision, Range> prevRanges = doc.getPreviousRanges(true);
            if (prevRanges.isEmpty()) {
                return Collections.emptyIterator();
            } else if (all(prevRanges.values(), FIRST_LEVEL)) {
                // all previous document ids can be constructed from the
                // previous ranges map. this works for first level previous
                // documents only.
                final Path path = doc.getPath();
                return Iterators.transform(prevRanges.entrySet().iterator(),
                        new Function<Map.Entry<Revision, Range>, String>() {
                    @Override
                    public String apply(Map.Entry<Revision, Range> input) {
                        int h = input.getValue().getHeight();
                        return Utils.getPreviousIdFor(path, input.getKey(), h);
                    }
                });
            } else {
                // need to fetch the previous documents to get their ids
                return Iterators.transform(doc.getAllPreviousDocs(),
                        new Function<NodeDocument, String>() {
                    @Override
                    public String apply(NodeDocument input) {
                        return input.getId();
                    }
                });
            }
        }

        private void addDocument(String id) throws IOException {
            docIdsToDelete.add(id);
        }

        private void addLeafDocument(String id) throws IOException {
            leafDocIdsToDelete.add(id);
        }

        private void addNonDeletedDocument(String id) throws IOException {
            resurrectedIds.add(id);
        }

        private long getNumPreviousDocuments() {
            return prevDocIdsToDelete.getSize() - exclude.size();
        }

        private void addPreviousDocuments(Iterator<String> ids,
                                          String mainDocId) throws IOException {
            while (ids.hasNext()) {
                String id = ids.next();
                if (id != null) {
                    prevDocIdsToDelete.add(id);
                } else {
                    log.debug("addPreviousDocuments: null id found via mainDocId={}", mainDocId);
                }
            }
        }

        private Iterator<String> getDocIdsToDelete() throws IOException {
            ensureSorted();
            return docIdsToDelete.getIds();
        }

        private long getDocIdsToDeleteSize() {
            return docIdsToDelete.getSize();
        }

        private Iterator<String> getLeafDocIdsToDelete() throws IOException {
            return leafDocIdsToDelete.iterator();
        }

        private long getLeafDocIdsToDeleteSize() {
            return leafDocIdsToDelete.size();
        }

        private void concurrentModification(NodeDocument doc) {
            Iterator<NodeDocument> it = doc.getAllPreviousDocs();
            while (it.hasNext()) {
                exclude.add(it.next().getId());
            }
        }

        private Iterator<String> getPrevDocIdsToDelete() throws IOException {
            ensureSorted();
            return Iterators.filter(prevDocIdsToDelete.getIds(),
                    new Predicate<String>() {
                @Override
                public boolean apply(String input) {
                    return !exclude.contains(input);
                }
            });
        }

        private int removeDeletedDocuments(Iterator<String> docIdsToDelete,
                                           long numDocuments,
                                           boolean leaves,
                                           String label) throws IOException {
            if (numDocuments == 0) {
                return 0;
            }
            monitor.info("Proceeding to delete [{}] documents [{}]", numDocuments, label);

            Iterator<List<String>> idListItr = partition(docIdsToDelete, DELETE_BATCH_SIZE);
            int deletedCount = 0;
            int lastLoggedCount = 0;
            int recreatedCount = 0;
            while (idListItr.hasNext() && !cancel.get()) {
                Map<String, Long> deletionBatch = Maps.newLinkedHashMap();
                for (String s : idListItr.next()) {
                    Map.Entry<String, Long> parsed;
                    try {
                        parsed = parseEntry(s);
                    } catch (IllegalArgumentException e) {
                        monitor.warn("Invalid _modified suffix for {}", s);
                        continue;
                    }
                    deletionBatch.put(parsed.getKey(), parsed.getValue());
                }

                if (log.isTraceEnabled()) {
                    StringBuilder sb = new StringBuilder("Performing batch deletion of documents with following ids. \n");
                    Joiner.on(LINE_SEPARATOR.value()).appendTo(sb, deletionBatch.keySet());
                    log.trace(sb.toString());
                }

                timer.reset().start();
                try {
                    int nRemoved = ds.remove(NODES, deletionBatch);

                    if (nRemoved < deletionBatch.size()) {
                        // some nodes were re-created while GC was running
                        // find the document that still exist
                        for (String id : deletionBatch.keySet()) {
                            NodeDocument d = ds.find(NODES, id);
                            if (d != null) {
                                concurrentModification(d);
                            }
                        }
                        recreatedCount += (deletionBatch.size() - nRemoved);
                    }

                    deletedCount += nRemoved;
                    log.debug("Deleted [{}] documents so far", deletedCount);
                    if (leaves) {
                        gcStats.leafDocumentsDeleted(deletedCount);
                    } else {
                        gcStats.documentsDeleted(deletedCount);
                    }

                    if (deletedCount + recreatedCount - lastLoggedCount >= PROGRESS_BATCH_SIZE) {
                        lastLoggedCount = deletedCount + recreatedCount;
                        double progress = lastLoggedCount * 1.0 / getNumDocuments() * 100;
                        String msg = String.format("Deleted %d (%1.2f%%) documents so far", deletedCount, progress);
                        monitor.info(msg);
                    }
                } finally {
                    delayOnModifications(timer.stop().elapsed(TimeUnit.MILLISECONDS), cancel);
                }
            }
            return deletedCount;
        }

        private int resetDeletedOnce(List<String> resurrectedDocuments) throws IOException {
            monitor.info("Proceeding to reset [{}] _deletedOnce flags", resurrectedDocuments.size());

            int updateCount = 0;
            timer.reset().start();
            try {
                for (String s : resurrectedDocuments) {
                    if (!cancel.get()) {
                        try {
                            Map.Entry<String, Long> parsed = parseEntry(s);
                            UpdateOp up = new UpdateOp(parsed.getKey(), false);
                            up.equals(MODIFIED_IN_SECS, parsed.getValue());
                            up.remove(NodeDocument.DELETED_ONCE);
                            NodeDocument r = ds.findAndUpdate(Collection.NODES, up);
                            if (r != null) {
                                updateCount += 1;
                                gcStats.deletedOnceFlagReset();
                            }
                        } catch (IllegalArgumentException ex) {
                            monitor.warn("Invalid _modified suffix for {}", s);
                        } catch (DocumentStoreException ex) {
                            monitor.warn("updating {}: {}", s, ex.getMessage());
                        }
                    }
                }
            }
            finally {
                delayOnModifications(timer.stop().elapsed(TimeUnit.MILLISECONDS), cancel);
            }
            return updateCount;
        }

        private int removeDeletedPreviousDocuments() throws IOException {
            long num = getNumPreviousDocuments();
            if (num == 0) {
                return 0;
            }
            monitor.info("Proceeding to delete [{}] previous documents", num);

            int deletedCount = 0;
            int lastLoggedCount = 0;
            Iterator<List<String>> idListItr =
                    partition(getPrevDocIdsToDelete(), DELETE_BATCH_SIZE);
            while (idListItr.hasNext() && !cancel.get()) {
                List<String> deletionBatch = idListItr.next();
                deletedCount += deletionBatch.size();

                if (log.isDebugEnabled()) {
                    StringBuilder sb = new StringBuilder("Performing batch deletion of previous documents with following ids. \n");
                    Joiner.on(LINE_SEPARATOR.value()).appendTo(sb, deletionBatch);
                    log.debug(sb.toString());
                }

                ds.remove(NODES, deletionBatch);

                log.debug("Deleted [{}] previous documents so far", deletedCount);
                gcStats.splitDocumentsDeleted(deletedCount);

                if (deletedCount - lastLoggedCount >= PROGRESS_BATCH_SIZE) {
                    lastLoggedCount = deletedCount;
                    double progress = deletedCount * 1.0 / (prevDocIdsToDelete.getSize() - exclude.size()) * 100;
                    String msg = String.format("Deleted %d (%1.2f%%) previous documents so far", deletedCount, progress);
                    monitor.info(msg);
                }
            }
            return deletedCount;
        }

        private void ensureSorted() throws IOException {
            if (!sorted) {
                docIdsToDelete.sort();
                prevDocIdsToDelete.sort();
                sorted = true;
            }
        }

        /**
         * Parses an id/modified entry and returns the two components as a
         * Map.Entry.
         *
         * @param entry the id/modified String.
         * @return the parsed components.
         * @throws IllegalArgumentException if the entry is malformed.
         */
        private Map.Entry<String, Long> parseEntry(String entry) throws IllegalArgumentException {
            int idx = entry.lastIndexOf('/');
            if (idx == -1) {
                throw new IllegalArgumentException(entry);
            }
            String id = entry.substring(0, idx);
            long modified;
            try {
                modified = Long.parseLong(entry.substring(idx + 1));
            } catch (NumberFormatException e) {
                throw new IllegalArgumentException(entry);
            }
            return Maps.immutableEntry(id, modified);
        }
    }

    @NotNull
    private StringSort newStringSort(VersionGCOptions options) {
        return new StringSort(options.overflowToDiskThreshold, NodeDocumentIdComparator.INSTANCE);
    }

    private static final Predicate<Range> FIRST_LEVEL = new Predicate<Range>() {
        @Override
        public boolean apply(@Nullable Range input) {
            return input != null && input.height == 0;
        }
    };

    /**
     * GCMessageTracker is a partial implementation of GCMonitor. We use it to
     * keep track of the last message issued by the GC job.
     */
    private static class GCMessageTracker
            extends GCMonitor.Empty
            implements Supplier<String> {

        private volatile String lastMessage = STATUS_INITIALIZING;

        @Override
        public void info(String message, Object... arguments) {
            lastMessage = arrayFormat(message, arguments).getMessage();
        }

        @Override
        public void warn(String message, Object... arguments) {
            lastMessage = arrayFormat(message, arguments).getMessage();
        }

        @Override
        public void error(String message, Exception e) {
            lastMessage = message + " (" + e.getMessage() + ")";
        }

        @Override
        public String get() {
            return lastMessage;
        }
    }

    private static final class LimitExceededException extends Exception {
        private static final long serialVersionUID = 6578586397629516408L;
    }
}<|MERGE_RESOLUTION|>--- conflicted
+++ resolved
@@ -240,9 +240,6 @@
         AUDIT_LOG.info("<init> VersionGarbageCollector created with fullGcMode = {}", fullGcMode);
     }
 
-<<<<<<< HEAD
-    public void setStatisticsProvider(StatisticsProvider provider) {
-=======
     /**
      * Please note that at the moment the includes do not
      * take long paths into account. That is, if a long path was
@@ -258,7 +255,6 @@
     }
 
     void setStatisticsProvider(StatisticsProvider provider) {
->>>>>>> dbc728fc
         this.gcStats = new RevisionGCStats(provider);
         this.fullGCStats = new FullGCStatsCollectorImpl(provider);
     }

--- conflicted
+++ resolved
@@ -247,7 +247,6 @@
     private final VersionGCSupport versionStore;
     private final AtomicReference<GCJob> collector = newReference();
     private VersionGCOptions options;
-    private FullGCOptions fullGCOptions;
     private GCMonitor gcMonitor = GCMonitor.EMPTY;
     private RevisionGCStats gcStats = new RevisionGCStats(NOOP);
     private FullGCStatsCollector fullGCStats = new FullGCStatsCollectorImpl(NOOP);
@@ -257,12 +256,8 @@
                             final boolean fullGCEnabled,
                             final boolean isFullGCDryRun,
                             final boolean embeddedVerification) {
-<<<<<<< HEAD
-        this(nodeStore, gcSupport, fullGCEnabled, isFullGCDryRun, embeddedVerification, new FullGCOptions());
-=======
         this(nodeStore, gcSupport, fullGCEnabled, isFullGCDryRun, embeddedVerification,
                 DocumentNodeStoreService.DEFAULT_FULL_GC_MODE);
->>>>>>> 1de1fe34
     }
 
     VersionGarbageCollector(DocumentNodeStore nodeStore,
@@ -270,11 +265,7 @@
                             final boolean fullGCEnabled,
                             final boolean isFullGCDryRun,
                             final boolean embeddedVerification,
-<<<<<<< HEAD
-                            FullGCOptions fullGarbageCollectionOptions) {
-=======
                             final int fullGCMode) {
->>>>>>> 1de1fe34
         this.nodeStore = nodeStore;
         this.versionStore = gcSupport;
         this.ds = gcSupport.getDocumentStore();
@@ -282,12 +273,8 @@
         this.isFullGCDryRun = isFullGCDryRun;
         this.embeddedVerification = embeddedVerification;
         this.options = new VersionGCOptions();
-<<<<<<< HEAD
-        this.fullGCOptions = fullGarbageCollectionOptions;
-=======
 
         setFullGcMode(fullGCMode);
->>>>>>> 1de1fe34
         AUDIT_LOG.info("<init> VersionGarbageCollector created with fullGcMode = {}", fullGcMode);
     }
 

--- conflicted
+++ resolved
@@ -50,10 +50,6 @@
 import org.apache.jackrabbit.guava.common.collect.Sets;
 
 import org.apache.jackrabbit.oak.commons.sort.StringSort;
-<<<<<<< HEAD
-import org.apache.jackrabbit.oak.plugins.document.NodeDocument.SplitDocType;
-=======
->>>>>>> 2ef30232
 import org.apache.jackrabbit.oak.plugins.document.UpdateOp.Key;
 import org.apache.jackrabbit.oak.plugins.document.UpdateOp.Operation;
 import org.apache.jackrabbit.oak.plugins.document.UpdateOp.Operation.Type;
@@ -213,8 +209,6 @@
         return fullGcMode;
     }
 
-<<<<<<< HEAD
-=======
     /**
      * Set the full GC mode to be used according to the provided configuration value.
      * The configuration value will be ignored and fullGCMode will be reset to NONE
@@ -238,17 +232,13 @@
         }
     }
 
->>>>>>> 2ef30232
     private final DocumentNodeStore nodeStore;
     private final DocumentStore ds;
     private final boolean fullGCEnabled;
     private final boolean isFullGCDryRun;
     private final boolean embeddedVerification;
-<<<<<<< HEAD
-=======
     private Set<String> fullGCIncludePaths = Collections.emptySet();
     private Set<String> fullGCExcludePaths = Collections.emptySet();
->>>>>>> 2ef30232
     private final VersionGCSupport versionStore;
     private final AtomicReference<GCJob> collector = newReference();
     private VersionGCOptions options;
@@ -261,8 +251,6 @@
                             final boolean fullGCEnabled,
                             final boolean isFullGCDryRun,
                             final boolean embeddedVerification) {
-<<<<<<< HEAD
-=======
         this(nodeStore, gcSupport, fullGCEnabled, isFullGCDryRun, embeddedVerification,
                 DocumentNodeStoreService.DEFAULT_FULL_GC_MODE);
     }
@@ -273,7 +261,6 @@
                             final boolean isFullGCDryRun,
                             final boolean embeddedVerification,
                             final int fullGCMode) {
->>>>>>> 2ef30232
         this.nodeStore = nodeStore;
         this.versionStore = gcSupport;
         this.ds = gcSupport.getDocumentStore();
@@ -281,9 +268,6 @@
         this.isFullGCDryRun = isFullGCDryRun;
         this.embeddedVerification = embeddedVerification;
         this.options = new VersionGCOptions();
-<<<<<<< HEAD
-        AUDIT_LOG.info("<init> VersionGarbageCollector created with fullGcMode = {}", fullGcMode);
-=======
 
         setFullGcMode(fullGCMode);
         AUDIT_LOG.info("<init> VersionGarbageCollector created with fullGcMode = {}", fullGcMode);
@@ -301,7 +285,6 @@
     void setFullGCPaths(@NotNull Set<String> includes, @NotNull Set<String> excludes) {
         this.fullGCIncludePaths = requireNonNull(includes);
         this.fullGCExcludePaths = requireNonNull(excludes);
->>>>>>> 2ef30232
     }
 
     void setStatisticsProvider(StatisticsProvider provider) {
@@ -417,12 +400,8 @@
         long maxRevisionAgeInMillis = unit.toMillis(maxRevisionAge);
         long now = nodeStore.getClock().getTime();
         VersionGCRecommendations rec = new VersionGCRecommendations(maxRevisionAgeInMillis, nodeStore.getCheckpoints(),
-<<<<<<< HEAD
-                nodeStore.getClock(), versionStore, options, gcMonitor, fullGCEnabled, isFullGCDryRun);
-=======
                 !nodeStore.isReadOnlyMode(), nodeStore.getClock(), versionStore, options, gcMonitor, fullGCEnabled,
                 isFullGCDryRun);
->>>>>>> 2ef30232
         int estimatedIterations = -1;
         if (rec.suggestedIntervalMs > 0) {
             estimatedIterations = (int)Math.ceil((double) (now - rec.scope.toMs) / rec.suggestedIntervalMs);
@@ -802,12 +781,8 @@
             VersionGCStats stats = new VersionGCStats();
             stats.active.start();
             VersionGCRecommendations rec = new VersionGCRecommendations(maxRevisionAgeInMillis, nodeStore.getCheckpoints(),
-<<<<<<< HEAD
-                    nodeStore.getClock(), versionStore, options, gcMonitor, fullGCEnabled, isFullGCDryRun);
-=======
                     !nodeStore.isReadOnlyMode(), nodeStore.getClock(), versionStore, options, gcMonitor, fullGCEnabled,
                     isFullGCDryRun);
->>>>>>> 2ef30232
             GCPhases phases = new GCPhases(cancel, stats, gcMonitor);
             try {
                 if (!isFullGCDryRun) {
@@ -909,11 +884,7 @@
                         if (log.isDebugEnabled()) {
                             log.debug("Fetching docs from [{}] to [{}] with Id starting from [{}]", timestampToString(fromModifiedMs), timestampToString(toModifiedMs), fromId);
                         }
-<<<<<<< HEAD
-                        Iterable<NodeDocument> itr = versionStore.getModifiedDocs(fromModifiedMs, toModifiedMs, FULL_GC_BATCH_SIZE, fromId);
-=======
                         Iterable<NodeDocument> itr = versionStore.getModifiedDocs(fromModifiedMs, toModifiedMs, FULL_GC_BATCH_SIZE, fromId, fullGCIncludePaths, fullGCExcludePaths);
->>>>>>> 2ef30232
                         try {
                             for (NodeDocument doc : itr) {
                                 foundDoc = true;
@@ -931,9 +902,6 @@
                                 lastDoc = doc;
                                 // collect the data to delete in next step
                                 if (phases.start(GCPhase.FULL_GC_COLLECT_GARBAGE)) {
-<<<<<<< HEAD
-                                    gc.collectGarbage(doc, phases);
-=======
                                     if (Utils.isIncluded(doc.getPath(), Collections.emptySet(), fullGCExcludePaths)) {
                                         gc.collectGarbage(doc, phases);
                                     } else {
@@ -942,7 +910,6 @@
                                         // that can only be due to an excluded long path.
                                         // in which case, we can actually honor that and skip this
                                     }
->>>>>>> 2ef30232
                                     phases.stop(GCPhase.FULL_GC_COLLECT_GARBAGE);
                                 }
 

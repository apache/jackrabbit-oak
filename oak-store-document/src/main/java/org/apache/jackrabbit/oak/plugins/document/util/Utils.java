--- conflicted
+++ resolved
@@ -812,10 +812,6 @@
      * a default {@code batchSize}.
      */
     public static Iterable<NodeDocument> getSelectedDocuments(
-<<<<<<< HEAD
-            DocumentStore store, String indexedProperty, long startValue, String fromId) {
-        return internalGetSelectedDocuments(store, indexedProperty, startValue, fromId, DEFAULT_BATCH_SIZE);
-=======
             DocumentStore store, String indexedProperty, long startValue,
             @NotNull final Set<String> includePaths, @NotNull final Set<String> excludePaths) {
         return internalGetSelectedDocuments(store, indexedProperty, startValue,
@@ -891,14 +887,10 @@
         // if we have any includes defined, but none of
         // them matched so far, then this is an exclude
         return false;
->>>>>>> 2ef30232
     }
 
     private static Iterable<NodeDocument> internalGetSelectedDocuments(
             final DocumentStore store, final String indexedProperty,
-<<<<<<< HEAD
-            final long startValue, String fromId, final int batchSize) {
-=======
             final long startValue, String fromId,
             final int batchSize) {
         return internalGetSelectedDocuments(store, indexedProperty, startValue, fromId,
@@ -911,7 +903,6 @@
             @NotNull final Set<String> includePaths,
             @NotNull final Set<String> excludePaths,
             final int batchSize) {
->>>>>>> 2ef30232
         if (batchSize < 2) {
             throw new IllegalArgumentException("batchSize must be > 1");
         }

/*
 * Licensed to the Apache Software Foundation (ASF) under one or more
 * contributor license agreements.  See the NOTICE file distributed with
 * this work for additional information regarding copyright ownership.
 * The ASF licenses this file to You under the Apache License, Version 2.0
 * (the "License"); you may not use this file except in compliance with
 * the License.  You may obtain a copy of the License at
 *
 *      http://www.apache.org/licenses/LICENSE-2.0
 *
 * Unless required by applicable law or agreed to in writing, software
 * distributed under the License is distributed on an "AS IS" BASIS,
 * WITHOUT WARRANTIES OR CONDITIONS OF ANY KIND, either express or implied.
 * See the License for the specific language governing permissions and
 * limitations under the License.
 */
package org.apache.jackrabbit.oak.plugins.document;

import static java.util.Objects.isNull;
import static java.util.Objects.requireNonNull;
import static java.util.stream.Collectors.toUnmodifiableSet;
import static org.apache.jackrabbit.guava.common.base.Preconditions.checkArgument;
import static org.apache.jackrabbit.guava.common.base.Suppliers.ofInstance;
import static org.apache.jackrabbit.oak.plugins.document.CommitQueue.DEFAULT_SUSPEND_TIMEOUT;
import static org.apache.jackrabbit.oak.plugins.document.DocumentNodeStoreService.DEFAULT_JOURNAL_GC_MAX_AGE_MILLIS;
import static org.apache.jackrabbit.oak.plugins.document.DocumentNodeStoreService.DEFAULT_VER_GC_MAX_AGE;

import java.util.Arrays;
import java.util.HashMap;
import java.util.Map;
import java.util.Objects;
import java.util.Set;
import java.util.concurrent.CopyOnWriteArraySet;
import java.util.concurrent.Executor;
import java.util.concurrent.TimeUnit;
import java.util.function.Predicate;
import java.util.function.Supplier;

import org.apache.jackrabbit.guava.common.cache.Cache;
import org.apache.jackrabbit.guava.common.cache.CacheBuilder;
import org.apache.jackrabbit.guava.common.cache.RemovalCause;
import org.apache.jackrabbit.guava.common.cache.RemovalListener;
import org.apache.jackrabbit.guava.common.cache.RemovalNotification;
import org.apache.jackrabbit.guava.common.cache.Weigher;
import org.apache.jackrabbit.oak.cache.CacheLIRS;
import org.apache.jackrabbit.oak.cache.CacheStats;
import org.apache.jackrabbit.oak.cache.CacheValue;
import org.apache.jackrabbit.oak.cache.EmpiricalWeigher;
import org.apache.jackrabbit.oak.commons.PathUtils;
import org.apache.jackrabbit.oak.plugins.blob.BlobStoreStats;
import org.apache.jackrabbit.oak.plugins.blob.CachingBlobStore;
import org.apache.jackrabbit.oak.plugins.blob.ReferencedBlob;
import org.apache.jackrabbit.oak.plugins.document.cache.NodeDocumentCache;
import org.apache.jackrabbit.oak.plugins.document.locks.NodeDocumentLocks;
import org.apache.jackrabbit.oak.plugins.document.memory.MemoryDocumentStore;
import org.apache.jackrabbit.oak.plugins.document.persistentCache.CacheType;
import org.apache.jackrabbit.oak.plugins.document.persistentCache.EvictionListener;
import org.apache.jackrabbit.oak.plugins.document.persistentCache.PersistentCache;
import org.apache.jackrabbit.oak.plugins.document.persistentCache.PersistentCacheStats;
import org.apache.jackrabbit.oak.plugins.document.spi.lease.LeaseFailureHandler;
import org.apache.jackrabbit.oak.plugins.document.util.RevisionsKey;
import org.apache.jackrabbit.oak.plugins.document.util.StringValue;
import org.apache.jackrabbit.oak.spi.blob.AbstractBlobStore;
import org.apache.jackrabbit.oak.spi.blob.BlobStore;
import org.apache.jackrabbit.oak.spi.blob.MemoryBlobStore;
import org.apache.jackrabbit.oak.spi.gc.GCMonitor;
import org.apache.jackrabbit.oak.spi.gc.LoggingGCMonitor;
import org.apache.jackrabbit.oak.spi.toggle.Feature;
import org.apache.jackrabbit.oak.stats.Clock;
import org.apache.jackrabbit.oak.stats.StatisticsProvider;
import org.jetbrains.annotations.NotNull;
import org.jetbrains.annotations.Nullable;
import org.slf4j.Logger;
import org.slf4j.LoggerFactory;

import org.apache.jackrabbit.guava.common.util.concurrent.MoreExecutors;

/**
 * A generic builder for a {@link DocumentNodeStore}. By default the builder
 * will create an in-memory {@link DocumentNodeStore}. In most cases this is
 * only useful for tests.
 */
public class DocumentNodeStoreBuilder<T extends DocumentNodeStoreBuilder<T>> {

    private static final Logger LOG = LoggerFactory.getLogger(DocumentNodeStoreBuilder.class);

    public static final long DEFAULT_MEMORY_CACHE_SIZE = 256 * 1024 * 1024;
    public static final int DEFAULT_NODE_CACHE_PERCENTAGE = 35;
    public static final int DEFAULT_PREV_DOC_CACHE_PERCENTAGE = 4;
    public static final int DEFAULT_CHILDREN_CACHE_PERCENTAGE = 15;
    public static final int DEFAULT_DIFF_CACHE_PERCENTAGE = 30;
    public static final int DEFAULT_CACHE_SEGMENT_COUNT = 16;
    public static final int DEFAULT_CACHE_STACK_MOVE_DISTANCE = 16;
    public static final int DEFAULT_UPDATE_LIMIT = 100000;

    /**
     * The path where the persistent cache is stored.
     */
    private static final String DEFAULT_PERSISTENT_CACHE_URI =
            System.getProperty("oak.documentMK.persCache");

    /**
     * The threshold where special handling for many child node starts.
     */
    static final int MANY_CHILDREN_THRESHOLD = Integer.getInteger(
            "oak.documentMK.manyChildren", 50);

    /**
     * Whether to use the CacheLIRS (default) or the Guava cache implementation.
     */
    private static final boolean LIRS_CACHE = !Boolean.getBoolean("oak.documentMK.guavaCache");

    /**
     * Number of content updates that need to happen before the updates
     * are automatically purged to the private branch.
     */
    static final int UPDATE_LIMIT = Integer.getInteger("update.limit", DEFAULT_UPDATE_LIMIT);

    protected Supplier<DocumentStore> documentStoreSupplier = ofInstance(new MemoryDocumentStore());
    protected Supplier<BlobStore> blobStoreSupplier;
    private DiffCache diffCache;
    private int clusterId  = Integer.getInteger("oak.documentMK.clusterId", 0);
    private int asyncDelay = 1000;
    private long clusterIdReuseDelayAfterRecovery = ClusterNodeInfo.DEFAULT_REUSE_DELAY_AFTER_RECOVERY_MILLIS;
    private boolean timing;
    private boolean logging;
    private long recoveryDelayMillis = ClusterNodeInfo.DEFAULT_RECOVERY_DELAY_MILLIS;
    private String loggingPrefix;
    private LeaseCheckMode leaseCheck = ClusterNodeInfo.DEFAULT_LEASE_CHECK_MODE; // OAK-2739 is enabled by default also for non-osgi
    private boolean isReadOnlyMode = false;
    private Feature prefetchFeature;
    private Feature docStoreThrottlingFeature;
    private Feature noChildOrderCleanupFeature;
    private Feature cancelInvalidationFeature;
    private Feature docStoreFullGCFeature;
    private Feature docStoreEmbeddedVerificationFeature;
    private Feature docStoreFullGCModeGapOrphansFeature;
    private Feature docStoreFullGCModeEmptyPropertiesFeature;
    private Weigher<CacheValue, CacheValue> weigher = new EmpiricalWeigher();
    private long memoryCacheSize = DEFAULT_MEMORY_CACHE_SIZE;
    private int nodeCachePercentage = DEFAULT_NODE_CACHE_PERCENTAGE;
    private int prevDocCachePercentage = DEFAULT_PREV_DOC_CACHE_PERCENTAGE;
    private int childrenCachePercentage = DEFAULT_CHILDREN_CACHE_PERCENTAGE;
    private int diffCachePercentage = DEFAULT_DIFF_CACHE_PERCENTAGE;
    private int cacheSegmentCount = DEFAULT_CACHE_SEGMENT_COUNT;
    private int cacheStackMoveDistance = DEFAULT_CACHE_STACK_MOVE_DISTANCE;
    private boolean useSimpleRevision;
    private boolean disableBranches;
    private boolean prefetchExternalChanges;
    private Clock clock = Clock.SIMPLE;
    private Executor executor;
    private String persistentCacheURI = DEFAULT_PERSISTENT_CACHE_URI;
    private PersistentCache persistentCache;
    private String journalCacheURI;
    private PersistentCache journalCache;
    private LeaseFailureHandler leaseFailureHandler;
    private StatisticsProvider statisticsProvider = StatisticsProvider.NOOP;
    private BlobStoreStats blobStoreStats;
    private CacheStats blobStoreCacheStats;
    private DocumentStoreStatsCollector documentStoreStatsCollector;
    private ThrottlingStatsCollector throttlingStatsCollector;
    private DocumentNodeStoreStatsCollector nodeStoreStatsCollector;
    private Map<String, PersistentCacheStats> persistentCacheStats = new HashMap<>();
    private boolean bundlingDisabled;
    private JournalPropertyHandlerFactory journalPropertyHandlerFactory =
            new JournalPropertyHandlerFactory();
    private int updateLimit = UPDATE_LIMIT;
    private int commitValueCacheSize = 10000;
    private boolean cacheEmptyCommitValue = false;
    private long maxRevisionAgeMillis = DEFAULT_JOURNAL_GC_MAX_AGE_MILLIS;
    private long maxRevisionGCAgeMillis = TimeUnit.SECONDS.toMillis(DEFAULT_VER_GC_MAX_AGE);
    private GCMonitor gcMonitor = new LoggingGCMonitor(
            LoggerFactory.getLogger(VersionGarbageCollector.class));
    private Predicate<Path> nodeCachePredicate = x -> true;
    private boolean clusterInvisible;
    private boolean throttlingEnabled;
    private boolean fullGCEnabled;
    private Set<String> fullGCIncludePaths = Set.of();
    private Set<String> fullGCExcludePaths = Set.of();
    private boolean embeddedVerificationEnabled = DocumentNodeStoreService.DEFAULT_EMBEDDED_VERIFICATION_ENABLED;
<<<<<<< HEAD
    private boolean fullGCModeGapOrphansEnabled;
    private boolean fullGCModeEmptyPropertiesEnabled;
=======
    private int fullGCMode = DocumentNodeStoreService.DEFAULT_FULL_GC_MODE;
>>>>>>> 1de1fe34
    private long suspendTimeoutMillis = DEFAULT_SUSPEND_TIMEOUT;

    /**
     * @return a new {@link DocumentNodeStoreBuilder}.
     */
    public static DocumentNodeStoreBuilder<?> newDocumentNodeStoreBuilder() {
        return new DocumentNodeStoreBuilder();
    }

    public DocumentNodeStore build() {
        return new DocumentNodeStore(this);
    }

    @SuppressWarnings("unchecked")
    protected final T thisBuilder() {
        return (T) this;
    }

    /**
     * Sets the persistent cache option.
     *
     * @return this
     */
    public T setPersistentCache(String persistentCache) {
        this.persistentCacheURI = persistentCache;
        return thisBuilder();
    }

    /**
     * Sets the journal cache option.
     *
     * @return this
     */
    public T setJournalCache(String journalCache) {
        this.journalCacheURI = journalCache;
        return thisBuilder();
    }

    /**
     * Use the timing document store wrapper.
     *
     * @param timing whether to use the timing wrapper.
     * @return this
     */
    public T setTiming(boolean timing) {
        this.timing = timing;
        return thisBuilder();
    }

    public boolean getTiming() {
        return timing;
    }

    public T setLogging(boolean logging) {
        this.logging = logging;
        return thisBuilder();
    }

    public boolean getLogging() {
        return logging;
    }

    /**
     * Sets a custom prefix for the logger.
     * 
     * @param prefix to be used in the logs output.
     * @return this
     */
    public T setLoggingPrefix(String prefix) {
        this.loggingPrefix = prefix;
        return thisBuilder();
    }

    @Nullable
    String getLoggingPrefix() {
        return loggingPrefix;
    }

    /**
     * If {@code true}, sets lease check mode to {@link LeaseCheckMode#LENIENT},
     * otherwise sets the mode to {@link LeaseCheckMode#DISABLED}. This method
     * is only kept for backward compatibility with the behaviour before
     * OAK-7626. The new default lease check mode is {@link LeaseCheckMode#STRICT},
     * but existing code may rely on the previous behaviour, when enabling the
     * lease check corresponded with a {@link LeaseCheckMode#LENIENT} behaviour.
     *
     * @deprecated use {@link #setLeaseCheckMode(LeaseCheckMode)} instead.
     */
    @Deprecated
    public T setLeaseCheck(boolean leaseCheck) {
        this.leaseCheck = leaseCheck ? LeaseCheckMode.LENIENT : LeaseCheckMode.DISABLED;
        return thisBuilder();
    }

    /**
     * @deprecated This method does not distinguish between {@link
     *         LeaseCheckMode#LENIENT} and {@link LeaseCheckMode#STRICT} and
     *         returns {@code true} for both modes. Use {@link
     *         #getLeaseCheckMode()} instead.
     */
    @Deprecated
    public boolean getLeaseCheck() {
        return leaseCheck != LeaseCheckMode.DISABLED;
    }

    public T setLeaseCheckMode(LeaseCheckMode mode) {
        this.leaseCheck = mode;
        return thisBuilder();
    }

    LeaseCheckMode getLeaseCheckMode() {
        return leaseCheck;
    }

    public T setThrottlingEnabled(boolean b) {
        this.throttlingEnabled = b;
        return thisBuilder();
    }

    public boolean isThrottlingEnabled() {
        return this.throttlingEnabled;
    }

    public T setFullGCEnabled(boolean b) {
        this.fullGCEnabled = b;
        return thisBuilder();
    }

    public boolean isFullGCEnabled() {
        return this.fullGCEnabled;
    }

    public T setFullGCIncludePaths(@Nullable String[] includePaths) {
        if (isNull(includePaths) || includePaths.length == 0 || Arrays.equals(includePaths, new String[]{"/"})) {
            this.fullGCIncludePaths = Set.of();
        } else {
            this.fullGCIncludePaths = Arrays.stream(includePaths).filter(Objects::nonNull).filter(PathUtils::isValid).collect(toUnmodifiableSet());;
        }
        return thisBuilder();
    }

    public Set<String> getFullGCIncludePaths() {
        return fullGCIncludePaths;
    }

    public T setFullGCExcludePaths(@Nullable String[] excludePaths) {
        if (isNull(excludePaths) || excludePaths.length == 0) {
            this.fullGCExcludePaths = Set.of();
        } else {
            this.fullGCExcludePaths = Arrays.stream(excludePaths).filter(Objects::nonNull).filter(PathUtils::isValid).collect(toUnmodifiableSet());;
        }
        return thisBuilder();
    }

    public Set<String> getFullGCExcludePaths() {
        return fullGCExcludePaths;
    }

    public T setEmbeddedVerificationEnabled(boolean b) {
        this.embeddedVerificationEnabled = b;
        return thisBuilder();
    }

    public boolean isEmbeddedVerificationEnabled() {
        return this.embeddedVerificationEnabled;
    }

<<<<<<< HEAD
    public T setFullGCModeGapOrphansEnabled(boolean b) {
        this.fullGCModeGapOrphansEnabled = b;
        return thisBuilder();
    }

    public boolean isFullGCModeGapOrphansEnabled() { return this.fullGCModeGapOrphansEnabled; }

    public T setFullGCModeEmptyPropertiesEnabled(boolean b) {
        this.fullGCModeEmptyPropertiesEnabled = b;
        return thisBuilder();
    }

    public boolean isFullGCModeEmptyPropertiesEnabled() { return this.fullGCModeEmptyPropertiesEnabled; }

=======
    public T setFullGCMode(int v) {
        this.fullGCMode = v;
        return thisBuilder();
    }

    public int getFullGCMode() {
        return this.fullGCMode;
    }

>>>>>>> 1de1fe34
    public T setReadOnlyMode() {
        this.isReadOnlyMode = true;
        return thisBuilder();
    }

    public boolean getReadOnlyMode() {
        return isReadOnlyMode;
    }

    public T setPrefetchFeature(@Nullable Feature prefetch) {
        this.prefetchFeature = prefetch;
        return thisBuilder();
    }

    @Nullable
    public Feature getPrefetchFeature() {
        return prefetchFeature;
    }

    public T setDocStoreThrottlingFeature(@Nullable Feature docStoreThrottling) {
        this.docStoreThrottlingFeature = docStoreThrottling;
        return thisBuilder();
    }

    @Nullable
    public Feature getDocStoreThrottlingFeature() {
        return docStoreThrottlingFeature;
    }

    public T setNoChildOrderCleanupFeature(@Nullable Feature noChildOrderCleanupFeature) {
        this.noChildOrderCleanupFeature = noChildOrderCleanupFeature;
        return thisBuilder();
    }

    @Nullable
    public Feature getNoChildOrderCleanupFeature() {
        return noChildOrderCleanupFeature;
    }

    public T setCancelInvalidationFeature(@Nullable Feature cancelInvalidation) {
        this.cancelInvalidationFeature = cancelInvalidation;
        return thisBuilder();
    }

    @Nullable
    public Feature getCancelInvalidationFeature() {
        return cancelInvalidationFeature;
    }

    public T setDocStoreFullGCFeature(@Nullable Feature docStoreFullGC) {
        this.docStoreFullGCFeature = docStoreFullGC;
        return thisBuilder();
    }

    public Feature getDocStoreFullGCFeature() {
        return docStoreFullGCFeature;
    }

    public T setDocStoreEmbeddedVerificationFeature(@Nullable Feature getDocStoreEmbeddedVerification) {
        this.docStoreEmbeddedVerificationFeature = getDocStoreEmbeddedVerification;
        return thisBuilder();
    }

    @Nullable
    public Feature getDocStoreEmbeddedVerificationFeature() {
        return docStoreEmbeddedVerificationFeature;
    }

    public T setDocStoreFullGCModeGapOrphansFeature(@Nullable Feature docStoreFullGCModeGapOrphans) {
        this.docStoreFullGCModeGapOrphansFeature = docStoreFullGCModeGapOrphans;
        return thisBuilder();
    }

    @Nullable
    public Feature getDocStoreFullGCModeGapOrphansFeature() { return this.docStoreFullGCModeGapOrphansFeature;    }

    public T setDocStoreFullGCModeEmptyPropertiesFeature(@Nullable Feature docStoreFullGCModeEmptyProperties) {
        this.docStoreFullGCModeEmptyPropertiesFeature = docStoreFullGCModeEmptyProperties;
        return thisBuilder();
    }

    @Nullable
    public Feature getDocStoreFullGCModeEmptyPropertiesFeature() { return this.docStoreFullGCModeEmptyPropertiesFeature; };

    public T setLeaseFailureHandler(LeaseFailureHandler leaseFailureHandler) {
        this.leaseFailureHandler = leaseFailureHandler;
        return thisBuilder();
    }

    public LeaseFailureHandler getLeaseFailureHandler() {
        return leaseFailureHandler;
    }

    /**
     * Set the document store to use. By default an in-memory store is used.
     *
     * @param documentStore the document store
     * @return this
     */
    public T setDocumentStore(DocumentStore documentStore) {
        this.documentStoreSupplier = ofInstance(documentStore);
        return thisBuilder();
    }

    public DocumentStore getDocumentStore() {
        return documentStoreSupplier.get();
    }

    public DiffCache getDiffCache(int clusterId) {
        if (diffCache == null) {
            diffCache = new TieredDiffCache(this, clusterId);
        }
        return diffCache;
    }

    /**
     * Set the blob store to use. By default an in-memory store is used.
     *
     * @param blobStore the blob store
     * @return this
     */
    public T setBlobStore(BlobStore blobStore) {
        this.blobStoreSupplier = ofInstance(blobStore);
        return thisBuilder();
    }

    public BlobStore getBlobStore() {
        if (blobStoreSupplier == null) {
            blobStoreSupplier = ofInstance(new MemoryBlobStore());
        }
        BlobStore blobStore = blobStoreSupplier.get();
        configureBlobStore(blobStore);
        return blobStore;
    }

    /**
     * Set the cluster id to use. By default, 0 is used, meaning the cluster
     * id is automatically generated.
     *
     * @param clusterId the cluster id
     * @return this
     */
    public T setClusterId(int clusterId) {
        this.clusterId = clusterId;
        return thisBuilder();
    }

    /**
     * Set the cluster as invisible to the discovery lite service. By default
     * it is visible.
     *
     * @return this
     * @see DocumentDiscoveryLiteService
     */
    public T setClusterInvisible(boolean invisible) {
        this.clusterInvisible = invisible;
        return thisBuilder();
    }
    
    public T setCacheSegmentCount(int cacheSegmentCount) {
        this.cacheSegmentCount = cacheSegmentCount;
        return thisBuilder();
    }

    public T setCacheStackMoveDistance(int cacheSegmentCount) {
        this.cacheStackMoveDistance = cacheSegmentCount;
        return thisBuilder();
    }

    public int getClusterId() {
        return clusterId;
    }

    public boolean isClusterInvisible() {
        return clusterInvisible;
    }

    /**
     * Set the maximum delay to write the last revision to the root node. By
     * default 1000 (meaning 1 second) is used.
     *
     * @param asyncDelay in milliseconds
     * @return this
     */
    public T setAsyncDelay(int asyncDelay) {
        this.asyncDelay = asyncDelay;
        return thisBuilder();
    }

    public int getAsyncDelay() {
        return asyncDelay;
    }

    public T setClusterIdReuseDelayAfterRecovery(long clusterIdReuseDelayAfterRecovery) {
        this.clusterIdReuseDelayAfterRecovery = clusterIdReuseDelayAfterRecovery;
        return thisBuilder();
    }

    public long getClusterIdReuseDelayAfterRecovery() {
        return clusterIdReuseDelayAfterRecovery;
    }

    public Weigher<CacheValue, CacheValue> getWeigher() {
        return weigher;
    }

    public T withWeigher(Weigher<CacheValue, CacheValue> weigher) {
        this.weigher = weigher;
        return thisBuilder();
    }

    public T memoryCacheSize(long memoryCacheSize) {
        this.memoryCacheSize = memoryCacheSize;
        return thisBuilder();
    }

    public T memoryCacheDistribution(int nodeCachePercentage,
                                     int prevDocCachePercentage,
                                     int childrenCachePercentage,
                                     int diffCachePercentage) {
        checkArgument(nodeCachePercentage >= 0);
        checkArgument(prevDocCachePercentage >= 0);
        checkArgument(childrenCachePercentage>= 0);
        checkArgument(diffCachePercentage >= 0);
        checkArgument(nodeCachePercentage + prevDocCachePercentage + childrenCachePercentage +
                diffCachePercentage < 100);
        this.nodeCachePercentage = nodeCachePercentage;
        this.prevDocCachePercentage = prevDocCachePercentage;
        this.childrenCachePercentage = childrenCachePercentage;
        this.diffCachePercentage = diffCachePercentage;
        return thisBuilder();
    }

    public long getNodeCacheSize() {
        return memoryCacheSize * nodeCachePercentage / 100;
    }

    public long getPrevDocumentCacheSize() {
        return memoryCacheSize * prevDocCachePercentage / 100;
    }

    public long getChildrenCacheSize() {
        return memoryCacheSize * childrenCachePercentage / 100;
    }

    public long getDocumentCacheSize() {
        return memoryCacheSize - getNodeCacheSize() - getPrevDocumentCacheSize() - getChildrenCacheSize()
                - getDiffCacheSize();
    }

    public long getDiffCacheSize() {
        return memoryCacheSize * diffCachePercentage / 100;
    }

    public long getMemoryDiffCacheSize() {
        return getDiffCacheSize() / 2;
    }

    public long getLocalDiffCacheSize() {
        return getDiffCacheSize() / 2;
    }

    public T setUseSimpleRevision(boolean useSimpleRevision) {
        this.useSimpleRevision = useSimpleRevision;
        return thisBuilder();
    }

    public boolean isUseSimpleRevision() {
        return useSimpleRevision;
    }

    public Executor getExecutor() {
        if (executor == null){
            return MoreExecutors.newDirectExecutorService();
        }
        return executor;
    }

    public T setExecutor(Executor executor){
        this.executor = executor;
        return thisBuilder();
    }

    public T clock(Clock clock) {
        this.clock = clock;
        return thisBuilder();
    }

    public T setStatisticsProvider(StatisticsProvider statisticsProvider){
        this.statisticsProvider = statisticsProvider;
        return thisBuilder();
    }

    public StatisticsProvider getStatisticsProvider() {
        return this.statisticsProvider;
    }
    public DocumentStoreStatsCollector getDocumentStoreStatsCollector() {
        if (documentStoreStatsCollector == null) {
            documentStoreStatsCollector = new DocumentStoreStats(statisticsProvider);
        }
        return documentStoreStatsCollector;
    }

    public T setDocumentStoreStatsCollector(DocumentStoreStatsCollector documentStoreStatsCollector) {
        this.documentStoreStatsCollector = documentStoreStatsCollector;
        return thisBuilder();
    }

    @NotNull
    public ThrottlingStatsCollector getThrottlingStatsCollector() {
        if (isNull(throttlingStatsCollector)) {
            throttlingStatsCollector = new ThrottlingStatsCollectorImpl(statisticsProvider);
        }
        return throttlingStatsCollector;
    }

    public T setThrottlingStatsCollector(final @NotNull ThrottlingStatsCollector throttlingStatsCollector) {
        this.throttlingStatsCollector = throttlingStatsCollector;
        return thisBuilder();
    }

    public DocumentNodeStoreStatsCollector getNodeStoreStatsCollector() {
        if (nodeStoreStatsCollector == null) {
            nodeStoreStatsCollector = new DocumentNodeStoreStats(statisticsProvider);
        }
        return nodeStoreStatsCollector;
    }

    public T setNodeStoreStatsCollector(DocumentNodeStoreStatsCollector statsCollector) {
        this.nodeStoreStatsCollector = statsCollector;
        return thisBuilder();
    }

    @NotNull
    public Map<String, PersistentCacheStats> getPersistenceCacheStats() {
        return persistentCacheStats;
    }

    @Nullable
    public BlobStoreStats getBlobStoreStats() {
        return blobStoreStats;
    }

    @Nullable
    public CacheStats getBlobStoreCacheStats() {
        return blobStoreCacheStats;
    }

    public Clock getClock() {
        return clock;
    }

    public T disableBranches() {
        disableBranches = true;
        return thisBuilder();
    }

    public boolean isDisableBranches() {
        return disableBranches;
    }

    public T setBundlingDisabled(boolean enabled) {
        bundlingDisabled = enabled;
        return thisBuilder();
    }

    public boolean isBundlingDisabled() {
        return bundlingDisabled;
    }

    public T setPrefetchExternalChanges(boolean b) {
        prefetchExternalChanges = b;
        return thisBuilder();
    }

    public boolean isPrefetchExternalChanges() {
        return prefetchExternalChanges;
    }

    public T setJournalPropertyHandlerFactory(JournalPropertyHandlerFactory factory) {
        journalPropertyHandlerFactory = factory;
        return thisBuilder();
    }

    public JournalPropertyHandlerFactory getJournalPropertyHandlerFactory() {
        return journalPropertyHandlerFactory;
    }

    public T setUpdateLimit(int limit) {
        updateLimit = limit;
        return thisBuilder();
    }

    public int getUpdateLimit() {
        return updateLimit;
    }

    public T setCommitValueCacheSize(int cacheSize) {
        this.commitValueCacheSize = cacheSize;
        return thisBuilder();
    }

    public int getCommitValueCacheSize() {
        return commitValueCacheSize;
    }

    /**
     * Controls whether caching of empty commit values (negative cache) is
     * enabled. This cache is disabled by default. The cache can only be enabled
     * on a {@link #setReadOnlyMode() read-only} store. In read-write mode, the
     * cache is always be disabled.
     *
     * @param enable {@code true} to enable the empty commit value cache.
     * @return this builder.
     */
    public T setCacheEmptyCommitValue(boolean enable) {
        this.cacheEmptyCommitValue = enable;
        return thisBuilder();
    }

    /**
     * @return {@code true} when caching of empty commit values is enabled,
     *      {@code false} otherwise.
     */
    public boolean getCacheEmptyCommitValue() {
        return cacheEmptyCommitValue;
    }

    public T setJournalGCMaxAge(long maxRevisionAgeMillis) {
        this.maxRevisionAgeMillis = maxRevisionAgeMillis;
        return thisBuilder();
    }

    /**
     * The maximum age for journal entries in milliseconds. Older entries
     * are candidates for GC.
     *
     * @return maximum age for journal entries in milliseconds.
     */
    public long getJournalGCMaxAge() {
        return maxRevisionAgeMillis;
    }

    public T setRevisionGCMaxAge(long maxRevisionGCAgeMillis) {
        this.maxRevisionGCAgeMillis = maxRevisionGCAgeMillis;
        return thisBuilder();
    }

    /**
     * The maximum age for changes in milliseconds. Older changes are candidates
     * for revision garbage collection.
     *
     * @return maximum age in milliseconds.
     */
    public long getRevisionGCMaxAge() {
        return maxRevisionGCAgeMillis;
    }

    public T setSuspendTimeoutMillis(long suspendTimeoutMillis) {
        this.suspendTimeoutMillis = suspendTimeoutMillis;
        return thisBuilder();
    }

    public long getSuspendTimeoutMillis() {
        return suspendTimeoutMillis;
    }

    public T setRecoveryDelayMillis(long recoveryDelayMillis) {
        this.recoveryDelayMillis = recoveryDelayMillis;
        return thisBuilder();
    }

    public long getRecoveryDelayMillis() {
        return recoveryDelayMillis;
    }

    public T setGCMonitor(@NotNull GCMonitor gcMonitor) {
        this.gcMonitor = requireNonNull(gcMonitor);
        return thisBuilder();
    }

    public GCMonitor getGCMonitor() {
        return gcMonitor;
    }

    public VersionGCSupport createVersionGCSupport() {
        return new VersionGCSupport(getDocumentStore());
    }

    public Iterable<ReferencedBlob> createReferencedBlobs(final DocumentNodeStore ns) {
        return () -> new BlobReferenceIterator(ns);
    }

    public MissingLastRevSeeker createMissingLastRevSeeker() {
        return new MissingLastRevSeeker(getDocumentStore(), getClock());
    }

    public Cache<PathRev, DocumentNodeState> buildNodeCache(DocumentNodeStore store) {
        return buildCache(CacheType.NODE, getNodeCacheSize(), store, null);
    }

    public Cache<NamePathRev, DocumentNodeState.Children> buildChildrenCache(DocumentNodeStore store) {
        return buildCache(CacheType.CHILDREN, getChildrenCacheSize(), store, null);
    }

    public Cache<CacheValue, StringValue> buildMemoryDiffCache() {
        return buildCache(CacheType.DIFF, getMemoryDiffCacheSize(), null, null);
    }

    public Cache<RevisionsKey, LocalDiffCache.Diff> buildLocalDiffCache() {
        return buildCache(CacheType.LOCAL_DIFF, getLocalDiffCacheSize(), null, null);
    }

    public Cache<CacheValue, NodeDocument> buildDocumentCache(DocumentStore docStore) {
        return buildCache(CacheType.DOCUMENT, getDocumentCacheSize(), null, docStore);
    }

    public Cache<StringValue, NodeDocument> buildPrevDocumentsCache(DocumentStore docStore) {
        return buildCache(CacheType.PREV_DOCUMENT, getPrevDocumentCacheSize(), null, docStore);
    }

    public NodeDocumentCache buildNodeDocumentCache(DocumentStore docStore, NodeDocumentLocks locks) {
        Cache<CacheValue, NodeDocument> nodeDocumentsCache = buildDocumentCache(docStore);
        CacheStats nodeDocumentsCacheStats = new CacheStats(nodeDocumentsCache, "Document-Documents", getWeigher(), getDocumentCacheSize());

        Cache<StringValue, NodeDocument> prevDocumentsCache = buildPrevDocumentsCache(docStore);
        CacheStats prevDocumentsCacheStats = new CacheStats(prevDocumentsCache, "Document-PrevDocuments", getWeigher(), getPrevDocumentCacheSize());

        return new NodeDocumentCache(nodeDocumentsCache, nodeDocumentsCacheStats, prevDocumentsCache, prevDocumentsCacheStats, locks);
    }

    /**
     * @deprecated Use {@link #setNodeCachePathPredicate(Predicate)} instead.
     */
    @Deprecated
    public T setNodeCachePredicate(Predicate<String> p){
        this.nodeCachePredicate = input -> input != null && p.test(input.toString());
        return thisBuilder();
    }

    /**
     * @deprecated Use {@link #getNodeCachePathPredicate()} instead.
     */
    @Deprecated
    public Predicate<String> getNodeCachePredicate() {
        return input -> input != null && nodeCachePredicate.test(Path.fromString(input));
    }

    public T setNodeCachePathPredicate(Predicate<Path> p){
        this.nodeCachePredicate = p;
        return thisBuilder();
    }

    public Predicate<Path> getNodeCachePathPredicate() {
        return nodeCachePredicate;
    }

    @SuppressWarnings("unchecked")
    private <K extends CacheValue, V extends CacheValue> Cache<K, V> buildCache(
            CacheType cacheType,
            long maxWeight,
            DocumentNodeStore docNodeStore,
            DocumentStore docStore) {
        Set<EvictionListener<K, V>> listeners = new CopyOnWriteArraySet<EvictionListener<K,V>>();
        Cache<K, V> cache = buildCache(cacheType.name(), maxWeight, listeners);
        PersistentCache p = null;
        if (cacheType == CacheType.DIFF || cacheType == CacheType.LOCAL_DIFF) {
            // use separate journal cache if configured
            p = getJournalCache();
        }
        if (p == null) {
            // otherwise fall back to single persistent cache
            p = getPersistentCache();
        }
        if (p != null) {
            cache = p.wrap(docNodeStore, docStore, cache, cacheType, statisticsProvider);
            if (cache instanceof EvictionListener) {
                listeners.add((EvictionListener<K, V>) cache);
            }
            PersistentCacheStats stats = PersistentCache.getPersistentCacheStats(cache);
            if (stats != null) {
                persistentCacheStats.put(cacheType.name(), stats);
            }
        }
        return cache;
    }

    public PersistentCache getPersistentCache() {
        if (persistentCacheURI == null) {
            return null;
        }
        if (persistentCache == null) {
            try {
                persistentCache = new PersistentCache(persistentCacheURI);
            } catch (Throwable e) {
                LOG.warn("Persistent cache not available; please disable the configuration", e);
                throw new IllegalArgumentException(e);
            }
        }
        return persistentCache;
    }

    PersistentCache getJournalCache() {
        if (journalCacheURI == null) {
            return null;
        }
        if (journalCache == null) {
            try {
                journalCache = new PersistentCache(journalCacheURI);
            } catch (Throwable e) {
                LOG.warn("Journal cache not available; please disable the configuration", e);
                throw new IllegalArgumentException(e);
            }
        }
        return journalCache;
    }

    private <K extends CacheValue, V extends CacheValue> Cache<K, V> buildCache(
            String module,
            long maxWeight,
            final Set<EvictionListener<K, V>> listeners) {
        // do not use LIRS cache when maxWeight is zero (OAK-6953)
        if (LIRS_CACHE && maxWeight > 0) {
            return CacheLIRS.<K, V>newBuilder().
                    module(module).
                    weigher(new Weigher<K, V>() {
                        @Override
                        public int weigh(K key, V value) {
                            return weigher.weigh(key, value);
                        }
                    }).
                    averageWeight(2000).
                    maximumWeight(maxWeight).
                    segmentCount(cacheSegmentCount).
                    stackMoveDistance(cacheStackMoveDistance).
                    recordStats().
                    evictionCallback(new CacheLIRS.EvictionCallback<K, V>() {
                        @Override
                        public void evicted(K key, V value, RemovalCause cause) {
                            for (EvictionListener<K, V> l : listeners) {
                                l.evicted(key, value, cause);
                            }
                        }
                    }).
                    build();
        }
        return CacheBuilder.newBuilder().
                concurrencyLevel(cacheSegmentCount).
                weigher(weigher).
                maximumWeight(maxWeight).
                recordStats().
                removalListener(new RemovalListener<K, V>() {
                    @Override
                    public void onRemoval(RemovalNotification<K, V> notification) {
                        for (EvictionListener<K, V> l : listeners) {
                            l.evicted(notification.getKey(), notification.getValue(), notification.getCause());
                        }
                    }
                }).
                build();
    }

    /**
     * BlobStore which are created by builder might get wrapped.
     * So here we perform any configuration and also access any
     * service exposed by the store
     *
     * @param blobStore store to config
     */
    private void configureBlobStore(BlobStore blobStore) {
        if (blobStore instanceof AbstractBlobStore){
            this.blobStoreStats = new BlobStoreStats(statisticsProvider);
            ((AbstractBlobStore) blobStore).setStatsCollector(blobStoreStats);
        }

        if (blobStore instanceof CachingBlobStore){
            blobStoreCacheStats = ((CachingBlobStore) blobStore).getCacheStats();
        }
    }
}<|MERGE_RESOLUTION|>--- conflicted
+++ resolved
@@ -134,8 +134,6 @@
     private Feature cancelInvalidationFeature;
     private Feature docStoreFullGCFeature;
     private Feature docStoreEmbeddedVerificationFeature;
-    private Feature docStoreFullGCModeGapOrphansFeature;
-    private Feature docStoreFullGCModeEmptyPropertiesFeature;
     private Weigher<CacheValue, CacheValue> weigher = new EmpiricalWeigher();
     private long memoryCacheSize = DEFAULT_MEMORY_CACHE_SIZE;
     private int nodeCachePercentage = DEFAULT_NODE_CACHE_PERCENTAGE;
@@ -178,12 +176,7 @@
     private Set<String> fullGCIncludePaths = Set.of();
     private Set<String> fullGCExcludePaths = Set.of();
     private boolean embeddedVerificationEnabled = DocumentNodeStoreService.DEFAULT_EMBEDDED_VERIFICATION_ENABLED;
-<<<<<<< HEAD
-    private boolean fullGCModeGapOrphansEnabled;
-    private boolean fullGCModeEmptyPropertiesEnabled;
-=======
     private int fullGCMode = DocumentNodeStoreService.DEFAULT_FULL_GC_MODE;
->>>>>>> 1de1fe34
     private long suspendTimeoutMillis = DEFAULT_SUSPEND_TIMEOUT;
 
     /**
@@ -351,22 +344,6 @@
         return this.embeddedVerificationEnabled;
     }
 
-<<<<<<< HEAD
-    public T setFullGCModeGapOrphansEnabled(boolean b) {
-        this.fullGCModeGapOrphansEnabled = b;
-        return thisBuilder();
-    }
-
-    public boolean isFullGCModeGapOrphansEnabled() { return this.fullGCModeGapOrphansEnabled; }
-
-    public T setFullGCModeEmptyPropertiesEnabled(boolean b) {
-        this.fullGCModeEmptyPropertiesEnabled = b;
-        return thisBuilder();
-    }
-
-    public boolean isFullGCModeEmptyPropertiesEnabled() { return this.fullGCModeEmptyPropertiesEnabled; }
-
-=======
     public T setFullGCMode(int v) {
         this.fullGCMode = v;
         return thisBuilder();
@@ -376,7 +353,6 @@
         return this.fullGCMode;
     }
 
->>>>>>> 1de1fe34
     public T setReadOnlyMode() {
         this.isReadOnlyMode = true;
         return thisBuilder();
@@ -444,22 +420,6 @@
     public Feature getDocStoreEmbeddedVerificationFeature() {
         return docStoreEmbeddedVerificationFeature;
     }
-
-    public T setDocStoreFullGCModeGapOrphansFeature(@Nullable Feature docStoreFullGCModeGapOrphans) {
-        this.docStoreFullGCModeGapOrphansFeature = docStoreFullGCModeGapOrphans;
-        return thisBuilder();
-    }
-
-    @Nullable
-    public Feature getDocStoreFullGCModeGapOrphansFeature() { return this.docStoreFullGCModeGapOrphansFeature;    }
-
-    public T setDocStoreFullGCModeEmptyPropertiesFeature(@Nullable Feature docStoreFullGCModeEmptyProperties) {
-        this.docStoreFullGCModeEmptyPropertiesFeature = docStoreFullGCModeEmptyProperties;
-        return thisBuilder();
-    }
-
-    @Nullable
-    public Feature getDocStoreFullGCModeEmptyPropertiesFeature() { return this.docStoreFullGCModeEmptyPropertiesFeature; };
 
     public T setLeaseFailureHandler(LeaseFailureHandler leaseFailureHandler) {
         this.leaseFailureHandler = leaseFailureHandler;

--- conflicted
+++ resolved
@@ -140,10 +140,7 @@
     static final boolean DEFAULT_THROTTLING_ENABLED = false;
     static final boolean DEFAULT_FULL_GC_ENABLED = false;
     static final boolean DEFAULT_EMBEDDED_VERIFICATION_ENABLED = true;
-<<<<<<< HEAD
-=======
     static final int DEFAULT_FULL_GC_MODE = 0;
->>>>>>> 2ef30232
     static final int DEFAULT_MONGO_LEASE_SO_TIMEOUT_MILLIS = 30000;
     static final String DEFAULT_PERSISTENT_CACHE = "cache";
     static final String DEFAULT_JOURNAL_CACHE = "diff-cache";
@@ -503,14 +500,10 @@
                 setDocStoreEmbeddedVerificationFeature(docStoreEmbeddedVerificationFeature).
                 setThrottlingEnabled(config.throttlingEnabled()).
                 setFullGCEnabled(config.fullGCEnabled()).
-<<<<<<< HEAD
-                setEmbeddedVerificationEnabled(config.embeddedVerificationEnabled()).
-=======
                 setFullGCIncludePaths(config.fullGCIncludePaths()).
                 setFullGCExcludePaths(config.fullGCExcludePaths()).
                 setEmbeddedVerificationEnabled(config.embeddedVerificationEnabled()).
                 setFullGCMode(config.fullGCMode()).
->>>>>>> 2ef30232
                 setSuspendTimeoutMillis(config.suspendTimeoutMillis()).
                 setClusterIdReuseDelayAfterRecovery(config.clusterIdReuseDelayAfterRecoveryMillis()).
                 setRecoveryDelayMillis(config.recoveryDelayMillis()).

--- conflicted
+++ resolved
@@ -302,17 +302,11 @@
                 // Take care around not logging the uri directly as it
                 // might contain passwords
                 log.info("Starting DocumentNodeStore with host={}, db={}, cache size (MB)={}, persistentCache={}, " +
-<<<<<<< HEAD
-                                "journalCache={}, blobCacheSize (MB)={}, maxReplicationLagInSecs={}, recoveryDelayMillis={}",
-                        mongoURI.getHosts(), db, config.cache(), persistentCache,
-                        journalCache, config.blobCacheSize(), config.maxReplicationLagInSecs(), config.recoveryDelayMillis());
-=======
                                 "journalCache={}, blobCacheSize (MB)={}, maxReplicationLagInSecs={}, " +
-                                "clusterIdReuseDelayAfterRecoveryMillis={}",
+                                "clusterIdReuseDelayAfterRecoveryMillis={}, recoveryDelayMillis={}",
                         mongoURI.getHosts(), db, config.cache(), persistentCache,
                         journalCache, config.blobCacheSize(), config.maxReplicationLagInSecs(),
-                        config.clusterIdReuseDelayAfterRecoveryMillis());
->>>>>>> ef46934e
+                        config.clusterIdReuseDelayAfterRecoveryMillis(), config.recoveryDelayMillis());
                 log.info("Mongo Connection details {}", MongoConnection.toString(mongoURI.getOptions()));
             }
 

--- conflicted
+++ resolved
@@ -34,14 +34,10 @@
 import static org.apache.jackrabbit.oak.plugins.document.DocumentNodeStoreBuilder.DEFAULT_NODE_CACHE_PERCENTAGE;
 import static org.apache.jackrabbit.oak.plugins.document.DocumentNodeStoreBuilder.DEFAULT_PREV_DOC_CACHE_PERCENTAGE;
 import static org.apache.jackrabbit.oak.plugins.document.DocumentNodeStoreBuilder.DEFAULT_UPDATE_LIMIT;
-<<<<<<< HEAD
-import static org.apache.jackrabbit.oak.plugins.document.DocumentNodeStoreService.*;
-=======
 import static org.apache.jackrabbit.oak.plugins.document.DocumentNodeStoreService.DEFAULT_FULL_GC_ENABLED;
 import static org.apache.jackrabbit.oak.plugins.document.DocumentNodeStoreService.DEFAULT_EMBEDDED_VERIFICATION_ENABLED;
 import static org.apache.jackrabbit.oak.plugins.document.DocumentNodeStoreService.DEFAULT_THROTTLING_ENABLED;
 import static org.apache.jackrabbit.oak.plugins.document.DocumentNodeStoreService.DEFAULT_FULL_GC_MODE;
->>>>>>> 1de1fe34
 
 @ObjectClassDefinition(
         pid = {PID},
@@ -349,22 +345,6 @@
     boolean embeddedVerificationEnabled() default DEFAULT_EMBEDDED_VERIFICATION_ENABLED;
 
     @AttributeDefinition(
-<<<<<<< HEAD
-            name = "Document Node Store Full GC Mode Gap Orphan Enabled",
-            description = "Boolean value indicating whether Gap Orphan nodes Full GC mode should be enabled for " +
-                    "document node store or not. The Default value is " + DEFAULT_FULL_GC_MODE_GAP_ORPHANS_ENABLED +
-                    ". Note that this value can be overridden via framework " +
-                    "property 'oak.documentstore.fullGCModeGapOrphansEnabled'")
-    boolean fullGCModeGapOrphansEnabled() default DEFAULT_FULL_GC_MODE_GAP_ORPHANS_ENABLED;
-
-    @AttributeDefinition(
-            name = "Document Node Store Full GC Mode Empty Properties Enabled",
-            description = "Boolean value indicating whether Empty Properties Full GC mode should be enabled for " +
-                    "document node store or not. The Default value is " + DEFAULT_FULL_GC_EMPTY_PROPERTIES_ENABLED +
-                    ". Note that this value can be overridden via framework " +
-                    "property 'oak.documentstore.fullGCModeGapOrphansEnabled'")
-    boolean fullGCModeEmptyPropertiesEnabled() default DEFAULT_FULL_GC_EMPTY_PROPERTIES_ENABLED;
-=======
             name = "Document Node Store Full GC Mode",
             description = "Integer value indicating which Full GC mode should be enabled for " +
                     "document node store. The Default value is " + DEFAULT_FULL_GC_MODE +
@@ -373,5 +353,4 @@
                     "FullGC can be entirely enabled / disabled with the variable fullGCEnabled, unless fullGCEnabled " +
                     "is set to true, the fullGCMode will be ignored.")
     int fullGCMode() default DEFAULT_FULL_GC_MODE;
->>>>>>> 1de1fe34
 }
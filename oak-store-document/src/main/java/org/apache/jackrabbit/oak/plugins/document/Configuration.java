--- conflicted
+++ resolved
@@ -293,18 +293,16 @@
     long suspendTimeoutMillis() default DEFAULT_SUSPEND_TIMEOUT;
 
     @AttributeDefinition(
-<<<<<<< HEAD
             name = "Recovery delay",
             description = "Delay (in milliseconds) before a recovery is done, " +
                     "0 or negative for no delay. Default: " + DEFAULT_RECOVERY_DELAY_MILLIS +
                     " (milliseconds).")
     long recoveryDelayMillis() default DEFAULT_RECOVERY_DELAY_MILLIS;
-=======
+
+    @AttributeDefinition(
             name = "ClusterId reuse delay after recovery",
             description = "Minimal delay (in milliseconds) before a clusterId " +
                     "can be reused after a recovery, 0 or negative for no delay. Default: " + DEFAULT_REUSE_DELAY_AFTER_RECOVERY_MILLIS +
                     " (milliseconds).")
     long clusterIdReuseDelayAfterRecoveryMillis() default DEFAULT_REUSE_DELAY_AFTER_RECOVERY_MILLIS;
-
->>>>>>> ef46934e
 }
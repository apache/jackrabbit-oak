--- conflicted
+++ resolved
@@ -28,16 +28,12 @@
 import org.apache.jackrabbit.oak.plugins.document.MissingLastRevSeeker;
 import org.apache.jackrabbit.oak.plugins.document.VersionGCSupport;
 import org.apache.jackrabbit.oak.spi.toggle.Feature;
-<<<<<<< HEAD
-import org.jetbrains.annotations.Nullable;
-=======
 import org.jetbrains.annotations.NotNull;
 import org.jetbrains.annotations.Nullable;
 import org.slf4j.Logger;
 import org.slf4j.LoggerFactory;
 
 import java.util.Set;
->>>>>>> 2ef30232
 
 /**
  * A builder for a {@link DocumentNodeStore} backed by a relational database.
@@ -141,8 +137,6 @@
     }
 
     @Override
-<<<<<<< HEAD
-=======
     public Set<String> getFullGCIncludePaths() {
         return of();
     }
@@ -178,7 +172,6 @@
     }
   
     @Override
->>>>>>> 2ef30232
     public RDBDocumentNodeStoreBuilder setDocStoreFullGCFeature(@Nullable Feature docStoreFullGC) {
         return thisBuilder();
     }

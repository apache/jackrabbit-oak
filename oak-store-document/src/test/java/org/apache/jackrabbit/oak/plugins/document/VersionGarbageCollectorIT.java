--- conflicted
+++ resolved
@@ -287,13 +287,6 @@
         store1 = documentMKBuilder.getNodeStore();
     }
 
-<<<<<<< HEAD
-    private void createSecondaryStore(LeaseCheckMode leaseCheckNode) {
-        createSecondaryStore(leaseCheckNode, false);
-    }
-
-    private void createSecondaryStore(LeaseCheckMode leaseCheckNode, boolean withFailingDS) {
-=======
     private void createSecondaryStore(LeaseCheckMode leaseCheckNode)
             throws IllegalAccessException {
         createSecondaryStore(leaseCheckNode, false);
@@ -301,7 +294,6 @@
 
     private void createSecondaryStore(LeaseCheckMode leaseCheckNode, boolean withFailingDS)
             throws IllegalAccessException {
->>>>>>> 2ef30232
         LOG.info("createSecondaryStore: creating secondary store with leaseCheckNode = {}, withFailingDS = {}",
                 leaseCheckNode, withFailingDS);
         if (fixture instanceof RDBFixture) {
@@ -2156,1737 +2148,6 @@
                 deletedUnmergedBCCount, updatedFullGCDocsCount);
     }
 
-<<<<<<< HEAD
-    private static final Set<Thread> tbefore = new HashSet<>();
-
-    @BeforeClass
-    public static void before() throws Exception {
-        tbefore.addAll(Thread.getAllStackTraces().keySet());
-    }
-
-    @AfterClass
-    public static void after() throws Exception {
-        for (Thread t : Thread.getAllStackTraces().keySet()) {
-            if (!tbefore.contains(t)) {
-                System.err.println("potentially leaked thread: " + t);
-            }
-        }
-    }
-
-    @Test
-    public void gcIgnoredForCheckpoint() throws Exception {
-        long expiryTime = 100, maxAge = 20;
-
-        Revision cp = Revision.fromString(store1.checkpoint(expiryTime));
-
-        //Fast forward time to future but before expiry of checkpoint
-        clock.waitUntil(cp.getTimestamp() + expiryTime - maxAge);
-        VersionGCStats stats = gc(gc, maxAge, TimeUnit.MILLISECONDS);
-        assertTrue(stats.ignoredGCDueToCheckPoint);
-        assertFalse(stats.ignoredFullGCDueToCheckPoint);
-        assertFalse(stats.fullGCDryRunMode);
-        assertTrue(stats.canceled);
-
-        //Fast forward time to future such that checkpoint get expired
-        clock.waitUntil(clock.getTime() + expiryTime + 1);
-        stats = gc(gc, maxAge, TimeUnit.MILLISECONDS);
-        assertFalse("GC should be performed", stats.ignoredGCDueToCheckPoint);
-        assertFalse("Full GC shouldn't be performed", stats.ignoredFullGCDueToCheckPoint);
-        assertFalse(stats.canceled);
-    }
-
-    @Test
-    public void testGCDeletedDocument() throws Exception{
-        //1. Create nodes
-        NodeBuilder b1 = store1.getRoot().builder();
-        b1.child("x").child("y");
-        b1.child("z");
-        store1.merge(b1, EmptyHook.INSTANCE, CommitInfo.EMPTY);
-
-        long maxAge = 1; //hours
-        long delta = TimeUnit.MINUTES.toMillis(10);
-        //1. Go past GC age and check no GC done as nothing deleted
-        clock.waitUntil(Revision.getCurrentTimestamp() + maxAge);
-        VersionGCStats stats = gc(gc, maxAge, HOURS);
-        assertEquals(0, stats.deletedDocGCCount);
-
-        //Remove x/y
-        NodeBuilder b2 = store1.getRoot().builder();
-        b2.child("x").child("y").remove();
-        store1.merge(b2, EmptyHook.INSTANCE, CommitInfo.EMPTY);
-
-        store1.runBackgroundOperations();
-
-        //2. Check that a deleted doc is not collected before
-        //maxAge
-        //Clock cannot move back (it moved forward in #1) so double the maxAge
-        clock.waitUntil(clock.getTime() + delta);
-        stats = gc(gc, maxAge*2, HOURS);
-        assertEquals(0, stats.deletedDocGCCount);
-        assertEquals(0, stats.deletedLeafDocGCCount);
-
-        //3. Check that deleted doc does get collected post maxAge
-        clock.waitUntil(clock.getTime() + HOURS.toMillis(maxAge*2) + delta);
-
-        stats = gc(gc, maxAge*2, HOURS);
-        assertEquals(1, stats.deletedDocGCCount);
-        assertEquals(1, stats.deletedLeafDocGCCount);
-
-        //4. Check that a revived doc (deleted and created again) does not get gc
-        NodeBuilder b3 = store1.getRoot().builder();
-        b3.child("z").remove();
-        store1.merge(b3, EmptyHook.INSTANCE, CommitInfo.EMPTY);
-
-        NodeBuilder b4 = store1.getRoot().builder();
-        b4.child("z");
-        store1.merge(b4, EmptyHook.INSTANCE, CommitInfo.EMPTY);
-
-        clock.waitUntil(clock.getTime() + HOURS.toMillis(maxAge*2) + delta);
-        stats = gc(gc, maxAge*2, HOURS);
-        assertEquals(0, stats.deletedDocGCCount);
-        assertEquals(0, stats.deletedLeafDocGCCount);
-        assertEquals(1, stats.updateResurrectedGCCount);
-    }
-
-    @Test
-    public void gcSplitDocs() throws Exception {
-        gcSplitDocsInternal("foo");
-    }
-
-    @Test
-    public void gcLongPathSplitDocs() throws Exception {
-        gcSplitDocsInternal(repeat("sub", 120));
-    }
-
-    private VersionGCStats gc(VersionGarbageCollector gc, long maxRevisionAge, TimeUnit unit) throws IOException {
-        final VersionGCStats stats = gc.gc(maxRevisionAge, unit);
-        if (stats.skippedFullGCDocsCount != 0) {
-            (new Exception("here: " + stats.skippedFullGCDocsCount)).printStackTrace(System.out);
-        }
-        assertEquals(0, stats.skippedFullGCDocsCount);
-        return stats;
-    }
-
-    // OAK-10199
-    @Test
-    public void testFullGCNeedRepeat() throws Exception {
-        long expiryTime = 5001, maxAge = 20, batchSize = /*PROGRESS_BATCH_SIZE+1*/ 10001;
-        // enable the full gc flag
-        writeField(gc, "fullGCEnabled", true, true);
-
-        // create a bunch of garbage
-        NodeBuilder b1 = store1.getRoot().builder();
-        for( int i = 0; i < batchSize; i++ ) {
-	        b1.child("c" + i).setProperty("test", "t", STRING);
-        }
-        store1.merge(b1, EmptyHook.INSTANCE, CommitInfo.EMPTY);
-        for( int i = 0; i < batchSize; i++ ) {
-	        b1.child("c" + i).removeProperty("test");
-        }
-        store1.merge(b1, EmptyHook.INSTANCE, CommitInfo.EMPTY);
-        store1.runBackgroundOperations();
-
-        //Fast forward time to future such that checkpoint get expired
-        clock.waitUntil(clock.getTime() + expiryTime);
-        VersionGCStats stats = gc(gc, maxAge, TimeUnit.MILLISECONDS);
-        assertFalse("Full GC should be performed", stats.ignoredFullGCDueToCheckPoint);
-        assertFalse(stats.canceled);
-        assertStatsCountsEqual(stats,
-                gapOrphOnly(),
-                gapOrphProp(0, (int)batchSize, 0, 0, 0, 0, (int)batchSize),
-                allOrphProp(0, (int)batchSize, 0, 0, 0, 0, (int)batchSize),
-                keepOneFull(0, (int)batchSize, 0, 0, 0, 0, (int)batchSize),
-                keepOneUser(0, (int)batchSize, 0, 0, 0, 0, (int)batchSize),
-                unmergedBcs(0, (int)batchSize, 0, 0, 0, 0, (int)batchSize),
-                betweenChkp(0, (int)batchSize, 0, 0, 2, 0, (int)batchSize + 1),
-                btwnChkpUBC(0, (int)batchSize, 0, 0, 2, 0, (int)batchSize + 1));
-        assertFalse(stats.needRepeat);
-    }
-
-    // OAK-10199
-    @Test
-    public void fullGCIgnoredForCheckpoint() throws Exception {
-        long expiryTime = 100, maxAge = 20;
-        // enable the full gc flag
-        writeField(gc, "fullGCEnabled", true, true);
-
-        Revision cp = Revision.fromString(store1.checkpoint(expiryTime));
-
-        //Fast forward time to future but before expiry of checkpoint
-        clock.waitUntil(cp.getTimestamp() + expiryTime - maxAge);
-        VersionGCStats stats = gc(gc, maxAge, TimeUnit.MILLISECONDS);
-        assertTrue(stats.ignoredFullGCDueToCheckPoint);
-        assertTrue(stats.canceled);
-
-        //Fast forward time to future such that checkpoint get expired
-        clock.waitUntil(clock.getTime() + expiryTime + 1);
-        stats = gc(gc, maxAge, TimeUnit.MILLISECONDS);
-        assertFalse("Full GC should be performed", stats.ignoredFullGCDueToCheckPoint);
-        assertFalse(stats.canceled);
-    }
-
-    @Test
-    public void testFullGCNotIgnoredForRGCCheckpoint() throws Exception {
-
-        // enable the full gc flag
-        writeField(gc, "fullGCEnabled", true, true);
-
-        //1. Create nodes with properties
-        NodeBuilder b1 = store1.getRoot().builder();
-
-        // Add property to node & save
-        b1.child("x").setProperty("test", "t", STRING);
-        b1.child("z").setProperty("test", "t", STRING);
-        store1.merge(b1, EmptyHook.INSTANCE, CommitInfo.EMPTY);
-
-        //Remove property
-        NodeBuilder b2 = store1.getRoot().builder();
-        b2.getChildNode("x").removeProperty("test");
-        store1.merge(b2, EmptyHook.INSTANCE, CommitInfo.EMPTY);
-        store1.runBackgroundOperations();
-
-        //2. move clock forward with 2 hours
-        clock.waitUntil(clock.getTime() + HOURS.toMillis(2));
-
-        //3. Create a checkpoint now with expiry of 1 hour
-        long expiryTime = 1, delta = MINUTES.toMillis(10);
-        NodeBuilder b3 = store1.getRoot().builder();
-        b3.getChildNode("z").removeProperty("test");
-        store1.merge(b3, EmptyHook.INSTANCE, CommitInfo.EMPTY);
-        store1.runBackgroundOperations();
-
-        Revision.fromString(store1.checkpoint(HOURS.toMillis(expiryTime)));
-
-        //4. move clock forward by 10 mins
-        clock.waitUntil(clock.getTime() + delta);
-
-        // 5. Remove a node
-        NodeBuilder b4 = store1.getRoot().builder();
-        b4.getChildNode("z").remove();
-        store1.merge(b4, EmptyHook.INSTANCE, CommitInfo.EMPTY);
-        store1.runBackgroundOperations();
-
-        // 6. Now run gc after checkpoint and see removed properties gets collected
-        clock.waitUntil(clock.getTime() + delta*2);
-        VersionGCStats stats = gc(gc, delta, MILLISECONDS);
-        assertStatsCountsEqual(stats,
-                gapOrphOnly(),
-                gapOrphProp(0, 1, 0, 0, 0, 0, 1),
-                allOrphProp(0, 1, 0, 0, 0, 0, 1),
-                keepOneFull(0, 1, 0, 0, 0, 0, 1),
-                keepOneUser(0, 1, 0, 0, 0, 0, 1),
-                unmergedBcs(0, 1, 0, 0, 0, 0, 1),
-                betweenChkp(0, 1, 0, 0, 0, 0, 1),
-                btwnChkpUBC(0, 1, 0, 0, 0, 0, 1));
-        assertTrue(stats.ignoredGCDueToCheckPoint);
-        assertTrue(stats.ignoredFullGCDueToCheckPoint);
-        assertTrue(stats.canceled);
-    }
-
-    @Test
-    public void testGCDeletedProps() throws Exception {
-        //1. Create nodes with properties
-        NodeBuilder b1 = store1.getRoot().builder();
-
-        // Add property to node & save
-        b1.child("x").setProperty("test", "t", STRING);
-        b1.child("z").setProperty("prop", "foo", STRING);
-        store1.merge(b1, EmptyHook.INSTANCE, CommitInfo.EMPTY);
-
-        // update the property
-        b1 = store1.getRoot().builder();
-        b1.getChildNode("z").setProperty("prop", "bar", STRING);
-        store1.merge(b1, EmptyHook.INSTANCE, CommitInfo.EMPTY);
-
-        // update property again
-        b1 = store1.getRoot().builder();
-        b1.getChildNode("z").setProperty("prop", "baz", STRING);
-        store1.merge(b1, EmptyHook.INSTANCE, CommitInfo.EMPTY);
-
-        // enable the full gc flag
-        writeField(gc, "fullGCEnabled", true, true);
-        long maxAge = 1; //hours
-        long delta = MINUTES.toMillis(10);
-        //1. Go past GC age and check no GC done as nothing deleted
-        clock.waitUntil(getCurrentTimestamp() + maxAge);
-        VersionGCStats stats = gc(gc, maxAge, HOURS);
-        assertStatsCountsZero(stats);
-
-        //Remove property
-        NodeBuilder b2 = store1.getRoot().builder();
-        b2.getChildNode("z").removeProperty("prop");
-        store1.merge(b2, EmptyHook.INSTANCE, CommitInfo.EMPTY);
-
-        store1.runBackgroundOperations();
-
-        //2. Check that a deleted property is not collected before maxAge
-        //Clock cannot move back (it moved forward in #1) so double the maxAge
-        clock.waitUntil(clock.getTime() + delta);
-        stats = gc(gc, maxAge*2, HOURS);
-        assertStatsCountsZero(stats);
-
-        //3. Check that deleted property does get collected post maxAge
-        clock.waitUntil(clock.getTime() + HOURS.toMillis(maxAge*2) + delta);
-
-        stats = gc(gc, maxAge*2, HOURS);
-        assertStatsCountsEqual(stats,
-                gapOrphOnly(),
-                gapOrphProp(0, 1, 0, 0, 0, 0, 1),
-                allOrphProp(0, 1, 0, 0, 0, 0, 1),
-                keepOneFull(0, 1, 0, 0, 0, 0, 1),
-                keepOneUser(0, 1, 0, 0, 0, 0, 1),
-                unmergedBcs(0, 1, 0, 0, 0, 0, 1),
-                betweenChkp(0, 1, 0, 0, 3, 0, 2),
-                btwnChkpUBC(0, 1, 0, 0, 3, 0, 2));
-        assertEquals(MIN_ID_VALUE, stats.oldestModifiedDocId);
-
-        //4. Check that a revived property (deleted and created again) does not get gc
-        NodeBuilder b3 = store1.getRoot().builder();
-        b3.child("x").removeProperty("test");
-        store1.merge(b3, EmptyHook.INSTANCE, CommitInfo.EMPTY);
-
-        NodeBuilder b4 = store1.getRoot().builder();
-        b4.child("x").setProperty("test", "t", STRING);
-        store1.merge(b4, EmptyHook.INSTANCE, CommitInfo.EMPTY);
-
-        clock.waitUntil(clock.getTime() + HOURS.toMillis(maxAge*2) + delta);
-
-        stats = gc(gc, maxAge*2, HOURS);
-        assertStatsCountsEqual(stats,
-                gapOrphOnly(),
-                gapOrphProp(),
-                allOrphProp(),
-                keepOneFull(0, 0, 0, 2, 0, 0, 1),
-                keepOneUser(0, 0, 0, 2, 0, 0, 1),
-                unmergedBcs(),
-                betweenChkp(0, 0, 0, 1, 0, 0, 1),
-                btwnChkpUBC(0, 0, 0, 1, 0, 0, 1));
-        assertEquals(MIN_ID_VALUE, stats.oldestModifiedDocId);
-    }
-
-    @Test
-    public void testGCDeletedProps_MoreThan_1000_WithSameRevision() throws Exception {
-        //1. Create nodes with properties
-        NodeBuilder b1 = store1.getRoot().builder();
-
-        // Add property to node & save
-        for (int i = 0; i < 5_000; i++) {
-            for (int j = 0; j < 10; j++) {
-                b1.child("z"+i).setProperty("prop"+j, "foo", STRING);
-            }
-        }
-        store1.merge(b1, EmptyHook.INSTANCE, CommitInfo.EMPTY);
-
-        // enable the full gc flag
-        writeField(gc, "fullGCEnabled", true, true);
-        long maxAge = 1; //hours
-        long delta = TimeUnit.MINUTES.toMillis(10);
-
-        //Remove property
-        NodeBuilder b2 = store1.getRoot().builder();
-        for (int i = 0; i < 5_000; i++) {
-            for (int j = 0; j < 10; j++) {
-                b2.getChildNode("z"+i).removeProperty("prop"+j);
-            }
-        }
-        store1.merge(b2, EmptyHook.INSTANCE, CommitInfo.EMPTY);
-
-        store1.runBackgroundOperations();
-
-        //3. Check that deleted property does get collected post maxAge
-        clock.waitUntil(clock.getTime() + HOURS.toMillis(maxAge*2) + delta);
-
-        VersionGCStats stats = gc(gc, maxAge*2, HOURS);
-        assertStatsCountsEqual(stats,
-                gapOrphOnly(),
-                gapOrphProp(0, 50_000, 0, 0, 0, 0, 5_000),
-                allOrphProp(0, 50_000, 0, 0, 0, 0, 5_000),
-                keepOneFull(0, 50_000, 0, 0, 0, 0, 5_000),
-                keepOneUser(0, 50_000, 0, 0, 0, 0, 5_000),
-                unmergedBcs(0, 50_000, 0, 0, 0, 0, 5_000),
-                betweenChkp(0, 50_000, 0, 0, 2, 0, 5_000 + 1),
-                btwnChkpUBC(0, 50_000, 0, 0, 2, 0, 5_000 + 1));
-        assertEquals(MIN_ID_VALUE, stats.oldestModifiedDocId);
-    }
-
-    @Test
-    public void testGCDeletedProps_MoreThan_1000_WithDifferentRevision() throws Exception {
-        //1. Create nodes with properties
-        NodeBuilder b1 = store1.getRoot().builder();
-        for (int k = 0; k < 50; k ++) {
-            // Add property to node & save
-            for (int i = 0; i < 100; i++) {
-                for (int j = 0; j < 10; j++) {
-                    b1.child(k + "z" + i).setProperty("prop" + j, "foo", STRING);
-                }
-            }
-        }
-        store1.merge(b1, EmptyHook.INSTANCE, CommitInfo.EMPTY);
-
-        // enable the full gc flag
-        writeField(gc, "fullGCEnabled", true, true);
-        long maxAge = 1; //hours
-        long delta = MINUTES.toMillis(20);
-
-        //Remove property
-        NodeBuilder b2 = store1.getRoot().builder();
-        for (int k = 0; k < 50; k ++) {
-            b2 = store1.getRoot().builder();
-            for (int i = 0; i < 100; i++) {
-                for (int j = 0; j < 10; j++) {
-                    b2.getChildNode(k + "z" + i).removeProperty("prop" + j);
-                }
-            }
-            store1.merge(b2, EmptyHook.INSTANCE, CommitInfo.EMPTY);
-            // increase the clock to create new revision for next batch
-            clock.waitUntil(getCurrentTimestamp() + (k * 5));
-        }
-
-        store1.runBackgroundOperations();
-        //3. Check that deleted property does get collected post maxAge
-        clock.waitUntil(clock.getTime() + HOURS.toMillis(maxAge*2) + delta);
-
-        VersionGCStats stats = gc(gc, maxAge, HOURS);
-        assertStatsCountsEqual(stats,
-                gapOrphOnly(),
-                gapOrphProp(0, 50_000, 0, 0, 0, 0, 5_000),
-                allOrphProp(0, 50_000, 0, 0, 0, 0, 5_000),
-                keepOneFull(0, 50_000, 0, 0, 0, 0, 5_000),
-                keepOneUser(0, 50_000, 0, 0, 0, 0, 5_000),
-                unmergedBcs(0, 50_000, 0, 0, 0, 0, 5_000),
-                betweenChkp(0, 50_000, 0, 0, 51, 0, 5_000 + 1),
-                btwnChkpUBC(0, 50_000, 0, 0, 51, 0, 5_000 + 1));
-        assertEquals(MIN_ID_VALUE, stats.oldestModifiedDocId);
-    }
-
-    @Test
-    @Ignore(value = "OAK-10844 ignoring due to slowness")
-    public void testGC_WithNoDeletedProps_And_MoreThan_10_000_DocWithDifferentRevision() throws Exception {
-        //1. Create nodes with properties
-        NodeBuilder b1 = store1.getRoot().builder();
-        for (int k = 0; k < 50; k ++) {
-            b1 = store1.getRoot().builder();
-            // Add property to node & save
-            for (int i = 0; i < 500; i++) {
-                for (int j = 0; j < 10; j++) {
-                    b1.child(k + "z" + i).setProperty("prop" + j, "foo", STRING);
-                }
-            }
-            store1.merge(b1, EmptyHook.INSTANCE, CommitInfo.EMPTY);
-            // increase the clock to create new revision for next batch
-            clock.waitUntil(getCurrentTimestamp() + (k * 5));
-        }
-        store1.merge(b1, EmptyHook.INSTANCE, CommitInfo.EMPTY);
-
-        // enable the full gc flag
-        writeField(gc, "fullGCEnabled", true, true);
-        long maxAge = 1; //hours
-        long delta = MINUTES.toMillis(20);
-
-
-        store1.runBackgroundOperations();
-        //3. Check that deleted property does get collected post maxAge
-        clock.waitUntil(clock.getTime() + HOURS.toMillis(maxAge*2) + delta);
-
-        for (int i = 0; i < 3 ; i++) {
-
-            VersionGCStats stats = gc(gc, maxAge, HOURS);
-            String oldestModifiedDocId = stats.oldestModifiedDocId;
-            long oldestModifiedDocTimeStamp = stats.oldestModifiedDocTimeStamp;
-
-            Document document = store1.getDocumentStore().find(SETTINGS, SETTINGS_COLLECTION_ID);
-            assert document != null;
-            assertEquals(document.get(SETTINGS_COLLECTION_FULL_GC_TIMESTAMP_PROP), oldestModifiedDocTimeStamp);
-            assertEquals(document.get(SETTINGS_COLLECTION_FULL_GC_DOCUMENT_ID_PROP), oldestModifiedDocId);
-        }
-    }
-
-    @Test
-    public void testGCDeletedPropsAlreadyGCed() throws Exception {
-        //1. Create nodes with properties
-        NodeBuilder b1 = store1.getRoot().builder();
-        // Add property to node & save
-        for (int i = 0; i < 10; i++) {
-            b1.child("z" + i).setProperty("prop" + i, "foo", STRING);
-        }
-        store1.merge(b1, EmptyHook.INSTANCE, CommitInfo.EMPTY);
-
-        // enable the full gc flag
-        writeField(gc, "fullGCEnabled", true, true);
-        long maxAge = 1; //hours
-        long delta = MINUTES.toMillis(10);
-        //1. Go past GC age and check no GC done as nothing deleted
-        clock.waitUntil(getCurrentTimestamp() + maxAge);
-        VersionGCStats stats = gc(gc, maxAge, HOURS);
-        assertStatsCountsZero(stats);
-
-        //Remove property
-        NodeBuilder b2 = store1.getRoot().builder();
-        for (int i = 0; i < 10; i++) {
-            b2.getChildNode("z" + i).removeProperty("prop" + i);
-        }
-        store1.merge(b2, EmptyHook.INSTANCE, CommitInfo.EMPTY);
-        store1.runBackgroundOperations();
-
-        //2. Check that deleted property does get collected post maxAge
-        clock.waitUntil(clock.getTime() + HOURS.toMillis(maxAge*2) + delta);
-
-        stats = gc(gc, maxAge*2, HOURS);
-        assertStatsCountsEqual(stats,
-                gapOrphOnly(),
-                gapOrphProp(0, 10, 0, 0, 0, 0, 10),
-                allOrphProp(0, 10, 0, 0, 0, 0, 10),
-                keepOneFull(0, 10, 0, 0, 0, 0, 10),
-                keepOneUser(0, 10, 0, 0, 0, 0, 10),
-                unmergedBcs(0, 10, 0, 0, 0, 0, 10),
-                betweenChkp(0, 10, 0, 0, 2, 0, 11),
-                btwnChkpUBC(0, 10, 0, 0, 2, 0, 11));
-        assertEquals(MIN_ID_VALUE, stats.oldestModifiedDocId);
-
-        //3. now reCreate those properties again
-        NodeBuilder b3 = store1.getRoot().builder();
-        // Add property to node & save
-        for (int i = 0; i < 10; i++) {
-            b3.child("z" + i).setProperty("prop" + i, "bar", STRING);
-        }
-        store1.merge(b3, EmptyHook.INSTANCE, CommitInfo.EMPTY);
-
-        //Remove properties again
-        NodeBuilder b4 = store1.getRoot().builder();
-        for (int i = 0; i < 10; i++) {
-            b4.getChildNode("z" + i).removeProperty("prop" + i);
-        }
-        store1.merge(b4, EmptyHook.INSTANCE, CommitInfo.EMPTY);
-        store1.runBackgroundOperations();
-
-
-        //4. Check that deleted property does get collected again
-        // increment the clock again by more than 2 hours + delta
-        clock.waitUntil(clock.getTime() + HOURS.toMillis(maxAge*2) + delta);
-        stats = gc(gc, maxAge*2, HOURS);
-        assertStatsCountsEqual(stats,
-                gapOrphOnly(),
-                gapOrphProp(0, 10, 0, 0, 0, 0, 10),
-                allOrphProp(0, 10, 0, 0, 0, 0, 10),
-                keepOneFull(0, 10, 0, 0, 0, 0, 10),
-                keepOneUser(0, 10, 0, 0, 0, 0, 10),
-                unmergedBcs(0, 10, 0, 0, 0, 0, 10),
-                betweenChkp(0, 10, 0, 0, 2, 0, 11),
-                btwnChkpUBC(0, 10, 0, 0, 2, 0, 11));
-        assertEquals(MIN_ID_VALUE, stats.oldestModifiedDocId);
-    }
-
-    @Test
-    public void testGCDeletedPropsAfterSystemCrash() throws Exception {
-        if (store1 != null) {
-            store1.dispose();
-        }
-        final FailingDocumentStore fds = new FailingDocumentStore(fixture.createDocumentStore(), 42) {
-            @Override
-            public void dispose() {}
-        };
-        store1 = new DocumentMK.Builder().clock(clock).setLeaseCheckMode(LeaseCheckMode.DISABLED)
-                .setDocumentStore(fds).setAsyncDelay(0).getNodeStore();
-
-        assertTrue(store1.getDocumentStore() instanceof FailingDocumentStore);
-
-        MongoTestUtils.setReadPreference(store1, ReadPreference.primary());
-        gc = store1.getVersionGarbageCollector();
-
-        //1. Create nodes with properties
-        NodeBuilder b1 = store1.getRoot().builder();
-        // Add property to node & save
-        for (int i = 0; i < 10; i++) {
-            b1.child("z" + i).setProperty("prop" + i, "foo", STRING);
-        }
-        store1.merge(b1, EmptyHook.INSTANCE, CommitInfo.EMPTY);
-
-        //2. Remove property
-        NodeBuilder b2 = store1.getRoot().builder();
-        for (int i = 0; i < 10; i++) {
-            b2.getChildNode("z" + i).removeProperty("prop" + i);
-        }
-        store1.merge(b2, EmptyHook.INSTANCE, CommitInfo.EMPTY);
-        store1.runBackgroundOperations();
-
-        // enable the full gc flag
-        writeField(gc, "fullGCEnabled", true, true);
-        long maxAge = 1; //hours
-        long delta = MINUTES.toMillis(10);
-
-        //3. Check that deleted property does get collected again
-        // increment the clock again by more than 2 hours + delta
-        clock.waitUntil(clock.getTime() + HOURS.toMillis(maxAge*2) + delta);
-
-        fds.fail().after(0).eternally();
-        try {
-            store1.dispose();
-            fail("dispose() must fail with an exception");
-        } catch (DocumentStoreException e) {
-            // expected
-        }
-        fds.fail().never();
-
-        // create new store
-        store1 = new DocumentMK.Builder().clock(clock).setLeaseCheckMode(LeaseCheckMode.DISABLED)
-                .setDocumentStore(fds).setAsyncDelay(0)
-                .getNodeStore();
-        assertTrue(store1.getDocumentStore() instanceof FailingDocumentStore);
-        MongoTestUtils.setReadPreference(store1, ReadPreference.primary());
-        gc = store1.getVersionGarbageCollector();
-        store1.runBackgroundOperations();
-        // enable the full gc flag
-        writeField(gc, "fullGCEnabled", true, true);
-
-        //4. Check that deleted property does get collected again
-        // increment the clock again by more than 2 hours + delta
-        clock.waitUntil(clock.getTime() + HOURS.toMillis(maxAge*2) + delta);
-        VersionGCStats stats = gc(gc, maxAge*2, HOURS);
-        assertStatsCountsEqual(stats,
-                gapOrphOnly(),
-                gapOrphProp(0, 10, 0, 0, 0, 0, 10),
-                allOrphProp(0, 10, 0, 0, 0, 0, 10),
-                keepOneFull(0, 10, 0, 0, 0, 0, 10),
-                keepOneUser(0, 10, 0, 0, 0, 0, 10),
-                unmergedBcs(0, 10, 0, 0, 0, 0, 10),
-                betweenChkp(0, 10, 0, 0, 2, 0, 11),
-                btwnChkpUBC(0, 10, 0, 0, 2, 0, 11));
-        assertEquals(MIN_ID_VALUE, stats.oldestModifiedDocId);
-    }
-
-    @Test
-    public void testGCDeletedEscapeProps() throws Exception {
-        //1. Create nodes with properties
-        NodeBuilder b1 = store1.getRoot().builder();
-
-        // Add property to node & save
-        for (int i = 0; i < 10; i++) {
-            b1.child("x").setProperty("test."+i, "t", STRING);
-        }
-        store1.merge(b1, EmptyHook.INSTANCE, CommitInfo.EMPTY);
-
-        // enable the full gc flag
-        writeField(gc, "fullGCEnabled", true, true);
-        long maxAge = 1; //hours
-        long delta = MINUTES.toMillis(10);
-        //1. Go past GC age and check no GC done as nothing deleted
-        clock.waitUntil(getCurrentTimestamp() + maxAge);
-        VersionGCStats stats = gc(gc, maxAge, HOURS);
-        assertStatsCountsZero(stats);
-
-        //Remove property
-        NodeBuilder b2 = store1.getRoot().builder();
-        for (int i = 0; i < 10; i++) {
-            b2.getChildNode("x").removeProperty("test."+i);
-        }
-        store1.merge(b2, EmptyHook.INSTANCE, CommitInfo.EMPTY);
-
-        store1.runBackgroundOperations();
-
-        //2. Check that a deleted property is not collected before maxAge
-        //Clock cannot move back (it moved forward in #1) so double the maxAge
-        clock.waitUntil(clock.getTime() + delta);
-        stats = gc(gc, maxAge*2, HOURS);
-        assertStatsCountsZero(stats);
-
-        //3. Check that deleted property does get collected post maxAge
-        clock.waitUntil(clock.getTime() + HOURS.toMillis(maxAge*2) + delta);
-
-        stats = gc(gc, maxAge*2, HOURS);
-        assertStatsCountsEqual(stats,
-                gapOrphOnly(),
-                gapOrphProp(0, 10, 0, 0, 0, 0, 1),
-                allOrphProp(0, 10, 0, 0, 0, 0, 1),
-                keepOneFull(0, 10, 0, 0, 0, 0, 1),
-                keepOneUser(0, 10, 0, 0, 0, 0, 1),
-                unmergedBcs(0, 10, 0, 0, 0, 0, 1),
-                betweenChkp(0, 10, 0, 0, 1, 0, 2),
-                btwnChkpUBC(0, 10, 0, 0, 1, 0, 2));
-
-        //4. Check that a revived property (deleted and created again) does not get gc
-        NodeBuilder b4 = store1.getRoot().builder();
-        for (int i = 0; i < 10; i++) {
-            b4.child("x").setProperty("test."+i, "t", STRING);
-        }
-        store1.merge(b4, EmptyHook.INSTANCE, CommitInfo.EMPTY);
-
-        clock.waitUntil(clock.getTime() + HOURS.toMillis(maxAge*2) + delta);
-        stats = gc(gc, maxAge*2, HOURS);
-        assertStatsCountsEqual(stats,
-                gapOrphOnly(),
-                gapOrphProp(),
-                allOrphProp(),
-                keepOneFull(),
-                keepOneUser(),
-                unmergedBcs(),
-                betweenChkp(0, 0, 0, 0, 1, 0, 1),
-                btwnChkpUBC(0, 0, 0, 0, 1, 0, 1));
-    }
-
-    @Test
-    public void testGCDeletedLongPathProps() throws Exception {
-        //1. Create nodes with properties
-        NodeBuilder b1 = store1.getRoot().builder();
-        String longPath = repeat("p", PATH_LONG + 1);
-        b1.child(longPath);
-
-        // Add property to node & save
-        for (int i = 0; i < 10; i++) {
-            b1.child(longPath).child("foo").setProperty("test"+i, "t", STRING);
-        }
-        store1.merge(b1, EmptyHook.INSTANCE, CommitInfo.EMPTY);
-
-        // enable the full gc flag
-        writeField(gc, "fullGCEnabled", true, true);
-        long maxAge = 1; //hours
-        long delta = MINUTES.toMillis(10);
-        //1. Go past GC age and check no GC done as nothing deleted
-        clock.waitUntil(getCurrentTimestamp() + maxAge);
-        VersionGCStats stats = gc(gc, maxAge, HOURS);
-        assertStatsCountsZero(stats);
-
-        //Remove property
-        NodeBuilder b2 = store1.getRoot().builder();
-        for (int i = 0; i < 10; i++) {
-            b2.child(longPath).child("foo").removeProperty("test"+i);
-        }
-        store1.merge(b2, EmptyHook.INSTANCE, CommitInfo.EMPTY);
-
-        store1.runBackgroundOperations();
-
-        //2. Check that a deleted property is not collected before maxAge
-        //Clock cannot move back (it moved forward in #1) so double the maxAge
-        clock.waitUntil(clock.getTime() + delta);
-        stats = gc(gc, maxAge*2, HOURS);
-        assertStatsCountsZero(stats);
-
-        //3. Check that deleted property does get collected post maxAge
-        clock.waitUntil(clock.getTime() + HOURS.toMillis(maxAge*2) + delta);
-
-        stats = gc(gc, maxAge*2, HOURS);
-        assertStatsCountsEqual(stats,
-                gapOrphOnly(),
-                gapOrphProp(0, 10, 0, 0, 0, 0, 1),
-                allOrphProp(0, 10, 0, 0, 0, 0, 1),
-                keepOneFull(0, 10, 0, 0, 0, 0, 1),
-                keepOneUser(0, 10, 0, 0, 0, 0, 1),
-                unmergedBcs(0, 10, 0, 0, 0, 0, 1),
-                betweenChkp(0, 10, 0, 0, 1, 0, 2),
-                btwnChkpUBC(0, 10, 0, 0, 1, 0, 2));
-
-        //4. Check that a revived property (deleted and created again) does not get gc
-        NodeBuilder b4 = store1.getRoot().builder();
-        for (int i = 0; i < 10; i++) {
-            b4.child(longPath).child("foo").setProperty("test"+i, "t", STRING);
-        }
-        store1.merge(b4, EmptyHook.INSTANCE, CommitInfo.EMPTY);
-
-        clock.waitUntil(clock.getTime() + HOURS.toMillis(maxAge*2) + delta);
-        stats = gc(gc, maxAge*2, HOURS);
-        assertStatsCountsEqual(stats,
-                gapOrphOnly(),
-                gapOrphProp(),
-                allOrphProp(),
-                keepOneFull(),
-                keepOneUser(),
-                unmergedBcs(),
-                betweenChkp(0, 0, 0, 0, 1, 0, 1),
-                btwnChkpUBC(0, 0, 0, 0, 1, 0, 1));
-    }
-
-    @Test
-    public void testGCDeletedNonBundledProps() throws Exception {
-
-        //0. Initialize bundling configs
-        final NodeBuilder builder = store1.getRoot().builder();
-        new InitialContent().initialize(builder);
-        BundlingConfigInitializer.INSTANCE.initialize(builder);
-        merge(store1, builder);
-        store1.runBackgroundOperations();
-
-        //1. Create nodes with properties
-        NodeBuilder b1 = store1.getRoot().builder();
-        b1.child("x").setProperty("jcr:primaryType", "nt:file", NAME);
-
-        // Add property to node & save
-        for (int i = 0; i < 10; i++) {
-            b1.child("x").child("jcr:content").setProperty("prop"+i, "t", STRING);
-            b1.child("x").setProperty(META_PROP_PATTERN, of("jcr:content"), STRINGS);
-            b1.child("x").setProperty("prop"+i, "bar", STRING);
-        }
-        store1.merge(b1, EmptyHook.INSTANCE, CommitInfo.EMPTY);
-
-        // enable the full gc flag
-        writeField(gc, "fullGCEnabled", true, true);
-        long maxAge = 1; //hours
-        long delta = MINUTES.toMillis(10);
-        //1. Go past GC age and check no GC done as nothing deleted
-        clock.waitUntil(getCurrentTimestamp() + maxAge);
-        VersionGCStats stats = gc(gc, maxAge, HOURS);
-        assertStatsCountsZero(stats);
-
-        //Remove property
-        NodeBuilder b2 = store1.getRoot().builder();
-        for (int i = 0; i < 10; i++) {
-            b2.getChildNode("x").removeProperty("prop"+i);
-        }
-        store1.merge(b2, EmptyHook.INSTANCE, CommitInfo.EMPTY);
-
-        store1.runBackgroundOperations();
-
-        //2. Check that a deleted property is not collected before maxAge
-        //Clock cannot move back (it moved forward in #1) so double the maxAge
-        clock.waitUntil(clock.getTime() + delta);
-        stats = gc(gc, maxAge*2, HOURS);
-        assertStatsCountsZero(stats);
-
-        //3. Check that deleted property does get collected post maxAge
-        clock.waitUntil(clock.getTime() + HOURS.toMillis(maxAge*2) + delta);
-
-        stats = gc(gc, maxAge*2, HOURS);
-        assertStatsCountsEqual(stats,
-                gapOrphOnly(),
-                gapOrphProp(0, 10, 0, 0, 0, 0, 1),
-                allOrphProp(0, 10, 0, 0, 0, 0, 1),
-                keepOneFull(0, 10, 0, 0, 0, 0, 1),
-                keepOneUser(0, 10, 0, 0, 0, 0, 1),
-                unmergedBcs(0, 10, 0, 0, 0, 0, 1),
-                betweenChkp(0, 10, 0, 0, 1, 0, 2),
-                btwnChkpUBC(0, 10, 0, 0, 1, 0, 2));
-    }
-
-    @Test
-    public void testGCDeletedBundledProps() throws Exception {
-
-        //0. Initialize bundling configs
-        final NodeBuilder builder = store1.getRoot().builder();
-        new InitialContent().initialize(builder);
-        BundlingConfigInitializer.INSTANCE.initialize(builder);
-        merge(store1, builder);
-        store1.runBackgroundOperations();
-
-        //1. Create nodes with properties
-        NodeBuilder b1 = store1.getRoot().builder();
-        b1.child("x").setProperty("jcr:primaryType", "nt:file", NAME);
-
-        // Add property to node & save
-        // adding 11 to have the 10th being a special case as we're not removing it below
-        for (int i = 0; i < 11; i++) {
-            b1.child("x").child("jcr:content").setProperty("prop"+i, "t", STRING);
-            b1.child("x").setProperty(META_PROP_PATTERN, of("jcr:content"), STRINGS);
-            b1.child("x").setProperty("prop"+i, "bar", STRING);
-        }
-        store1.merge(b1, EmptyHook.INSTANCE, CommitInfo.EMPTY);
-
-        NodeState x = store1.getRoot().getChildNode("x");
-        assertTrue(x.exists());
-        assertTrue(x.hasProperty("prop0"));
-        assertTrue(x.hasProperty("prop10"));
-        NodeState jcrContent = x.getChildNode("jcr:content");
-        assertTrue(jcrContent.exists());
-        assertTrue(jcrContent.hasProperty("prop10"));
-        assertTrue(jcrContent.hasProperty("prop0"));
-
-        // enable the full gc flag
-        writeField(gc, "fullGCEnabled", true, true);
-        long maxAge = 1; //hours
-        long delta = MINUTES.toMillis(10);
-        //1. Go past GC age and check no GC done as nothing deleted
-        clock.waitUntil(getCurrentTimestamp() + maxAge);
-        VersionGCStats stats = gc(gc, maxAge, HOURS);
-        assertStatsCountsZero(stats);
-
-        x = store1.getRoot().getChildNode("x");
-        assertTrue(x.exists());
-        assertTrue(x.hasProperty("prop0"));
-        assertTrue(x.hasProperty("prop10"));
-        jcrContent = x.getChildNode("jcr:content");
-        assertTrue(jcrContent.exists());
-        assertTrue(jcrContent.hasProperty("prop10"));
-        assertTrue(jcrContent.hasProperty("prop0"));
-
-        //Remove property
-        NodeBuilder b2 = store1.getRoot().builder();
-        for (int i = 0; i < 10; i++) {
-            b2.getChildNode("x").getChildNode("jcr:content").removeProperty("prop"+i);
-        }
-        store1.merge(b2, EmptyHook.INSTANCE, CommitInfo.EMPTY);
-
-        store1.runBackgroundOperations();
-
-        //2. Check that a deleted property is not collected before maxAge
-        //Clock cannot move back (it moved forward in #1) so double the maxAge
-        clock.waitUntil(clock.getTime() + delta);
-        stats = gc(gc, maxAge*2, HOURS);
-        assertStatsCountsZero(stats);
-
-        x = store1.getRoot().getChildNode("x");
-        assertTrue(x.exists());
-        assertTrue(x.hasProperty("prop0"));
-        assertTrue(x.hasProperty("prop10"));
-        jcrContent = x.getChildNode("jcr:content");
-        assertTrue(jcrContent.exists());
-        assertTrue(jcrContent.hasProperty("prop10"));
-        assertFalse(jcrContent.hasProperty("prop0"));
-
-        //3. Check that deleted property does get collected post maxAge
-        clock.waitUntil(clock.getTime() + HOURS.toMillis(maxAge*2) + delta);
-
-        stats = gc(gc, maxAge*2, HOURS);
-        assertStatsCountsEqual(stats,
-                gapOrphOnly(),
-                gapOrphProp(0, 10, 0, 0, 0, 0, 1),
-                allOrphProp(0, 10, 0, 0, 0, 0, 1),
-                keepOneFull(0, 10, 0, 0, 0, 0, 1),
-                keepOneUser(0, 10, 0, 0, 0, 0, 1),
-                unmergedBcs(0, 10, 0, 0, 0, 0, 1),
-                betweenChkp(0, 10, 0, 0, 1, 0, 2),
-                btwnChkpUBC(0, 10, 0, 0, 1, 0, 2));
-
-        x = store1.getRoot().getChildNode("x");
-        assertTrue(x.exists());
-        assertTrue(x.hasProperty("prop0"));
-        assertTrue(x.hasProperty("prop10"));
-        jcrContent = x.getChildNode("jcr:content");
-        assertTrue(jcrContent.exists());
-        assertTrue(jcrContent.hasProperty("prop10"));
-        assertFalse(jcrContent.hasProperty("prop0"));
-    }
-
-    static void assertStatsCountsZero(VersionGCStats stats) {
-        GCCounts c = new GCCounts(VersionGarbageCollector.getFullGcMode());
-        assertStatsCountsEqual(stats, c);
-    }
-
-    static void assertStatsCountsEqual(VersionGCStats stats, GCCounts... counts) {
-        GCCounts c = null;
-        for (GCCounts a : counts) {
-            if (a.mode == VersionGarbageCollector.getFullGcMode()) {
-                c = a;
-                break;
-            }
-        }
-        if (c == null && VersionGarbageCollector.getFullGcMode() == FullGCMode.NONE) {
-            c = new GCCounts(FullGCMode.NONE);
-        }
-        assertNotNull(stats);
-        assertNotNull(c);
-        assertEquals(c.mode + "/docGC", c.deletedDocGCCount, stats.deletedDocGCCount);
-        assertEquals(c.mode + "/props", c.deletedPropsCount, stats.deletedPropsCount);
-        assertEquals(c.mode + "/internalProps", c.deletedInternalPropsCount, stats.deletedInternalPropsCount);
-        assertEquals(c.mode + "/propRevs", c.deletedPropRevsCount, stats.deletedPropRevsCount);
-        assertEquals(c.mode + "/internalPropRevs", c.deletedInternalPropRevsCount, stats.deletedInternalPropRevsCount);
-        assertEquals(c.mode + "/unmergedBC", c.deletedUnmergedBCCount, stats.deletedUnmergedBCCount);
-        assertEquals(c.mode + "/updatedFullGCDocsCount", c.updatedFullGCDocsCount, stats.updatedFullGCDocsCount);
-    }
-
-    @Test
-    public void testGCDeletedPropsWhenModifiedConcurrently() throws Exception {
-        //1. Create nodes with properties
-        NodeBuilder b1 = store1.getRoot().builder();
-
-        // Add property to node & save
-        for (int i = 0; i < 10; i++) {
-            b1.child("x"+i).setProperty("test"+i, "t", STRING);
-        }
-        store1.merge(b1, EmptyHook.INSTANCE, CommitInfo.EMPTY);
-
-        // enable the full gc flag
-        writeField(gc, "fullGCEnabled", true, true);
-        long maxAge = 1; //hours
-        long delta = MINUTES.toMillis(10);
-        //1. Go past GC age and check no GC done as nothing deleted
-        clock.waitUntil(getCurrentTimestamp() + maxAge);
-        VersionGCStats stats = gc(gc, maxAge, HOURS);
-        assertEquals(0, stats.deletedPropsCount);
-        assertEquals(0, stats.updatedFullGCDocsCount);
-
-        //Remove property
-        NodeBuilder b2 = store1.getRoot().builder();
-        for (int i = 0; i < 10; i++) {
-            b2.getChildNode("x"+i).removeProperty("test"+i);
-        }
-        store1.merge(b2, EmptyHook.INSTANCE, CommitInfo.EMPTY);
-        store1.runBackgroundOperations();
-
-        //2. Check that a deleted property is not collected before maxAge
-        //Clock cannot move back (it moved forward in #1) so double the maxAge
-        clock.waitUntil(clock.getTime() + delta);
-        stats = gc(gc, maxAge*2, HOURS);
-        assertEquals(0, stats.deletedPropsCount);
-        assertEquals(0, stats.updatedFullGCDocsCount);
-        assertEquals(MIN_ID_VALUE, stats.oldestModifiedDocId); // as GC hadn't run
-
-        //3. Check that deleted property does get collected post maxAge
-        clock.waitUntil(clock.getTime() + HOURS.toMillis(maxAge*2) + delta);
-
-        VersionGCSupport gcSupport = new VersionGCSupport(store1.getDocumentStore()) {
-
-            @Override
-            public Iterable<NodeDocument> getModifiedDocs(long fromModified, long toModified, int limit, @NotNull String fromId) {
-                Iterable<NodeDocument> modifiedDocs = super.getModifiedDocs(fromModified, toModified, limit, fromId);
-                List<NodeDocument> result = stream(modifiedDocs.spliterator(), false).collect(toList());
-                final Revision updateRev = newRevision(1);
-                store1.getDocumentStore().findAndUpdate(NODES, stream(modifiedDocs.spliterator(), false)
-                        .map(doc -> {
-                            UpdateOp op = new UpdateOp(requireNonNull(doc.getId()), false);
-                            setModified(op, updateRev);
-                            return op;
-                        }).
-                        collect(toList())
-                );
-                return result;
-            }
-        };
-
-        VersionGarbageCollector gc = new VersionGarbageCollector(store1, gcSupport, true, false, false);
-        stats = gc.gc(maxAge*2, HOURS);
-        assertEquals(0, stats.updatedFullGCDocsCount);
-        assertEquals(0, stats.deletedPropsCount);
-        assertEquals(MIN_ID_VALUE, stats.oldestModifiedDocId);
-    }
-
-    @Test
-    public void cancelFullGCAfterFirstBatch() throws Exception {
-        //1. Create nodes with properties
-        NodeBuilder b1 = store1.getRoot().builder();
-
-        // Add property to node & save
-        for (int i = 0; i < 5_000; i++) {
-            for (int j = 0; j < 10; j++) {
-                b1.child("z"+i).setProperty("prop"+j, "foo", STRING);
-            }
-        }
-        store1.merge(b1, EmptyHook.INSTANCE, CommitInfo.EMPTY);
-        store1.runBackgroundOperations();
-
-        // enable the full gc flag
-        writeField(gc, "fullGCEnabled", true, true);
-        long maxAge = 1; //hours
-        long delta = MINUTES.toMillis(10);
-        //1. Go past GC age and check no GC done as nothing deleted
-        clock.waitUntil(getCurrentTimestamp() + maxAge);
-        VersionGCStats stats = gc(gc, maxAge, HOURS);
-        assertStatsCountsZero(stats);
-
-        //Remove property
-        NodeBuilder b2 = store1.getRoot().builder();
-        for (int i = 0; i < 5_000; i++) {
-            for (int j = 0; j < 10; j++) {
-                b2.getChildNode("z"+i).removeProperty("prop"+j);
-            }
-        }
-        store1.merge(b2, EmptyHook.INSTANCE, CommitInfo.EMPTY);
-        store1.runBackgroundOperations();
-
-        final AtomicReference<VersionGarbageCollector> gcRef = Atomics.newReference();
-        final VersionGCSupport gcSupport = new VersionGCSupport(store1.getDocumentStore()) {
-
-            @Override
-            public Iterable<NodeDocument> getModifiedDocs(long fromModified, long toModified, int limit, @NotNull String fromId) {
-                return () -> new AbstractIterator<>() {
-                    private final Iterator<NodeDocument> it = candidates(fromModified, toModified, limit, fromId);
-
-                    @Override
-                    protected NodeDocument computeNext() {
-                        if (it.hasNext()) {
-                            return it.next();
-                        }
-                        // cancel when we reach the end
-                        gcRef.get().cancel();
-                        return endOfData();
-                    }
-                };
-            }
-
-            private Iterator<NodeDocument> candidates(long fromModified, long toModified, int limit, @NotNull String fromId) {
-                return super.getModifiedDocs(fromModified, toModified, limit, fromId).iterator();
-            }
-        };
-
-        gcRef.set(new VersionGarbageCollector(store1, gcSupport, true, false, false));
-
-        //3. Check that deleted property does get collected post maxAge
-        clock.waitUntil(clock.getTime() + HOURS.toMillis(maxAge*2) + delta);
-        stats = gcRef.get().gc(maxAge*2, HOURS);
-        assertTrue(stats.canceled);
-        assertEquals(0, stats.updatedFullGCDocsCount);
-        assertEquals(0, stats.deletedPropsCount);
-        assertEquals(MIN_ID_VALUE, stats.oldestModifiedDocId);
-    }
-
-    // OAK-10199 END
-
-    @SuppressWarnings("unchecked")
-    /**
-     * Test when a revision on a parent is becoming garbage on a property
-     * but not on "_revision" as it is (potentially but in this case indeed)
-     * still required by a child (2:/parent/child "ck").
-     * Note that this is not involving and branch commits.
-     */
-    @Test
-    public void parentWithGarbageGCChildIndependent() throws Exception { // rename me
-        assumeTrue(fixture.hasSinglePersistence());
-        NodeBuilder nb = store1.getRoot().builder();
-        NodeBuilder parent = nb.child("parent");
-        parent.setProperty("pk", "pv");
-        parent.child("child").setProperty("ck", "cv");
-        store1.merge(nb, EmptyHook.INSTANCE, CommitInfo.EMPTY);
-        store1.runBackgroundOperations();
-        // now make a change that later can ge GCed on parent but not on child
-        nb = store1.getRoot().builder();
-        nb.child("parent").setProperty("pk", "pv2");
-        nb.child("parent").child("child").setProperty("ck", "cv2");
-        store1.merge(nb, EmptyHook.INSTANCE, CommitInfo.EMPTY);
-        nb = store1.getRoot().builder();
-        nb.child("parent").setProperty("pk", "pv3");
-        store1.merge(nb, EmptyHook.INSTANCE, CommitInfo.EMPTY);
-        // not doing a bgops == sweep here to cause "cv2" revision
-        // not being considered as commited by sweep
-        // (the test goal is to cause that resolution to fail in case
-        // we would delete the parent's _revisions entry)
-
-        // enable the full gc flag
-        writeField(gc, "fullGCEnabled", true, true);
-
-        // wait two hours
-        clock.waitUntil(clock.getTime() + HOURS.toMillis(2));
-
-        // check state of 2:/parent/child.ck before GC
-        // invalidate a bunch of caches, in particular nodecache and commitvaluecache
-        store1.getNodeCache().invalidateAll();
-        store1.getNodeChildrenCache().invalidateAll();
-        CachingCommitValueResolver cvr = (CachingCommitValueResolver) readField(store1, "commitValueResolver", true);
-        Cache<Revision, String> commitValueCache = (Cache<Revision, String>) readField( cvr, "commitValueCache", true);
-        commitValueCache.invalidateAll();
-        PropertyState ckBefore = store1.getRoot().getChildNode("parent").getChildNode("child").getProperty("ck");
-        assertNotNull(ckBefore);
-
-        // now the GC
-        VersionGCStats stats = gc(gc, 1, HOURS);
-
-        // check state of 2:/parent/child.ck after GC - should match before GC state
-        // invalidate a bunch of caches, in particular nodecache and commitvaluecache
-        store1.getNodeCache().invalidateAll();
-        store1.getNodeChildrenCache().invalidateAll();
-        cvr = (CachingCommitValueResolver) readField(store1, "commitValueResolver", true);
-        commitValueCache = (Cache<Revision, String>) readField( cvr, "commitValueCache", true);
-        commitValueCache.invalidateAll();
-        PropertyState ckAfter = store1.getRoot().getChildNode("parent").getChildNode("child").getProperty("ck");
-        assertNotNull(ckAfter);
-        assertEquals(ckBefore.getValue(Type.STRING), ckAfter.getValue(Type.STRING));
-        assertStatsCountsEqual(stats,
-                gapOrphOnly(),
-                gapOrphProp(),
-                allOrphProp(),
-                keepOneFull(0, 0, 0, 3, 0, 0, 2),
-                keepOneUser(0, 0, 0, 3, 0, 0, 2),
-                unmergedBcs(),
-                betweenChkp(0, 0, 0, 1, 1, 0, 2),
-                btwnChkpUBC(0, 0, 0, 1, 1, 0, 2));
-    }
-
-    @Test
-    public void parentGCChildIndependent() throws Exception {
-        assumeTrue(fixture.hasSinglePersistence());
-        NodeBuilder nb = store1.getRoot().builder();
-        NodeBuilder parent = nb.child("parent");
-        parent.setProperty("pk", "pv");
-        parent.child("child").setProperty("ck", "cv");
-        store1.merge(nb, EmptyHook.INSTANCE, CommitInfo.EMPTY);
-        nb = store1.getRoot().builder();
-        nb.child("parent").setProperty("pk", "pv2");
-        store1.merge(nb, EmptyHook.INSTANCE, CommitInfo.EMPTY);
-        store1.runBackgroundOperations();
-
-        // enable the full gc flag
-        writeField(gc, "fullGCEnabled", true, true);
-
-        // wait two hours
-        clock.waitUntil(clock.getTime() + HOURS.toMillis(2));
-
-        // now make a child change so that only parent (and root) gets GCed
-        nb = store1.getRoot().builder();
-        nb.child("parent").child("child").setProperty("ck", "cv2");
-        store1.merge(nb, EmptyHook.INSTANCE, CommitInfo.EMPTY);
-        // now unlike usually, DONT do a store1.runBackgroundOperations() here
-        // this will leave the parent GC-able
-
-        // now the GC
-        VersionGCStats stats = gc(gc, 1, HOURS);
-        assertStatsCountsEqual(stats,
-                gapOrphOnly(),
-                gapOrphProp(),
-                allOrphProp(),
-                keepOneFull(0, 0, 0, 1, 0, 0, 1),
-                keepOneUser(0, 0, 0, 1, 0, 0, 1),
-                unmergedBcs(),
-                betweenChkp(0, 0, 0, 0, 1, 0, 1),
-                btwnChkpUBC(0, 0, 0, 0, 1, 0, 1));
-    }
-
-    @Test
-    @Ignore(value = "OAK-10846 requires cleanup of 2nd thread")
-    public void testPartialMergeRootCleanup() throws Exception {
-        assumeTrue(fixture.hasSinglePersistence());
-
-        createSecondaryStore(LeaseCheckMode.LENIENT, true);
-
-        NodeBuilder nb = store2.getRoot().builder();
-        nb.child("node1").setProperty("a", "1");
-        store2.merge(nb, EmptyHook.INSTANCE, CommitInfo.EMPTY);
-        store2.runBackgroundOperations();
-
-        // create the orphaned paths
-        final FailingDocumentStore fds = (FailingDocumentStore) ds2;
-        fds.fail().after(1).eternally();
-
-        // create partial merge
-        nb = store2.getRoot().builder();
-        nb.child("node1").setProperty("a", "2");
-        nb.setProperty("rootProp1", "rootValue1");
-        try {
-            store2.merge(nb, EmptyHook.INSTANCE, CommitInfo.EMPTY);
-            fail("expected 'OakOak0001: write operation failed'");
-        } catch(CommitFailedException cfe) {
-            assertEquals("OakOak0001: write operation failed", cfe.getMessage());
-        }
-
-        // enable the full gc flag
-        writeField(gc, "fullGCEnabled", true, true);
-
-        // wait two hours
-        clock.waitUntil(clock.getTime() + HOURS.toMillis(2));
-        // clean everything older than one hour
-
-        // before the gc, 1h+ later, do a last-minute modification (only) on /node1 (without root update)
-        nb = store1.getRoot().builder();
-        nb.child("node1").setProperty("b", "4");
-        try {
-            store1.merge(nb, EmptyHook.INSTANCE, CommitInfo.EMPTY);
-            fail("should fail");
-        } catch(Exception e) {
-            // expected to fail
-        }
-        VersionGCStats stats = gc(gc, 1, HOURS);
-        store1.runBackgroundOperations();
-        store1.runBackgroundOperations();
-        createSecondaryStore(LeaseCheckMode.LENIENT);
-        NodeState node1 = store2.getRoot().getChildNode("node1");
-        assertEquals("1", node1.getProperty("a").getValue(Type.STRING));
-        assertFalse(node1.hasProperty("b"));
-        assertStatsCountsZero(stats);
-    }
-
-    @Test
-    public void testUnmergedBCRootCleanup() throws Exception {
-        assumeTrue(fixture.hasSinglePersistence());
-        NodeBuilder nb = store1.getRoot().builder();
-        nb.child("node1").setProperty("a", "1");
-        store1.merge(nb, EmptyHook.INSTANCE, CommitInfo.EMPTY);
-        store1.runBackgroundOperations();
-
-        // create branch commits
-        RevisionVector br1 = unmergedBranchCommit(store1, b -> b.child("node1").setProperty("a", "2"));
-        store1.runBackgroundOperations();
-        invalidateCaches(store1);
-        assertEquals("1", store1.getRoot().getChildNode("node1").getProperty("a").getValue(Type.STRING));
-
-        // enable the full gc flag
-        writeField(gc, "fullGCEnabled", true, true);
-
-        // wait two hours
-        clock.waitUntil(clock.getTime() + HOURS.toMillis(2));
-
-        invalidateCaches(store1);
-        assertEquals("1", store1.getRoot().getChildNode("node1").getProperty("a").getValue(Type.STRING));
-
-        // clean everything older than one hour
-
-        // before the gc, 1h+ later, do a last-minute modification (only) on /node1 (without root update)
-        nb = store1.getRoot().builder();
-        nb.child("node1").setProperty("b", "4");
-        store1.merge(nb, EmptyHook.INSTANCE, CommitInfo.EMPTY);
-        VersionGCStats stats = gc(gc, 1, HOURS);
-        invalidateCaches(store1);
-        assertEquals("1", store1.getRoot().getChildNode("node1").getProperty("a").getValue(Type.STRING));
-        store1.runBackgroundOperations();
-        invalidateCaches(store1);
-        assertEquals("1", store1.getRoot().getChildNode("node1").getProperty("a").getValue(Type.STRING));
-        store1.runBackgroundOperations();
-        invalidateCaches(store1);
-        assertEquals("1", store1.getRoot().getChildNode("node1").getProperty("a").getValue(Type.STRING));
-        createSecondaryStore(LeaseCheckMode.LENIENT);
-
-        // while "2" was written to node1/a via an unmerged branch commit,
-        // it should not have been made visible through DGC/sweep combo
-        invalidateCaches(store2);
-        assertEquals("1", store2.getRoot().getChildNode("node1").getProperty("a").getValue(Type.STRING));
-        assertEquals("4", store2.getRoot().getChildNode("node1").getProperty("b").getValue(Type.STRING));
-        invalidateCaches(store2);
-        assertEquals("1", store2.getRoot().getChildNode("node1").getProperty("a").getValue(Type.STRING));
-        assertEquals("4", store2.getRoot().getChildNode("node1").getProperty("b").getValue(Type.STRING));
-
-        // deletedPropsCount=0 : _bc on /node1 and / CANNOT be removed
-        // deletedPropRevsCount=1 : (nothing on /node1[a, _commitRoot), /[_revisions]
-        assertStatsCountsEqual(stats,
-                gapOrphOnly(),
-                gapOrphProp(),
-                allOrphProp(),
-                keepOneFull(0, 0, 1, 0, 1, 0, 1),
-                keepOneUser(),
-                unmergedBcs(0, 0, 1, 0, 1, 1, 1),
-                betweenChkp(0, 0, 0, 0, 1, 0, 1),
-                btwnChkpUBC(0, 0, 1, 0, 2, 1, 1));
-        // checking for br1 revisino to have disappeared doesn't really make much sense,
-        // since 1:/node1 isn't GCed as it is young, and 0:/ being root cannot guarantee full removal
-        // (if br1 is deleted form 0:/ _bc, then the commit value resolution flips it to committed)
-        assertBranchRevisionRemovedFromAllDocuments(store1, br1, "1:/node1");
-    }
-
-    // OAK-8646
-    @Test
-    public void testDeletedPropsAndUnmergedBCWithoutCollision() throws Exception {
-        // create a node with property.
-        NodeBuilder nb = store1.getRoot().builder();
-        nb.child("bar").setProperty("prop", "value");
-        nb.child("bar").setProperty("x", "y");
-        store1.merge(nb, EmptyHook.INSTANCE, CommitInfo.EMPTY);
-        store1.runBackgroundOperations();
-
-        // remove the property
-        nb = store1.getRoot().builder();
-        nb.child("bar").removeProperty("prop");
-        store1.merge(nb, EmptyHook.INSTANCE, CommitInfo.EMPTY);
-        store1.runBackgroundOperations();
-
-        // create branch commits
-        mergedBranchCommit(store1, b -> b.child("foo").setProperty("p", "prop"));
-        RevisionVector br1 = unmergedBranchCommit(store1, b -> b.child("foo").setProperty("a", "b"));
-        RevisionVector br4 = unmergedBranchCommit(store1, b -> b.child("bar").setProperty("x", "z"));
-        mergedBranchCommit(store1, b -> b.child("foo").removeProperty("p"));
-        store1.runBackgroundOperations();
-
-        // enable the full gc flag
-        writeField(gc, "fullGCEnabled", true, true);
-
-        // wait two hours
-        clock.waitUntil(clock.getTime() + HOURS.toMillis(2));
-        // clean everything older than one hour
-        VersionGCStats stats = gc(gc, 1, HOURS);
-
-        assertStatsCountsEqual(stats,
-                gapOrphOnly(),
-                gapOrphProp(0, 3, 0, 0, 0, 0, 2),
-                allOrphProp(0, 3, 0, 0, 0, 0, 2),
-                keepOneFull(0, 3, 1, 1, 9, 0, 3),
-                keepOneUser(0, 3, 0, 1, 0, 0, 2),
-                unmergedBcs(0, 3, 1, 1, 7, 2, 3),
-                betweenChkp(0, 3, 0, 0, 1, 0, 3),
-                btwnChkpUBC(0, 3, 1, 1, 8, 2, 3));
-        if (!isModeOneOf(FullGCMode.NONE, FullGCMode.GAP_ORPHANS, FullGCMode.GAP_ORPHANS_EMPTYPROPS)) {
-            assertBranchRevisionRemovedFromAllDocuments(store1, br1);
-            assertBranchRevisionRemovedFromAllDocuments(store1, br4);
-        }
-    }
-
-    @Test
-    public void testDeletedPropsAndUnmergedBCWithCollision() throws Exception {
-        assumeTrue(fullGcMode != FullGCMode.ORPHANS_EMPTYPROPS_KEEP_ONE_ALL_PROPS);
-        // create a node with property.
-        NodeBuilder nb = store1.getRoot().builder();
-        nb.child("bar").setProperty("prop", "value");
-        nb.child("bar").setProperty("x", "y");
-        store1.merge(nb, EmptyHook.INSTANCE, CommitInfo.EMPTY);
-        store1.runBackgroundOperations();
-
-        // remove the property
-        nb = store1.getRoot().builder();
-        nb.child("bar").removeProperty("prop");
-        store1.merge(nb, EmptyHook.INSTANCE, CommitInfo.EMPTY);
-        store1.runBackgroundOperations();
-
-        // create branch commits
-        mergedBranchCommit(store1, b -> b.child("foo").setProperty("p", "prop"));
-        RevisionVector br1 = unmergedBranchCommit(store1, b -> b.child("foo").setProperty("a", "b"));
-        RevisionVector br2 = unmergedBranchCommit(store1, b -> b.child("foo").setProperty("a", "c"));
-        RevisionVector br3 = unmergedBranchCommit(store1, b -> b.child("foo").setProperty("a", "d"));
-        RevisionVector br4 = unmergedBranchCommit(store1, b -> b.child("bar").setProperty("x", "z"));
-        mergedBranchCommit(store1, b -> b.child("foo").removeProperty("p"));
-        store1.runBackgroundOperations();
-
-        // enable the full gc flag
-        writeField(gc, "fullGCEnabled", true, true);
-
-        // wait two hours
-        clock.waitUntil(clock.getTime() + HOURS.toMillis(2));
-        // clean everything older than one hour
-
-        VersionGCStats stats = gc(gc, 1, HOURS);
-        assertStatsCountsEqual(stats,
-                gapOrphOnly(),
-                gapOrphProp(0, 3, 0, 0,  0, 0, 2),
-                allOrphProp(0, 3, 0, 0,  0, 0, 2),
-                keepOneFull(0, 3, 2, 1, 17, 0, 3),
-                keepOneUser(0, 3, 0, 1,  0, 0, 2),
-                unmergedBcs(0, 3, 2, 1, 15, 4, 3),
-                betweenChkp(0, 3, 0, 0,  1, 0, 3),
-                btwnChkpUBC(0, 3, 2, 1, 16, 4, 3));
-        if (!isModeOneOf(FullGCMode.NONE, FullGCMode.GAP_ORPHANS, FullGCMode.GAP_ORPHANS_EMPTYPROPS)) {
-            assertBranchRevisionRemovedFromAllDocuments(store1, br1);
-            assertBranchRevisionRemovedFromAllDocuments(store1, br2);
-            assertBranchRevisionRemovedFromAllDocuments(store1, br3);
-            assertBranchRevisionRemovedFromAllDocuments(store1, br4);
-        }
-    }
-
-    static boolean isModeOneOf(FullGCMode... modes) {
-        for (FullGCMode rdgcType : modes) {
-            if (VersionGarbageCollector.getFullGcMode() == rdgcType) {
-                return true;
-            }
-        }
-        return false;
-    }
-
-    // OAK-8646 END
-
-    /**
-     * Tests whether FullGC properly deletes a late-written addChild "/grand/parent/a"
-     */
-    @Test
-    public void lateWriteCreateChildGC() throws Exception {
-        doLateWriteCreateChildrenGC(of("/grand/parent"), of("/grand/parent/a"), "/d",
-            gapOrphOnly(),
-            gapOrphProp(),
-            allOrphProp(1, 0, 0, 0, 0, 0, 1),
-            keepOneFull(1, 0, 0, 0, 0, 0, 1),
-            keepOneUser(1, 0, 0, 0, 0, 0, 1),
-            unmergedBcs(1, 0, 0, 0, 0, 0, 1),
-            betweenChkp(1, 0, 0, 0, 2, 0, 2),
-            btwnChkpUBC(1, 0, 0, 0, 2, 0, 2));
-    }
-
-    /**
-     * Tests whether FullGC can delete a whole subtree "/a/b/c/d/**" that was
-     * added via late-writes.
-     */
-    @Test
-    public void lateWriteCreateChildTreeGC() throws Exception {
-        doLateWriteCreateChildrenGC(of("/a", "/a/b/c"), of("/a/b/c/d", "/a/b/c/d/e/f"), "/d",
-            gapOrphOnly(),
-            gapOrphProp(),
-            allOrphProp(3, 0, 0, 0, 0, 0, 3),
-            keepOneFull(3, 0, 0, 0, 0, 0, 3),
-            keepOneUser(3, 0, 0, 0, 0, 0, 3),
-            unmergedBcs(3, 0, 0, 0, 0, 0, 3),
-            betweenChkp(3, 0, 0, 0, 3/*4*/, 0, 4),
-            btwnChkpUBC(3, 0, 0, 0, 3/*4*/, 0, 4));
-    }
-
-    /**
-     * Same as {@link #lateWriteCreateChildGC()} except with a long path
-     * (where the id becomes a hash)
-     */
-    @Test
-    public void lateWriteCreateChildGCLargePath() throws Exception {
-        String longPath = repeat("p", PATH_LONG + 1);
-        String path = "/grand/parent/" + longPath + "/longPathChild";
-        doLateWriteCreateChildrenGC(of("/grand/parent"), of(path), "/d",
-              gapOrphOnly(),
-              gapOrphProp(),
-              allOrphProp(2, 0, 0, 0, 0, 0, 2),
-              keepOneFull(2, 0, 0, 0, 0, 0, 2),
-              keepOneUser(2, 0, 0, 0, 0, 0, 2),
-              unmergedBcs(2, 0, 0, 0, 0, 0, 2),
-              betweenChkp(2, 0, 0, 0, 2/*3*/, 0, 3),
-              btwnChkpUBC(2, 0, 0, 0, 2/*3*/, 0, 3));
-    }
-
-    /**
-     * Tests whether FullGC can delete a large amount of randomly
-     * created orphans (that were added in a late-write manner)
-     */
-    @Test
-    public void lateWriteCreateManyChildrenGC() throws Exception {
-        List<String> nonOrphans = of("/a", "/b", "/c");
-        createNodes(nonOrphans);
-        Set<String> orphans = new HashSet<>();
-        Set<String> commonOrphanParents = new HashSet<>();
-        Random r = new Random(43);
-        for(int i = 0; i < 900; i++) {
-            String orphanParent = nonOrphans.get(r.nextInt(3)) + "/" + r.nextInt(42);
-            commonOrphanParents.add(orphanParent);
-            orphans.add(orphanParent + "/" + r.nextInt(24));
-        }
-        int expectedNumOrphanedDocs = orphans.size() + commonOrphanParents.size();
-        int expectedNumInternalPropRevsGCed = 4;//904=expectedNumOrphanedDocs + 1;
-        int expectedNumDocsUpdatedGCed = expectedNumOrphanedDocs + 1;
-        doLateWriteCreateChildrenGC(nonOrphans, orphans, "/d",
-              gapOrphOnly(),
-              gapOrphProp(),
-              allOrphProp(expectedNumOrphanedDocs, 0, 0, 0, 0, 0, expectedNumOrphanedDocs),
-              keepOneFull(expectedNumOrphanedDocs, 0, 0, 0, 0, 0, expectedNumOrphanedDocs),
-              keepOneUser(expectedNumOrphanedDocs, 0, 0, 0, 0, 0, expectedNumOrphanedDocs),
-              unmergedBcs(expectedNumOrphanedDocs, 0, 0, 0, 0, 0, expectedNumOrphanedDocs),
-              betweenChkp(expectedNumOrphanedDocs, 0, 0, 0, expectedNumInternalPropRevsGCed, 0, expectedNumDocsUpdatedGCed),
-              btwnChkpUBC(expectedNumOrphanedDocs, 0, 0, 0, expectedNumInternalPropRevsGCed, 0, expectedNumDocsUpdatedGCed));
-    }
-
-    @Test
-    public void lateWriteRemoveChildGC_noSweep() throws Exception {
-        assumeTrue(fixture.hasSinglePersistence());
-        enableFullGC(store1.getVersionGarbageCollector());
-        createNodes("/a/b/c/d");
-        lateWriteRemoveNodes(of("/a/b"), null);
-
-        assertTrue(getChildeNodeState(store1, "/a/b/c/d", true).exists());
-
-        // wait two hours
-        clock.waitUntil(clock.getTime() + HOURS.toMillis(2));
-        // clean everything older than one hour
-        VersionGCStats stats = gc(store1.getVersionGarbageCollector(), 1, HOURS);
-        assertNotNull(stats);
-
-        assertNotNull(store1.getDocumentStore().find(NODES, "2:/a/b"));
-        assertNotNull(store1.getDocumentStore().find(NODES, "4:/a/b/c/d"));
-        assertTrue(getChildeNodeState(store1, "/a/b/c/d", true).exists());
-        // should be 3 as it should clean up the _deleted from /a/b, /a/b/c and /a/b/c/d
-        assertStatsCountsEqual(stats,
-                gapOrphOnly(),
-                gapOrphProp(),
-                allOrphProp(),
-                keepOneFull(0, 0, 0, 3, 3, 0, 3),
-                keepOneUser(0, 0, 0, 3, 0, 0, 3),
-                unmergedBcs(),
-                betweenChkp(0, 0, 0, 0, 1, 0, 1),
-                btwnChkpUBC(0, 0, 0, 0, 1, 0, 1));
-    }
-
-    /**
-     * This (re)produces a case where classic GC deletes nodes
-     * but they are still in the nodes cache, eg:
-     *  org.apache.jackrabbit.oak.plugins.document.ConflictException: 
-     * The node 4:/a/b/c/d does not exist or is already deleted 
-     * at base revision r2-0-1,r1-0-2,
-     * branch: null, commit revision: re-0-1]
-     */
-    @Test
-    @Ignore(value = "OAK-10658 : fails currently as invalidation is missing (in classic GC) after late-write-then-sweep-then-GC")
-    public void lateWriteRemoveChildGC_withSweep() throws Exception {
-        assumeTrue(fixture.hasSinglePersistence());
-        enableFullGC(store1.getVersionGarbageCollector());
-        createNodes("/a/b/c/d");
-        lateWriteRemoveNodes(of("/a/b"), "/foo");
-
-        getChildeNodeState(store1, "/a/b/c/d", true);
-
-        // wait two hours
-        clock.waitUntil(clock.getTime() + HOURS.toMillis(2));
-        // clean everything older than one hour
-        getChildeNodeState(store1, "/a/b/c/d", true);
-        assertNotNull(store1.getDocumentStore().find(NODES, "4:/a/b/c/d"));
-        assertNotNull(store1.getDocumentStore().find(NODES, "3:/a/b/c"));
-        assertNotNull(store1.getDocumentStore().find(NODES, "2:/a/b"));
-
-        VersionGCStats stats = gc(store1.getVersionGarbageCollector(), 1, HOURS);
-        assertNotNull(stats);
-
-        assertNull(store1.getDocumentStore().find(NODES, "4:/a/b/c/d"));
-        assertNull(store1.getDocumentStore().find(NODES, "3:/a/b/c"));
-        assertNull(store1.getDocumentStore().find(NODES, "2:/a/b"));
-
-        // invalidating store1's nodeCache would fix it
-        // but we need that to happen in prod code, not test
-//        store1.getNodeCache().invalidateAll();
-
-        // creating /a/b/c again, below late-write-removed /a/b
-        // triggered a ConflictException
-        createNodes("/a/b/c/d/e");
-        getChildeNodeState(store1, "/a/b/c/d/e", true);
-    }
-
-    @Test
-    public void orphanedChildGC() throws Exception {
-        assumeTrue(fixture.hasSinglePersistence());
-        createSecondaryStore(LeaseCheckMode.LENIENT);
-        createNodes(store2, "/a/b/c", "/a/b/c/d/e", "/a/f/g");
-        ds2.remove(NODES, "3:/a/b/c");
-        store2.dispose();
-
-        store1.runBackgroundOperations();
-
-        // wait two hours
-        clock.waitUntil(clock.getTime() + HOURS.toMillis(2));
-        // clean everything older than one hour
-        enableFullGC(store1.getVersionGarbageCollector());
-        VersionGCStats stats = gc(store1.getVersionGarbageCollector(), 1, HOURS);
-        assertNotNull(stats);
-        // expected 2 updated (deletions): /a/b/c/d and /a/b/c/d/e
-        assertStatsCountsEqual(stats,
-                gapOrphOnly(2, 0, 0, 0, 0, 0, 2),
-                gapOrphProp(2, 0, 0, 0, 0, 0, 2),
-                allOrphProp(2, 0, 0, 0, 0, 0, 2),
-                keepOneFull(2, 0, 0, 0, 0, 0, 2),
-                keepOneUser(2, 0, 0, 0, 0, 0, 2),
-                unmergedBcs(2, 0, 0, 0, 0, 0, 2),
-                betweenChkp(2, 0, 0, 0, 3, 0, 4),
-                btwnChkpUBC(2, 0, 0, 0, 3, 0, 4));
-
-        if (isModeOneOf(FullGCMode.NONE)) {
-            // in these modes the inconsistency isn't cleaned up
-            // which means there will be a OakMerge0004 exception upon
-            // trying to create the node(s) again.
-            // hence we can't really do this in thsse modes
-        } else {
-            createNodes("/a/b/c/d/e");
-        }
-    }
-
-    @Ignore(value="this is a reminder to add bundling-fullGC tests in general, plus some of those cases combined with OAK-10542")
-    @Test
-    public void testBundlingAndLatestSplit() throws Exception {
-        fail("yet to be implemented");
-    }
-
-    @Test
-    public void testBundledPropUnmergedBCGC() throws Exception {
-        assumeTrue(fullGcMode != FullGCMode.ORPHANS_EMPTYPROPS_KEEP_ONE_ALL_PROPS);
-        assumeTrue(fullGcMode != FullGCMode.ORPHANS_EMPTYPROPS_UNMERGED_BC);
-
-        //0. Initialize bundling configs
-        final NodeBuilder builder = store1.getRoot().builder();
-        new InitialContent().initialize(builder);
-        BundlingConfigInitializer.INSTANCE.initialize(builder);
-        merge(store1, builder);
-        store1.runBackgroundOperations();
-
-        //1. Create nodes with properties
-        NodeBuilder b1 = store1.getRoot().builder();
-        b1.child("x").setProperty("jcr:primaryType", "nt:file", NAME);
-        String nasty_key1 = "nas.ty_key$%^";
-        String nasty_key2 = "nas.ty_key$%^2";
-        b1.child("x").setProperty(nasty_key1, "v", STRING);
-        b1.child("x").child("jcr:content").setProperty(nasty_key2, "v2", STRING);
-        store1.merge(b1, EmptyHook.INSTANCE, CommitInfo.EMPTY);
-
-        NodeBuilder nb = store1.getRoot().builder();
-        nb.child("x").setProperty(nasty_key1, "v3", STRING);
-        nb.child("x").child("jcr:content").setProperty("prop", "value");
-        store1.merge(nb, EmptyHook.INSTANCE, CommitInfo.EMPTY);
-        store1.runBackgroundOperations();
-
-        // create branch commits
-        mergedBranchCommit(store1, b -> b.child("x").child("jcr:content").setProperty("p", "prop"));
-        unmergedBranchCommit(store1, b -> b.child("x").child("jcr:content").setProperty("a", "b"));
-        unmergedBranchCommit(store1, b -> b.child("x").child("jcr:content").setProperty(nasty_key2, "c"));
-        unmergedBranchCommit(store1, b -> b.child("x").child("jcr:content").setProperty(nasty_key2, "d"));
-        mergedBranchCommit(store1, b -> b.child("x").child("jcr:content").removeProperty("p"));
-        store1.runBackgroundOperations();
-
-        // enable the full gc flag
-        writeField(gc, "fullGCEnabled", true, true);
-        long maxAgeHours = 1;
-        long maxAgeMillis = TimeUnit.HOURS.toMillis(maxAgeHours);
-        //1. Go past GC age and check no GC done as nothing deleted
-        clock.waitUntil(getCurrentTimestamp() + maxAgeMillis + 1);
-
-        VersionGCStats stats = gc(gc, maxAgeHours, HOURS);
-        // below is an example of how the different modes result in different cleanups
-        // this might help us narrow down differences in the modes
-        assertStatsCountsEqual(stats,
-                gapOrphOnly(),
-                gapOrphProp(0, 2, 0, 0,  0, 0, 1),
-                allOrphProp(0, 2, 0, 0,  0, 0, 1),
-                keepOneFull(0, 2, 2, 3, 11, 0, 2),
-                keepOneUser(0, 2, 0, 3,  0, 0, 1),
-                unmergedBcs(0, 2, 1, 2, 12, 3, 2),
-                betweenChkp(0, 2, 0, 0,  1, 0, 2),
-                btwnChkpUBC(0, 2, 1, 2, 13, 3, 2));
-    }
-
-    static GCCounts gapOrphOnly() {
-        return new GCCounts(FullGCMode.GAP_ORPHANS);
-    }
-
-    static GCCounts gapOrphOnly(int deletedDocGCCount, int deletedPropsCount,
-            int deletedInternalPropsCount, int deletedPropRevsCount,
-            int deletedInternalPropRevsCount, int deletedUnmergedBCCount,
-            int updatedFullGCDocsCount) {
-        assertEquals(0, deletedInternalPropsCount);
-        assertEquals(0, deletedPropRevsCount);
-        assertEquals(0, deletedInternalPropRevsCount);
-        assertEquals(0, deletedUnmergedBCCount);
-        return new GCCounts(FullGCMode.GAP_ORPHANS, deletedDocGCCount,
-                deletedPropsCount, deletedInternalPropsCount, deletedPropRevsCount,
-                deletedInternalPropRevsCount, deletedUnmergedBCCount,
-                updatedFullGCDocsCount);
-    }
-
-    static GCCounts gapOrphProp() {
-        return new GCCounts(FullGCMode.GAP_ORPHANS_EMPTYPROPS);
-    }
-
-    static GCCounts gapOrphProp(int deletedDocGCCount, int deletedPropsCount,
-            int deletedInternalPropsCount, int deletedPropRevsCount,
-            int deletedInternalPropRevsCount, int deletedUnmergedBCCount,
-            int updatedFullGCDocsCount) {
-        assertEquals(0, deletedInternalPropsCount);
-        assertEquals(0, deletedPropRevsCount);
-        assertEquals(0, deletedInternalPropRevsCount);
-        assertEquals(0, deletedUnmergedBCCount);
-        return new GCCounts(FullGCMode.GAP_ORPHANS_EMPTYPROPS, deletedDocGCCount,
-                deletedPropsCount, deletedInternalPropsCount, deletedPropRevsCount,
-                deletedInternalPropRevsCount, deletedUnmergedBCCount,
-                updatedFullGCDocsCount);
-    }
-
-    static GCCounts allOrphProp() {
-        return new GCCounts(FullGCMode.ALL_ORPHANS_EMPTYPROPS);
-    }
-
-    static GCCounts allOrphProp(int deletedDocGCCount, int deletedPropsCount,
-            int deletedInternalPropsCount, int deletedPropRevsCount,
-            int deletedInternalPropRevsCount, int deletedUnmergedBCCount,
-            int updatedFullGCDocsCount) {
-        assertEquals(0, deletedInternalPropsCount);
-        assertEquals(0, deletedPropRevsCount);
-        assertEquals(0, deletedInternalPropRevsCount);
-        assertEquals(0, deletedUnmergedBCCount);
-        return new GCCounts(FullGCMode.ALL_ORPHANS_EMPTYPROPS, deletedDocGCCount,
-                deletedPropsCount, deletedInternalPropsCount, deletedPropRevsCount,
-                deletedInternalPropRevsCount, deletedUnmergedBCCount,
-                updatedFullGCDocsCount);
-    }
-
-    static GCCounts keepOneFull() {
-        return new GCCounts(FullGCMode.ORPHANS_EMPTYPROPS_KEEP_ONE_ALL_PROPS);
-    }
-
-    static GCCounts keepOneFull(int deletedDocGCCount, int deletedPropsCount,
-            int deletedInternalPropsCount, int deletedPropRevsCount,
-            int deletedInternalPropRevsCount, int deletedUnmergedBCCount,
-            int updatedFullGCDocsCount) {
-        return new GCCounts(FullGCMode.ORPHANS_EMPTYPROPS_KEEP_ONE_ALL_PROPS, deletedDocGCCount,
-                deletedPropsCount, deletedInternalPropsCount, deletedPropRevsCount,
-                deletedInternalPropRevsCount, deletedUnmergedBCCount,
-                updatedFullGCDocsCount);
-    }
-
-    static GCCounts keepOneUser() {
-        return new GCCounts(FullGCMode.ORPHANS_EMPTYPROPS_KEEP_ONE_USER_PROPS);
-    }
-
-    static GCCounts keepOneUser(int deletedDocGCCount, int deletedPropsCount,
-            int deletedInternalPropsCount, int deletedPropRevsCount,
-            int deletedInternalPropRevsCount, int deletedUnmergedBCCount,
-            int updatedFullGCDocsCount) {
-        return new GCCounts(FullGCMode.ORPHANS_EMPTYPROPS_KEEP_ONE_USER_PROPS,
-                deletedDocGCCount, deletedPropsCount, deletedInternalPropsCount,
-                deletedPropRevsCount, deletedInternalPropRevsCount,
-                deletedUnmergedBCCount, updatedFullGCDocsCount);
-    }
-
     static GCCounts unmergedBcs() {
         return new GCCounts(FullGCMode.ORPHANS_EMPTYPROPS_UNMERGED_BC);
     }
@@ -3901,22 +2162,6 @@
                 deletedUnmergedBCCount, updatedFullGCDocsCount);
     }
 
-=======
-    static GCCounts unmergedBcs() {
-        return new GCCounts(FullGCMode.ORPHANS_EMPTYPROPS_UNMERGED_BC);
-    }
-
-    static GCCounts unmergedBcs(int deletedDocGCCount, int deletedPropsCount,
-            int deletedInternalPropsCount, int deletedPropRevsCount,
-            int deletedInternalPropRevsCount, int deletedUnmergedBCCount,
-            int updatedFullGCDocsCount) {
-        return new GCCounts(FullGCMode.ORPHANS_EMPTYPROPS_UNMERGED_BC,
-                deletedDocGCCount, deletedPropsCount, deletedInternalPropsCount,
-                deletedPropRevsCount, deletedInternalPropRevsCount,
-                deletedUnmergedBCCount, updatedFullGCDocsCount);
-    }
-
->>>>>>> 2ef30232
     static GCCounts betweenChkp() {
         return new GCCounts(FullGCMode.ORPHANS_EMPTYPROPS_BETWEEN_CHECKPOINTS_NO_UNMERGED_BC);
     }

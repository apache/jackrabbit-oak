--- conflicted
+++ resolved
@@ -63,8 +63,6 @@
     }
 
     @Test
-<<<<<<< HEAD
-=======
     public void fullGCIncludePathsNotEmpty() {
         MongoDocumentNodeStoreBuilder builder = new MongoDocumentNodeStoreBuilder();
         builder.setFullGCIncludePaths(new String[] {"/foo"});
@@ -97,7 +95,6 @@
     }
 
     @Test
->>>>>>> 2ef30232
     public void embeddedVerificationEnabled() {
         MongoDocumentNodeStoreBuilder builder = new MongoDocumentNodeStoreBuilder();
         assertTrue(builder.isEmbeddedVerificationEnabled());

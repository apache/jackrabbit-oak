/*
 * Licensed to the Apache Software Foundation (ASF) under one or more
 * contributor license agreements.  See the NOTICE file distributed with
 * this work for additional information regarding copyright ownership.
 * The ASF licenses this file to You under the Apache License, Version 2.0
 * (the "License"); you may not use this file except in compliance with
 * the License.  You may obtain a copy of the License at
 *
 *      http://www.apache.org/licenses/LICENSE-2.0
 *
 * Unless required by applicable law or agreed to in writing, software
 * distributed under the License is distributed on an "AS IS" BASIS,
 * WITHOUT WARRANTIES OR CONDITIONS OF ANY KIND, either express or implied.
 * See the License for the specific language governing permissions and
 * limitations under the License.
 */
package org.apache.jackrabbit.oak.plugins.document.util;

import java.util.Arrays;
import java.util.Collections;
import java.util.List;
import java.util.Random;
import java.util.concurrent.atomic.AtomicBoolean;

import org.apache.jackrabbit.guava.common.base.Strings;
import org.apache.jackrabbit.guava.common.collect.ImmutableList;
import org.apache.jackrabbit.guava.common.collect.Iterables;

import org.apache.commons.codec.binary.Hex;
import org.apache.jackrabbit.oak.api.CommitFailedException;
import org.apache.jackrabbit.oak.commons.PathUtils;
import org.apache.jackrabbit.oak.commons.junit.LogCustomizer;
import org.apache.jackrabbit.oak.plugins.document.ClusterNodeInfo;
import org.apache.jackrabbit.oak.plugins.document.ClusterNodeInfoDocument;
import org.apache.jackrabbit.oak.plugins.document.Collection;
import org.apache.jackrabbit.oak.plugins.document.DocumentMK;
import org.apache.jackrabbit.oak.plugins.document.DocumentNodeStore;
import org.apache.jackrabbit.oak.plugins.document.DocumentNodeStoreBuilder;
import org.apache.jackrabbit.oak.plugins.document.DocumentStore;
import org.apache.jackrabbit.oak.plugins.document.DocumentStoreException;
import org.apache.jackrabbit.oak.plugins.document.NodeDocument;
import org.apache.jackrabbit.oak.plugins.document.Path;
import org.apache.jackrabbit.oak.plugins.document.Revision;
import org.apache.jackrabbit.oak.plugins.document.RevisionVector;
import org.apache.jackrabbit.oak.plugins.document.UpdateOp;
import org.apache.jackrabbit.oak.plugins.document.UpdateUtils;
import org.apache.jackrabbit.oak.plugins.document.memory.MemoryDocumentStore;
import org.apache.jackrabbit.oak.spi.commit.CommitInfo;
import org.apache.jackrabbit.oak.spi.commit.EmptyHook;
import org.apache.jackrabbit.oak.spi.state.NodeBuilder;
import org.apache.jackrabbit.oak.spi.toggle.Feature;
import org.apache.jackrabbit.oak.stats.Clock;
import org.junit.Ignore;
import org.junit.Test;
import org.mockito.Mockito;
import org.slf4j.event.Level;

import static org.apache.jackrabbit.oak.plugins.document.DocumentNodeStoreBuilder.newDocumentNodeStoreBuilder;
import static org.apache.jackrabbit.oak.plugins.document.rdb.RDBDocumentNodeStoreBuilder.newRDBDocumentNodeStoreBuilder;
import static org.apache.jackrabbit.oak.plugins.document.util.Utils.isFullGCEnabled;
import static org.apache.jackrabbit.oak.plugins.document.util.Utils.isEmbeddedVerificationEnabled;
import static org.apache.jackrabbit.oak.plugins.document.util.Utils.isThrottlingEnabled;
import static org.hamcrest.CoreMatchers.containsString;
import static org.hamcrest.CoreMatchers.is;
import static org.hamcrest.MatcherAssert.assertThat;
import static org.hamcrest.Matchers.empty;
import static org.hamcrest.Matchers.greaterThan;
import static org.hamcrest.Matchers.lessThan;
import static org.junit.Assert.assertEquals;
import static org.junit.Assert.assertFalse;
import static org.junit.Assert.assertNotNull;
import static org.junit.Assert.assertNull;
import static org.junit.Assert.assertSame;
import static org.junit.Assert.assertTrue;
import static org.junit.Assert.fail;
import static org.mockito.Mockito.mock;
import static org.mockito.Mockito.when;

/**
 * Tests for {@link Utils}.
 */
public class UtilsTest {

    private static final long TIME_DIFF_WARN_THRESHOLD_MILLIS = 2000L;
    private static final String LONG_PATH = "/foo/barbar/qwerty/asdfgh/zxcvbnm/adfsuyhdgjebuuuuuuupcccccccccsdb123ceeeeeeeeeeideaallthe_rifbdjhhbgksdfdght_acbsajbvcfjdnswersfb_dvhffbjrhbfhjdbfjsideacentrefgduyfwerebhjvbrhuv_fbhefhsbjasbka/adfsuyhdgjebuuuuuuupcccccccccsdb123ceeeeeeeeeeideaallthe_rifbdjhhbgksdfdght_acbsajbvcfjdnswersfb_dvhffbjrhbfhjdbfjsideacentrefgduyfwerebhjvbrhuv_fbhefhsbjasbka/adfsuyhdgjebuuuuuuupcccccccccsdb123ceeeeeeeeeeideaallthe_rifbdjhhbgksdfdght_acbsajbvcfjdnswersfb_dvhffbjrhbfhjdbfjsideacentrefgduyfwerebhjvbrhuv_fbhefhsbjasbka";

    @Test
    public void getPreviousIdFor() {
        Revision r = new Revision(System.currentTimeMillis(), 0, 0);
        assertEquals("2:p/" + r.toString() + "/0",
                Utils.getPreviousIdFor(Path.ROOT, r, 0));
        assertEquals("3:p/test/" + r.toString() + "/1",
                Utils.getPreviousIdFor(Path.fromString("/test"), r, 1));
        assertEquals("15:p/a/b/c/d/e/f/g/h/i/j/k/l/m/" + r.toString() + "/3",
                Utils.getPreviousIdFor(Path.fromString("/a/b/c/d/e/f/g/h/i/j/k/l/m"), r, 3));
    }

    @Test
    public void previousDoc() throws Exception{
        Revision r = new Revision(System.currentTimeMillis(), 0, 0);
        assertTrue(Utils.isPreviousDocId(Utils.getPreviousIdFor(Path.ROOT, r, 0)));
        assertTrue(Utils.isPreviousDocId(Utils.getPreviousIdFor(Path.fromString("/a/b/c/d/e/f/g/h/i/j/k/l/m"), r, 3)));
        assertFalse(Utils.isPreviousDocId(Utils.getIdFromPath("/a/b")));
        assertFalse(Utils.isPreviousDocId("foo"));
        assertFalse(Utils.isPreviousDocId("0:"));
    }

    @Test
    public void leafPreviousDoc() throws Exception {
        Revision r = new Revision(System.currentTimeMillis(), 0, 0);
        assertTrue(Utils.isLeafPreviousDocId(Utils.getPreviousIdFor(Path.ROOT, r, 0)));
        assertTrue(Utils.isLeafPreviousDocId(Utils.getPreviousIdFor(Path.fromString("/a/b/c/d/e/f/g/h/i/j/k/l/m"), r, 0)));
        assertFalse(Utils.isLeafPreviousDocId(Utils.getPreviousIdFor(Path.fromString("/a/b/c/d/e/f/g/h/i/j/k/l/m"), r, 3)));
        assertFalse(Utils.isLeafPreviousDocId(Utils.getIdFromPath("/a/b")));
        assertFalse(Utils.isLeafPreviousDocId("foo"));
        assertFalse(Utils.isLeafPreviousDocId("0:"));
        assertFalse(Utils.isLeafPreviousDocId(":/0"));
    }

    @Test
    public void getParentIdFromLowerLimit() throws Exception{
        assertEquals("1:/foo",Utils.getParentIdFromLowerLimit(Utils.getKeyLowerLimit(Path.fromString("/foo"))));
        assertEquals("1:/foo",Utils.getParentIdFromLowerLimit("2:/foo/bar"));
    }

    @Test
    public void getParentId() throws Exception{
        Path longPath = Path.fromString(PathUtils.concat("/"+Strings.repeat("p", Utils.PATH_LONG + 1), "foo"));
        assertTrue(Utils.isLongPath(longPath));

        assertNull(Utils.getParentId(Utils.getIdFromPath(longPath)));

        assertNull(Utils.getParentId(Utils.getIdFromPath(Path.ROOT)));
        assertEquals("1:/foo", Utils.getParentId("2:/foo/bar"));
    }

    @Test
    public void getParentIdForLongPathWithNodeNameLimit() {
        Path longPath = Path.fromString(LONG_PATH);
        assertTrue(Utils.isNodeNameLong(longPath, Utils.NODE_NAME_LIMIT));
    }

    @Test
    public void getParentIdForLongPathWithoutNodeNameLimit() {
        Path longPath = Path.fromString(LONG_PATH);
        assertFalse(Utils.isNodeNameLong(longPath, Integer.MAX_VALUE));
        assertNull(Utils.getParentId(Utils.getIdFromPath(longPath)));
    }

    @Test
    public void throttlingEnabledDefaultValue() {
        boolean throttlingEnabled = isThrottlingEnabled(newDocumentNodeStoreBuilder());
        assertFalse("Throttling is disabled by default", throttlingEnabled);
    }

    @Test
    public void throttlingExplicitlyDisabled() {
        DocumentNodeStoreBuilder<?> builder = newDocumentNodeStoreBuilder();
        builder.setThrottlingEnabled(false);
        Feature docStoreThrottlingFeature = mock(Feature.class);
        when(docStoreThrottlingFeature.isEnabled()).thenReturn(false);
        builder.setDocStoreThrottlingFeature(docStoreThrottlingFeature);
        boolean throttlingEnabled = isThrottlingEnabled(builder);
        assertFalse("Throttling is disabled explicitly", throttlingEnabled);
    }

    @Test
    public void throttlingEnabledViaConfiguration() {
        DocumentNodeStoreBuilder<?> builder = newDocumentNodeStoreBuilder();
        builder.setThrottlingEnabled(true);
        Feature docStoreThrottlingFeature = mock(Feature.class);
        when(docStoreThrottlingFeature.isEnabled()).thenReturn(false);
        builder.setDocStoreThrottlingFeature(docStoreThrottlingFeature);
        boolean throttlingEnabled = isThrottlingEnabled(builder);
        assertTrue("Throttling is enabled via configuration", throttlingEnabled);
    }

    @Test
    public void throttlingEnabledViaFeatureToggle() {
        DocumentNodeStoreBuilder<?> builder = newDocumentNodeStoreBuilder();
        builder.setThrottlingEnabled(false);
        Feature docStoreThrottlingFeature = mock(Feature.class);
        when(docStoreThrottlingFeature.isEnabled()).thenReturn(true);
        builder.setDocStoreThrottlingFeature(docStoreThrottlingFeature);
        boolean throttlingEnabled = isThrottlingEnabled(builder);
        assertTrue("Throttling is enabled via Feature Toggle", throttlingEnabled);
    }

    @Test
    public void fullGCEnabledDefaultValue() {
        boolean fullGCEnabled = isFullGCEnabled(newDocumentNodeStoreBuilder());
        assertFalse("Full GC is disabled by default", fullGCEnabled);
    }

    @Test
    public void fullGCExplicitlyDisabled() {
        DocumentNodeStoreBuilder<?> builder = newDocumentNodeStoreBuilder();
        builder.setFullGCEnabled(false);
        Feature docStoreFullGCFeature = mock(Feature.class);
        when(docStoreFullGCFeature.isEnabled()).thenReturn(false);
        builder.setDocStoreFullGCFeature(docStoreFullGCFeature);
        boolean fullGCEnabled = isFullGCEnabled(builder);
        assertFalse("Full GC is disabled explicitly", fullGCEnabled);
    }

    @Test
    public void fullGCEnabledViaConfiguration() {
        DocumentNodeStoreBuilder<?> builder = newDocumentNodeStoreBuilder();
        builder.setFullGCEnabled(true);
        Feature docStoreFullGCFeature = mock(Feature.class);
        when(docStoreFullGCFeature.isEnabled()).thenReturn(false);
        builder.setDocStoreFullGCFeature(docStoreFullGCFeature);
        boolean fullGCEnabled = isFullGCEnabled(builder);
        assertTrue("Full GC is enabled via configuration", fullGCEnabled);
    }

    @Test
    public void fullGCEnabledViaFeatureToggle() {
        DocumentNodeStoreBuilder<?> builder = newDocumentNodeStoreBuilder();
        builder.setFullGCEnabled(false);
        Feature docStoreFullGCFeature = mock(Feature.class);
        when(docStoreFullGCFeature.isEnabled()).thenReturn(true);
        builder.setDocStoreFullGCFeature(docStoreFullGCFeature);
        boolean fullGCEnabled = isFullGCEnabled(builder);
        assertTrue("Full GC is enabled via Feature Toggle", fullGCEnabled);
    }

    @Test
    public void fullGCDisabledForRDB() {
        DocumentNodeStoreBuilder<?> builder = newRDBDocumentNodeStoreBuilder();
        builder.setFullGCEnabled(true);
        Feature docStoreFullGCFeature = mock(Feature.class);
        when(docStoreFullGCFeature.isEnabled()).thenReturn(true);
        builder.setDocStoreFullGCFeature(docStoreFullGCFeature);
        boolean fullGCEnabled = isFullGCEnabled(builder);
        assertFalse("Full GC is disabled for RDB Document Store", fullGCEnabled);
    }

    @Test
<<<<<<< HEAD
=======
    public void fullGCModeDefaultValue() {
        DocumentNodeStoreBuilder<?> builder = newDocumentNodeStoreBuilder();
        int fullGCModeDefaultValue = builder.getFullGCMode();
        final int fullGcModeNone = 0;
        assertEquals("Full GC mode has NONE value by default", fullGCModeDefaultValue, fullGcModeNone);
    }

    @Test
    public void fullGCModeSetViaConfiguration() {
        DocumentNodeStoreBuilder<?> builder = newDocumentNodeStoreBuilder();
        final int fullGcModeGapOrphans = 2;
        builder.setFullGCMode(fullGcModeGapOrphans);
        int fullGCModeValue = builder.getFullGCMode();
        assertEquals("Full GC mode set correctly via configuration", fullGCModeValue, fullGcModeGapOrphans);
    }

    @Test
    public void fullGCModeHasDefaultValueForRDB() {
        DocumentNodeStoreBuilder<?> builder = newRDBDocumentNodeStoreBuilder();
        builder.setFullGCMode(3);
        int fullGCModeValue = builder.getFullGCMode();
        assertEquals("Full GC mode has default value 0 for RDB Document Store", fullGCModeValue, 0);
    }

    @Test
>>>>>>> 2ef30232
    public void embeddedVerificationEnabledDefaultValue() {
        boolean embeddedVerificationEnabled = isEmbeddedVerificationEnabled(newDocumentNodeStoreBuilder());
        assertTrue("Embedded Verification is enabled by default", embeddedVerificationEnabled);
    }

    @Test
    public void embeddedVerificationExplicitlyDisabled() {
        DocumentNodeStoreBuilder<?> builder = newDocumentNodeStoreBuilder();
        builder.setEmbeddedVerificationEnabled(false);
        Feature docStoreEmbeddedVerificationFeature = mock(Feature.class);
        when(docStoreEmbeddedVerificationFeature.isEnabled()).thenReturn(false);
        builder.setDocStoreEmbeddedVerificationFeature(docStoreEmbeddedVerificationFeature);
        boolean embeddedVerificationEnabled = isEmbeddedVerificationEnabled(builder);
        assertFalse("Embedded Verification is disabled explicitly", embeddedVerificationEnabled);
    }

    @Test
    public void embeddedVerificationEnabledViaConfiguration() {
        DocumentNodeStoreBuilder<?> builder = newDocumentNodeStoreBuilder();
        builder.setEmbeddedVerificationEnabled(true);
        Feature docStoreEmbeddedVerificationFeature = mock(Feature.class);
        when(docStoreEmbeddedVerificationFeature.isEnabled()).thenReturn(false);
        builder.setDocStoreEmbeddedVerificationFeature(docStoreEmbeddedVerificationFeature);
        boolean embeddedVerificationEnabled = isEmbeddedVerificationEnabled(builder);
        assertTrue("Embedded Verification is enabled via configuration", embeddedVerificationEnabled);
    }

    @Test
    public void embeddedVerificationEnabledViaFeatureToggle() {
        DocumentNodeStoreBuilder<?> builder = newDocumentNodeStoreBuilder();
        builder.setEmbeddedVerificationEnabled(false);
        Feature docStoreEmbeddedVerificationFeature = mock(Feature.class);
        when(docStoreEmbeddedVerificationFeature.isEnabled()).thenReturn(true);
        builder.setDocStoreEmbeddedVerificationFeature(docStoreEmbeddedVerificationFeature);
        boolean embeddedVerificationEnabled = isEmbeddedVerificationEnabled(builder);
        assertTrue("Embedded Verification is enabled via Feature Toggle", embeddedVerificationEnabled);
    }

    @Test
    public void embeddedVerificationDisabledForRDB() {
        DocumentNodeStoreBuilder<?> builder = newRDBDocumentNodeStoreBuilder();
        builder.setEmbeddedVerificationEnabled(true);
        Feature docStoreEmbeddedVerificationFeature = mock(Feature.class);
        when(docStoreEmbeddedVerificationFeature.isEnabled()).thenReturn(true);
        builder.setDocStoreEmbeddedVerificationFeature(docStoreEmbeddedVerificationFeature);
        boolean embeddedVerificationEnabled = isEmbeddedVerificationEnabled(builder);
        assertFalse("Embedded Verification is disabled for RDB Document Store", embeddedVerificationEnabled);
    }

    @Test
    public void getDepthFromId() throws Exception{
        assertEquals(1, Utils.getDepthFromId("1:/x"));
        assertEquals(2, Utils.getDepthFromId("2:/x"));
        assertEquals(10, Utils.getDepthFromId("10:/x"));
    }

    @Ignore("Performance test")
    @Test
    public void performance_getPreviousIdFor() {
        Revision r = new Revision(System.currentTimeMillis(), 0, 0);
        Path path = Path.fromString("/some/test/path/foo");
        // warm up
        for (int i = 0; i < 1 * 1000 * 1000; i++) {
            Utils.getPreviousIdFor(path, r, 0);
        }
        long time = System.currentTimeMillis();
        for (int i = 0; i < 10 * 1000 * 1000; i++) {
            Utils.getPreviousIdFor(path, r, 0);
        }
        time = System.currentTimeMillis() - time;
        System.out.println(time);
    }

    @Ignore("Performance test")
    @Test
    public void performance_revisionToString() {
        for (int i = 0; i < 4; i++) {
            performance_revisionToStringOne();
        }
    }
    
    private static void performance_revisionToStringOne() {
        Revision r = new Revision(System.currentTimeMillis(), 0, 0);
        int dummy = 0;
        long time = System.currentTimeMillis();
        for (int i = 0; i < 30 * 1000 * 1000; i++) {
            dummy += r.toString().length();
        }
        time = System.currentTimeMillis() - time;
        System.out.println("time: " + time + " dummy " + dummy);
    }

    @Test
    public void max() {
        Revision a = new Revision(42, 0, 1);
        Revision b = new Revision(43, 0, 1);
        assertSame(b, Utils.max(a, b));

        Revision a1 = new Revision(42, 1, 1);
        assertSame(a1, Utils.max(a, a1));

        assertSame(a, Utils.max(a, null));
        assertSame(a, Utils.max(null, a));
        assertNull(Utils.max(null, null));
    }

    @Test
    public void min() {
        Revision a = new Revision(42, 1, 1);
        Revision b = new Revision(43, 0, 1);
        assertSame(a, Utils.min(a, b));

        Revision a1 = new Revision(42, 0, 1);
        assertSame(a1, Utils.min(a, a1));

        assertSame(a, Utils.min(a, null));
        assertSame(a, Utils.min(null, a));
        assertNull(Utils.max(null, null));
    }

    @Test
    public void getAllDocuments() throws CommitFailedException {
        DocumentNodeStore store = new DocumentMK.Builder().getNodeStore();
        try {
            NodeBuilder builder = store.getRoot().builder();
            for (int i = 0; i < 1000; i++) {
                builder.child("test-" + i);
            }
            store.merge(builder, EmptyHook.INSTANCE, CommitInfo.EMPTY);

            assertEquals(1001 /* root + 1000 children */, Iterables.size(
                    Utils.getAllDocuments(store.getDocumentStore())));
        } finally {
            store.dispose();
        }
    }

    @Test
    public void getMaxExternalRevisionTime() {
        int localClusterId = 1;
        List<Revision> revs = ImmutableList.of();
        long revTime = Utils.getMaxExternalTimestamp(revs, localClusterId);
        assertEquals(Long.MIN_VALUE, revTime);

        revs = ImmutableList.of(Revision.fromString("r1-0-1"));
        revTime = Utils.getMaxExternalTimestamp(revs, localClusterId);
        assertEquals(Long.MIN_VALUE, revTime);

        revs = ImmutableList.of(
                Revision.fromString("r1-0-1"),
                Revision.fromString("r2-0-2"));
        revTime = Utils.getMaxExternalTimestamp(revs, localClusterId);
        assertEquals(2, revTime);

        revs = ImmutableList.of(
                Revision.fromString("r3-0-1"),
                Revision.fromString("r2-0-2"));
        revTime = Utils.getMaxExternalTimestamp(revs, localClusterId);
        assertEquals(2, revTime);

        revs = ImmutableList.of(
                Revision.fromString("r1-0-1"),
                Revision.fromString("r2-0-2"),
                Revision.fromString("r2-0-3"));
        revTime = Utils.getMaxExternalTimestamp(revs, localClusterId);
        assertEquals(2, revTime);

        revs = ImmutableList.of(
                Revision.fromString("r1-0-1"),
                Revision.fromString("r3-0-2"),
                Revision.fromString("r2-0-3"));
        revTime = Utils.getMaxExternalTimestamp(revs, localClusterId);
        assertEquals(3, revTime);
    }

    @Test
    public void getMinTimestampForDiff() {
        RevisionVector from = new RevisionVector(new Revision(17, 0, 1));
        RevisionVector to = new RevisionVector(new Revision(19, 0, 1));
        assertEquals(17, Utils.getMinTimestampForDiff(from, to, new RevisionVector()));
        assertEquals(17, Utils.getMinTimestampForDiff(to, from, new RevisionVector()));

        RevisionVector minRevs = new RevisionVector(
                new Revision(7, 0, 1),
                new Revision(4, 0, 2));
        assertEquals(17, Utils.getMinTimestampForDiff(from, to, minRevs));
        assertEquals(17, Utils.getMinTimestampForDiff(to, from, minRevs));

        to = to.update(new Revision(15, 0, 2));
        // must return min revision of clusterId 2
        assertEquals(4, Utils.getMinTimestampForDiff(from, to, minRevs));
        assertEquals(4, Utils.getMinTimestampForDiff(to, from, minRevs));

    }

    @Test(expected = IllegalArgumentException.class)
    public void getDepthFromIdIllegalArgumentException1() {
        Utils.getDepthFromId("a:/foo");
    }

    @Test(expected = IllegalArgumentException.class)
    public void getDepthFromIdIllegalArgumentException2() {
        Utils.getDepthFromId("42");
    }

    @Test
    public void alignWithExternalRevisions() throws Exception {
        Clock c = new Clock.Virtual();
        c.waitUntil(System.currentTimeMillis());
        // past
        Revision lastRev1 = new Revision(c.getTime() - 1000, 0, 1);
        // future
        Revision lastRev2 = new Revision(c.getTime() + 1000, 0, 2);

        // create a root document
        NodeDocument doc = new NodeDocument(new MemoryDocumentStore(), c.getTime());
        UpdateOp op = new UpdateOp(Utils.getIdFromPath("/"), true);
        NodeDocument.setLastRev(op, lastRev1);
        NodeDocument.setLastRev(op, lastRev2);
        UpdateUtils.applyChanges(doc, op);

        // must not wait even if revision is in the future
        Utils.alignWithExternalRevisions(doc, c, 2, TIME_DIFF_WARN_THRESHOLD_MILLIS);
        assertThat(c.getTime(), is(lessThan(lastRev2.getTimestamp())));

        // must wait until after lastRev2 timestamp
        Utils.alignWithExternalRevisions(doc, c, 1, TIME_DIFF_WARN_THRESHOLD_MILLIS);
        assertThat(c.getTime(), is(greaterThan(lastRev2.getTimestamp())));
    }

    @Test
    public void warnOnClockDifferences() throws Exception {
        Clock c = new Clock.Virtual();
        c.waitUntil(System.currentTimeMillis());
        // local
        Revision lastRev1 = new Revision(c.getTime(), 0, 1);
        // other in the future
        Revision lastRev2 = new Revision(c.getTime() + 5000, 0, 2);

        // create a root document
        NodeDocument doc = new NodeDocument(new MemoryDocumentStore(), c.getTime());
        UpdateOp op = new UpdateOp(Utils.getIdFromPath("/"), true);
        NodeDocument.setLastRev(op, lastRev1);
        NodeDocument.setLastRev(op, lastRev2);
        UpdateUtils.applyChanges(doc, op);

        LogCustomizer customizer = LogCustomizer.forLogger(Utils.class).enable(Level.WARN).create();
        customizer.starting();
        try {
            // must wait until after lastRev2 timestamp
            Utils.alignWithExternalRevisions(doc, c, 1, TIME_DIFF_WARN_THRESHOLD_MILLIS);
            assertThat(c.getTime(), is(greaterThan(lastRev2.getTimestamp())));

            assertFalse(customizer.getLogs().isEmpty());
            assertThat(customizer.getLogs().iterator().next(), containsString("Detected clock differences"));
        } finally {
            customizer.finished();
        }
    }

    @Test
    public void noWarnOnMinorClockDifferences() throws Exception {
        Clock c = new Clock.Virtual();
        c.waitUntil(System.currentTimeMillis());
        // local
        Revision lastRev1 = new Revision(c.getTime(), 0, 1);
        // other slightly in the future
        Revision lastRev2 = new Revision(c.getTime() + 100, 0, 2);

        // create a root document
        NodeDocument doc = new NodeDocument(new MemoryDocumentStore(), c.getTime());
        UpdateOp op = new UpdateOp(Utils.getIdFromPath("/"), true);
        NodeDocument.setLastRev(op, lastRev1);
        NodeDocument.setLastRev(op, lastRev2);
        UpdateUtils.applyChanges(doc, op);

        LogCustomizer customizer = LogCustomizer.forLogger(Utils.class).enable(Level.WARN).create();
        customizer.starting();
        try {
            // must wait until after lastRev2 timestamp
            Utils.alignWithExternalRevisions(doc, c, 1, TIME_DIFF_WARN_THRESHOLD_MILLIS);
            assertThat(c.getTime(), is(greaterThan(lastRev2.getTimestamp())));

            assertThat(customizer.getLogs(), empty());
        } finally {
            customizer.finished();
        }
    }

    @Test
    public void noWarnWithSingleClusterId() throws Exception {
        Clock c = new Clock.Virtual();
        c.waitUntil(System.currentTimeMillis());
        // local
        Revision lastRev1 = new Revision(c.getTime(), 0, 1);

        // create a root document
        NodeDocument doc = new NodeDocument(new MemoryDocumentStore(), c.getTime());
        UpdateOp op = new UpdateOp(Utils.getIdFromPath("/"), true);
        NodeDocument.setLastRev(op, lastRev1);
        UpdateUtils.applyChanges(doc, op);

        LogCustomizer customizer = LogCustomizer.forLogger(Utils.class).enable(Level.WARN).create();
        customizer.starting();
        try {
            Utils.alignWithExternalRevisions(doc, c, 1, TIME_DIFF_WARN_THRESHOLD_MILLIS);

            assertThat(customizer.getLogs(), empty());
        } finally {
            customizer.finished();
        }
    }

    @Test
    public void isIdFromLongPath() {
        Path path = Path.fromString("/test");
        while (!Utils.isLongPath(path)) {
            path = new Path(path, path.getName());
        }
        String idFromLongPath = Utils.getIdFromPath(path);
        assertTrue(Utils.isIdFromLongPath(idFromLongPath));
        assertFalse(Utils.isIdFromLongPath("foo"));
        assertFalse(Utils.isIdFromLongPath(NodeDocument.MIN_ID_VALUE));
        assertFalse(Utils.isIdFromLongPath(NodeDocument.MAX_ID_VALUE));
        assertFalse(Utils.isIdFromLongPath(":"));
    }

    @Test
    public void idDepth() {
        assertEquals(0, Utils.getIdDepth(Path.ROOT));
        assertEquals(0, Utils.getIdDepth(Path.fromString("a")));
        assertEquals(1, Utils.getIdDepth(Path.fromString("/a")));
        assertEquals(2, Utils.getIdDepth(Path.fromString("/a/b")));
        assertEquals(3, Utils.getIdDepth(Path.fromString("/a/b/c")));
        assertEquals(2, Utils.getIdDepth(Path.fromString("a/b/c")));
    }

    @Test
    public void encodeHexString() {
        Random r = new Random(42);
        for (int i = 0; i < 1000; i++) {
            int len = r.nextInt(100);
            byte[] data = new byte[len];
            r.nextBytes(data);
            // compare against commons codec implementation
            assertEquals(Hex.encodeHexString(data),
                    Utils.encodeHexString(data, new StringBuilder()).toString());
        }
    }

    @Test
    public void isLocalChange() {
        RevisionVector empty = new RevisionVector();
        Revision r11 = Revision.fromString("r1-0-1");
        Revision r21 = Revision.fromString("r2-0-1");
        Revision r12 = Revision.fromString("r1-0-2");
        Revision r22 = Revision.fromString("r2-0-2");

        assertFalse(Utils.isLocalChange(empty, empty, 1));
        assertTrue(Utils.isLocalChange(empty, new RevisionVector(r11), 1));
        assertFalse(Utils.isLocalChange(empty, new RevisionVector(r11), 0));
        assertFalse(Utils.isLocalChange(new RevisionVector(r11), new RevisionVector(r11), 1));
        assertTrue(Utils.isLocalChange(new RevisionVector(r11), new RevisionVector(r21), 1));
        assertFalse(Utils.isLocalChange(new RevisionVector(r11), new RevisionVector(r11, r12), 1));
        assertFalse(Utils.isLocalChange(new RevisionVector(r11, r12), new RevisionVector(r11, r12), 1));
        assertFalse(Utils.isLocalChange(new RevisionVector(r11, r12), new RevisionVector(r11, r22), 1));
        assertFalse(Utils.isLocalChange(new RevisionVector(r11, r12), new RevisionVector(r21, r22), 1));
        assertTrue(Utils.isLocalChange(new RevisionVector(r11, r12), new RevisionVector(r21, r12), 1));
    }

    @Test
    public void abortingIterableIsCloseable() throws Exception {
        AtomicBoolean closed = new AtomicBoolean(false);
        Iterable<String> iterable = CloseableIterable.wrap(
                Collections.emptyList(), () -> closed.set(true));
        Utils.closeIfCloseable(Utils.abortingIterable(iterable, s -> true));
        assertTrue(closed.get());
    }

    @Test
    public void checkRevisionAge() throws Exception {
        DocumentStore store = new MemoryDocumentStore();
        ClusterNodeInfo info = mock(ClusterNodeInfo.class);
        when(info.getId()).thenReturn(2);

        Clock clock = new Clock.Virtual();
        clock.waitUntil(System.currentTimeMillis());

        // store is empty -> fine
        Utils.checkRevisionAge(store, info, clock);

        UpdateOp op = new UpdateOp(Utils.getIdFromPath("/"), true);
        NodeDocument.setLastRev(op, new Revision(clock.getTime(), 0, 1));
        assertTrue(store.create(Collection.NODES, Collections.singletonList(op)));

        // root document does not have a lastRev entry for clusterId 2
        Utils.checkRevisionAge(store, info, clock);

        long lastRevTime = clock.getTime();
        op = new UpdateOp(Utils.getIdFromPath("/"), false);
        NodeDocument.setLastRev(op, new Revision(lastRevTime, 0, 2));
        assertNotNull(store.findAndUpdate(Collection.NODES, op));

        // lastRev entry for clusterId 2 is older than current time
        Utils.checkRevisionAge(store, info, clock);

        // rewind time
        clock = new Clock.Virtual();
        clock.waitUntil(lastRevTime - 1000);
        try {
            // now the check must fail
            Utils.checkRevisionAge(store, info, clock);
            fail("must fail with DocumentStoreException");
        } catch (DocumentStoreException e) {
            assertThat(e.getMessage(), containsString("newer than current time"));
        }
    }

    @Test
    public void getStartRevisionsEmpty() {
        RevisionVector rv = Utils.getStartRevisions(Collections.emptyList());
        assertEquals(0, rv.getDimensions());
    }

    @Test
    public void getStartRevisionsSingleNode() {
        int clusterId = 1;
        long now = System.currentTimeMillis();
        ClusterNodeInfoDocument info = mockedClusterNodeInfo(clusterId, now);
        RevisionVector rv = Utils.getStartRevisions(Collections.singleton(info));
        assertEquals(1, rv.getDimensions());
        Revision r = rv.getRevision(clusterId);
        assertNotNull(r);
        assertEquals(now, r.getTimestamp());
    }

    @Test
    public void getStartRevisionsMultipleNodes() {
        int clusterId1 = 1;
        int clusterId2 = 2;
        long startTime1 = System.currentTimeMillis();
        long startTime2 = startTime1 + 1000;
        ClusterNodeInfoDocument info1 = mockedClusterNodeInfo(clusterId1, startTime1);
        ClusterNodeInfoDocument info2 = mockedClusterNodeInfo(clusterId2, startTime2);
        RevisionVector rv = Utils.getStartRevisions(Arrays.asList(info1, info2));
        assertEquals(2, rv.getDimensions());
        Revision r1 = rv.getRevision(clusterId1);
        assertNotNull(r1);
        Revision r2 = rv.getRevision(clusterId2);
        assertNotNull(r2);
        assertEquals(startTime1, r1.getTimestamp());
        assertEquals(startTime2, r2.getTimestamp());
    }

    @Test
    public void sum() {
        assertEquals(0, Utils.sum());
        assertEquals(42, Utils.sum(7, 15, 20));
        assertEquals(-12, Utils.sum(-7, 15, -20));
        assertEquals(42, Utils.sum(Long.MAX_VALUE, 43, Long.MIN_VALUE));

        assertEquals(Long.MAX_VALUE, Utils.sum(Long.MAX_VALUE));
        assertEquals(Long.MAX_VALUE - 1, Utils.sum(Long.MAX_VALUE, -1));
        assertEquals(Long.MAX_VALUE, Utils.sum(Long.MAX_VALUE, 1));

        assertEquals(Long.MIN_VALUE, Utils.sum(Long.MIN_VALUE));
        assertEquals(Long.MIN_VALUE + 1, Utils.sum(Long.MIN_VALUE, 1));
        assertEquals(Long.MIN_VALUE, Utils.sum(Long.MIN_VALUE, -1));
    }

    private static ClusterNodeInfoDocument mockedClusterNodeInfo(int clusterId,
                                                                 long startTime) {
        ClusterNodeInfoDocument info = Mockito.mock(ClusterNodeInfoDocument.class);
        Mockito.when(info.getClusterId()).thenReturn(clusterId);
        Mockito.when(info.getStartTime()).thenReturn(startTime);
        return info;
    }
}<|MERGE_RESOLUTION|>--- conflicted
+++ resolved
@@ -237,8 +237,6 @@
     }
 
     @Test
-<<<<<<< HEAD
-=======
     public void fullGCModeDefaultValue() {
         DocumentNodeStoreBuilder<?> builder = newDocumentNodeStoreBuilder();
         int fullGCModeDefaultValue = builder.getFullGCMode();
@@ -264,7 +262,6 @@
     }
 
     @Test
->>>>>>> 2ef30232
     public void embeddedVerificationEnabledDefaultValue() {
         boolean embeddedVerificationEnabled = isEmbeddedVerificationEnabled(newDocumentNodeStoreBuilder());
         assertTrue("Embedded Verification is enabled by default", embeddedVerificationEnabled);

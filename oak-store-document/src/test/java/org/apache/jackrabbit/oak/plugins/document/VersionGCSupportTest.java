/*
 * Licensed to the Apache Software Foundation (ASF) under one
 * or more contributor license agreements.  See the NOTICE file
 * distributed with this work for additional information
 * regarding copyright ownership.  The ASF licenses this file
 * to you under the Apache License, Version 2.0 (the
 * "License"); you may not use this file except in compliance
 * with the License.  You may obtain a copy of the License at
 *
 *   http://www.apache.org/licenses/LICENSE-2.0
 *
 * Unless required by applicable law or agreed to in writing,
 * software distributed under the License is distributed on an
 * "AS IS" BASIS, WITHOUT WARRANTIES OR CONDITIONS OF ANY
 * KIND, either express or implied.  See the License for the
 * specific language governing permissions and limitations
 * under the License.
 */
package org.apache.jackrabbit.oak.plugins.document;

import java.util.ArrayList;
<<<<<<< HEAD
=======
import java.util.Collections;
>>>>>>> 2ef30232
import java.util.List;
import java.util.Set;

import com.mongodb.ReadPreference;

import org.apache.jackrabbit.oak.plugins.document.mongo.MongoDocumentStore;
import org.apache.jackrabbit.oak.plugins.document.mongo.MongoTestUtils;
import org.apache.jackrabbit.oak.plugins.document.mongo.MongoVersionGCSupport;
import org.apache.jackrabbit.oak.plugins.document.rdb.RDBDocumentStore;
import org.apache.jackrabbit.oak.plugins.document.rdb.RDBVersionGCSupport;
import org.apache.jackrabbit.oak.plugins.document.util.Utils;
import org.junit.After;
import org.junit.Test;
import org.junit.runner.RunWith;
import org.junit.runners.Parameterized;

import static java.lang.Long.MAX_VALUE;
import static java.util.Comparator.comparing;
import static java.util.List.of;
import static java.util.Optional.ofNullable;
import static java.util.concurrent.TimeUnit.SECONDS;
import static java.util.stream.StreamSupport.stream;
import static org.apache.jackrabbit.guava.common.collect.Comparators.isInOrder;
import static org.apache.jackrabbit.oak.plugins.document.Collection.NODES;
import static org.apache.jackrabbit.oak.plugins.document.Document.ID;
import static org.apache.jackrabbit.oak.plugins.document.DocumentStoreFixture.MEMORY;
import static org.apache.jackrabbit.oak.plugins.document.DocumentStoreFixture.MONGO;
import static org.apache.jackrabbit.oak.plugins.document.DocumentStoreFixture.RDB_H2;
import static org.apache.jackrabbit.oak.plugins.document.NodeDocument.MIN_ID_VALUE;
import static org.apache.jackrabbit.oak.plugins.document.NodeDocument.MODIFIED_IN_SECS;
import static org.apache.jackrabbit.oak.plugins.document.NodeDocument.NULL;
import static org.apache.jackrabbit.oak.plugins.document.NodeDocument.setModified;
import static org.apache.jackrabbit.oak.plugins.document.util.Utils.getIdFromPath;
import static org.apache.jackrabbit.oak.stats.Clock.SIMPLE;
import static org.junit.Assert.assertEquals;
import static org.junit.Assert.assertNotEquals;
import static org.junit.Assert.assertTrue;

@RunWith(Parameterized.class)
public class VersionGCSupportTest {

<<<<<<< HEAD
=======
    private static final Set<String> EMPTY_STRING_SET = Collections.emptySet();

>>>>>>> 2ef30232
    private final DocumentStoreFixture fixture;
    private final DocumentStore store;
    private final VersionGCSupport gcSupport;
    private final List<String> ids = new ArrayList<>();

    @Parameterized.Parameters(name="{0}")
    public static java.util.Collection<DocumentStoreFixture> fixtures() {
        List<DocumentStoreFixture> fixtures = new ArrayList<>();
        if (RDB_H2.isAvailable()) {
            fixtures.add(RDB_H2);
        }
        if (MONGO.isAvailable()) {
            fixtures.add(MONGO);
        }
        if (MEMORY.isAvailable()) {
            fixtures.add(MEMORY);
        }
        return fixtures;
    }

    public VersionGCSupportTest(DocumentStoreFixture fixture) {
        this.fixture = fixture;
        this.store = fixture.createDocumentStore();
        if (this.store instanceof MongoDocumentStore) {
            // Enforce primary read preference, otherwise tests may fail on a
            // replica set with a read preference configured to secondary.
            // Revision GC usually runs with a modified range way in the past,
            // which means changes made it to the secondary, but not in this
            // test using a virtual clock
            MongoTestUtils.setReadPreference(store, ReadPreference.primary());
        }
        if (this.store instanceof MongoDocumentStore) {
            this.gcSupport = new MongoVersionGCSupport((MongoDocumentStore) store);
        } else if (this.store instanceof RDBDocumentStore) {
            this.gcSupport = new RDBVersionGCSupport((RDBDocumentStore) store);
        } else {
            this.gcSupport = new VersionGCSupport(store);
        }
    }

    @After
    public void after() throws Exception {
        store.remove(Collection.NODES, ids);
        fixture.dispose();
    }

    @Test
    public void getPossiblyDeletedDocs() {
        long offset = SECONDS.toMillis(42);
        for (int i = 0; i < 5; i++) {
            Revision r = new Revision(offset + SECONDS.toMillis(i), 0, 1);
            String id = Utils.getIdFromPath("/doc-" + i);
            ids.add(id);
            UpdateOp op = new UpdateOp(id, true);
            NodeDocument.setModified(op, r);
            NodeDocument.setDeleted(op, r, true);
            store.create(Collection.NODES, of(op));
        }

        assertPossiblyDeleted(0, 41, 0);
        assertPossiblyDeleted(0, 42, 0);
        assertPossiblyDeleted(0, 44, 0);
        assertPossiblyDeleted(0, 45, 3);
        assertPossiblyDeleted(0, 46, 3);
        assertPossiblyDeleted(0, 49, 3);
        assertPossiblyDeleted(0, 50, 5);
        assertPossiblyDeleted(0, 51, 5);
        assertPossiblyDeleted(39, 60, 5);
        assertPossiblyDeleted(40, 60, 5);
        assertPossiblyDeleted(41, 60, 5);
        assertPossiblyDeleted(42, 60, 5);
        assertPossiblyDeleted(44, 60, 5);
        assertPossiblyDeleted(45, 60, 2);
        assertPossiblyDeleted(47, 60, 2);
        assertPossiblyDeleted(48, 60, 2);
        assertPossiblyDeleted(49, 60, 2);
        assertPossiblyDeleted(50, 60, 0);
        assertPossiblyDeleted(51, 60, 0);
    }

    @Test
    public void getPossiblyModifiedDocs() {
        long offset = SECONDS.toMillis(42);
        for (int i = 0; i < 5; i++) {
            Revision r = new Revision(offset + SECONDS.toMillis(i), 0, 1);
            String id = getIdFromPath("/doc-modified" + i);
            ids.add(id);
            UpdateOp op = new UpdateOp(id, true);
            setModified(op, r);
            store.create(NODES, of(op));
        }

        assertModified(0, 41, 0);
        assertModified(0, 42, 0);
        assertModified(0, 44, 0);
        assertModified(0, 45, 3);
        assertModified(0, 46, 3);
        assertModified(0, 49, 3);
        assertModified(0, 50, 5);
        assertModified(0, 51, 5);
        assertModified(39, 60, 5);
        assertModified(40, 60, 5);
        assertModified(41, 60, 5);
        assertModified(42, 60, 5);
        assertModified(44, 60, 5);
        assertModified(45, 60, 2);
        assertModified(47, 60, 2);
        assertModified(48, 60, 2);
        assertModified(49, 60, 2);
        assertModified(50, 60, 0);
        assertModified(51, 60, 0);
    }

    @Test
    public void findOldest() {
        // see OAK-8476
        long secs = 123456;
        long offset = SECONDS.toMillis(secs);
        Revision r = new Revision(offset, 0, 1);
        String id = Utils.getIdFromPath("/doc-del");
        ids.add(id);
        UpdateOp op = new UpdateOp(id, true);
        NodeDocument.setModified(op, r);
        NodeDocument.setDeleted(op, r, true);
        store.create(Collection.NODES, of(op));

        long reportedSecs = gcSupport.getOldestDeletedOnceTimestamp(SIMPLE, 1) / SECONDS.toMillis(1);
        assertTrue("diff (s) should be < 5: " + Math.abs(secs - reportedSecs), Math.abs(secs - reportedSecs) < 5);
    }

    @Test
    public void findDocument() {
        long secs = 1234567;
        long offset = SECONDS.toMillis(secs);
        Revision r = new Revision(offset, 0, 1);
        String id = getIdFromPath("/doc");
        ids.add(id);
        UpdateOp op = new UpdateOp(id, true);
        setModified(op, r);
        store.create(NODES, of(op));

        NodeDocument doc = gcSupport.getDocument(id, of(ID)).orElse(NULL);
        assertEquals(id, doc.getId());
        assertEquals(1, doc.keySet().size());
    }
<<<<<<< HEAD

    @Test
    public void findDocumentWhenNotExist() {
        long secs = 1234567;
        long offset = SECONDS.toMillis(secs);
        Revision r = new Revision(offset, 0, 1);
        String id = getIdFromPath("/doc/3");
        ids.add(id);
        UpdateOp op = new UpdateOp(id, true);
        setModified(op, r);
        store.create(NODES, of(op));

        NodeDocument doc = gcSupport.getDocument(getIdFromPath("/doc/4"), of()).orElse(NULL);
        assertNotEquals(id, doc.getId());
    }

    @Test
    public void findDocumentWithProjection() {
        long secs = 1234567;
        long offset = SECONDS.toMillis(secs);
        Revision r = new Revision(offset, 0, 1);
        String id = getIdFromPath("/doc/2");
        ids.add(id);
        UpdateOp op = new UpdateOp(id, true);
        setModified(op, r);
        store.create(NODES, of(op));

        NodeDocument doc = gcSupport.getDocument(id, of(ID, MODIFIED_IN_SECS)).orElse(NULL);
        assertEquals(id, doc.getId());
        assertEquals(2, doc.keySet().size());
    }

    @Test
    public void findOldestModified() {
        long secs = 1234567;
        long offset = SECONDS.toMillis(secs);
        Revision r = new Revision(offset, 0, 1);
        String id = getIdFromPath("/doc-modified");
        ids.add(id);
        UpdateOp op = new UpdateOp(id, true);
        setModified(op, r);
        store.create(NODES, of(op));

        NodeDocument oldestModifiedDoc = gcSupport.getOldestModifiedDoc(SIMPLE).orElse(NULL);
        String oldestModifiedDocId = oldestModifiedDoc.getId();
        long reportedSecs = ofNullable(oldestModifiedDoc.getModified()).orElse(0L);
        assertTrue("diff (s) should be < 5: " + Math.abs(secs - reportedSecs), Math.abs(secs - reportedSecs) < 5);
        assertEquals(id, oldestModifiedDocId);
    }

    @Test
    public void findModifiedDocsWhenModifiedIsDifferent() {
        long secs = 42;
        long offset = SECONDS.toMillis(secs);
        List<UpdateOp> updateOps = new ArrayList<>(5_000);
        for (int i = 0; i < 5_000; i++) {
            Revision r = new Revision(offset + (i * 5), 0, 1);
            String id = getIdFromPath("/x" + i);
            ids.add(id);
            UpdateOp op = new UpdateOp(id, true);
            setModified(op, r);
            updateOps.add(op);
        }
        // create 5_000 nodes
        store.create(NODES, updateOps);

        NodeDocument oldestModifiedDoc = gcSupport.getOldestModifiedDoc(SIMPLE).orElse(NULL);
        String oldestModifiedDocId = oldestModifiedDoc.getId();
        long oldestModifiedDocTs = ofNullable(oldestModifiedDoc.getModified()).orElse(0L);
        assertEquals(40L, oldestModifiedDocTs);
        assertEquals("1:/x0", oldestModifiedDocId);
        oldestModifiedDocId = MIN_ID_VALUE;

        for(int i = 0; i < 5; i++) {
            Iterable<NodeDocument> modifiedDocs = gcSupport.getModifiedDocs(SECONDS.toMillis(oldestModifiedDocTs), MAX_VALUE, 1000, oldestModifiedDocId);
            assertTrue(isInOrder(modifiedDocs, (o1, o2) -> comparing(NodeDocument::getModified).thenComparing(Document::getId).compare(o1, o2)));
            long count = stream(modifiedDocs.spliterator(), false).count();
            assertEquals(1000, count);
            for (NodeDocument modifiedDoc : modifiedDocs) {
                oldestModifiedDoc = modifiedDoc;
            }
            oldestModifiedDocId = oldestModifiedDoc.getId();
            oldestModifiedDocTs = ofNullable(oldestModifiedDoc.getModified()).orElse(0L);
        }
    }

    @Test
    public void findModifiedDocsWhenOldestDocIsPresent() {
        long offset = SECONDS.toMillis(42);
        List<UpdateOp> updateOps = new ArrayList<>(5_001);
        for (int i = 0; i < 5_001; i++) {
            Revision r = new Revision(offset, 0, 1);
            String id = getIdFromPath("/x" + i);
            ids.add(id);
            UpdateOp op = new UpdateOp(id, true);
            setModified(op, r);
            updateOps.add(op);
        }
        // create 5_001 nodes
        store.create(NODES, updateOps);

        NodeDocument oldestModifiedDoc = gcSupport.getOldestModifiedDoc(SIMPLE).orElse(NULL);
        String oldestModifiedDocId = oldestModifiedDoc.getId();
        long oldestModifiedDocTs = ofNullable(oldestModifiedDoc.getModified()).orElse(0L);
        assertEquals(40L, oldestModifiedDocTs);
        assertEquals("1:/x0", oldestModifiedDocId);
        oldestModifiedDocId = MIN_ID_VALUE;

        for(int i = 0; i < 5; i++) {
            Iterable<NodeDocument> modifiedDocs = gcSupport.getModifiedDocs(SECONDS.toMillis(oldestModifiedDocTs), MAX_VALUE, 1000, oldestModifiedDocId);
            assertTrue(isInOrder(modifiedDocs, (o1, o2) -> comparing(NodeDocument::getModified).thenComparing(Document::getId).compare(o1, o2)));
            long count = stream(modifiedDocs.spliterator(), false).count();
            assertEquals(1000, count);
            for (NodeDocument modifiedDoc : modifiedDocs) {
                oldestModifiedDoc = modifiedDoc;
            }
            oldestModifiedDocId = oldestModifiedDoc.getId();
            oldestModifiedDocTs = ofNullable(oldestModifiedDoc.getModified()).orElse(0L);
        }

        // fetch last remaining document now
        Iterable<NodeDocument> modifiedDocs = gcSupport.getModifiedDocs(SECONDS.toMillis(oldestModifiedDocTs), MAX_VALUE, 1000, oldestModifiedDocId);
        assertEquals(1, stream(modifiedDocs.spliterator(), false).count());
        assertTrue(isInOrder(modifiedDocs, (o1, o2) -> comparing(NodeDocument::getModified).thenComparing(Document::getId).compare(o1, o2)));
        oldestModifiedDoc = modifiedDocs.iterator().next();
        oldestModifiedDocId = oldestModifiedDoc.getId();
        oldestModifiedDocTs = ofNullable(oldestModifiedDoc.getModified()).orElse(0L);

        // all documents had been fetched, now we won't get any document
        modifiedDocs = gcSupport.getModifiedDocs(SECONDS.toMillis(oldestModifiedDocTs), MAX_VALUE, 1000, oldestModifiedDocId);
        assertEquals(0, stream(modifiedDocs.spliterator(), false).count());

    }

    @Test
    public void findModifiedDocsWhenOldestDocIsAbsent() {

=======

    @Test
    public void findDocumentWhenNotExist() {
        long secs = 1234567;
        long offset = SECONDS.toMillis(secs);
        Revision r = new Revision(offset, 0, 1);
        String id = getIdFromPath("/doc/3");
        ids.add(id);
        UpdateOp op = new UpdateOp(id, true);
        setModified(op, r);
        store.create(NODES, of(op));

        NodeDocument doc = gcSupport.getDocument(getIdFromPath("/doc/4"), of()).orElse(NULL);
        assertNotEquals(id, doc.getId());
    }

    @Test
    public void findDocumentWithProjection() {
        long secs = 1234567;
        long offset = SECONDS.toMillis(secs);
        Revision r = new Revision(offset, 0, 1);
        String id = getIdFromPath("/doc/2");
        ids.add(id);
        UpdateOp op = new UpdateOp(id, true);
        setModified(op, r);
        store.create(NODES, of(op));

        NodeDocument doc = gcSupport.getDocument(id, of(ID, MODIFIED_IN_SECS)).orElse(NULL);
        assertEquals(id, doc.getId());
        assertEquals(2, doc.keySet().size());
    }

    @Test
    public void findOldestModified() {
        long secs = 1234567;
        long offset = SECONDS.toMillis(secs);
        Revision r = new Revision(offset, 0, 1);
        String id = getIdFromPath("/doc-modified");
        ids.add(id);
        UpdateOp op = new UpdateOp(id, true);
        setModified(op, r);
        store.create(NODES, of(op));

        NodeDocument oldestModifiedDoc = gcSupport.getOldestModifiedDoc(SIMPLE).orElse(NULL);
        String oldestModifiedDocId = oldestModifiedDoc.getId();
        long reportedSecs = ofNullable(oldestModifiedDoc.getModified()).orElse(0L);
        assertTrue("diff (s) should be < 5: " + Math.abs(secs - reportedSecs), Math.abs(secs - reportedSecs) < 5);
        assertEquals(id, oldestModifiedDocId);
    }

    @Test
    public void findModifiedDocsWhenModifiedIsDifferent() {
        long secs = 42;
        long offset = SECONDS.toMillis(secs);
        List<UpdateOp> updateOps = new ArrayList<>(5_000);
        for (int i = 0; i < 5_000; i++) {
            Revision r = new Revision(offset + (i * 5), 0, 1);
            String id = getIdFromPath("/x" + i);
            ids.add(id);
            UpdateOp op = new UpdateOp(id, true);
            setModified(op, r);
            updateOps.add(op);
        }
        // create 5_000 nodes
        store.create(NODES, updateOps);

        NodeDocument oldestModifiedDoc = gcSupport.getOldestModifiedDoc(SIMPLE).orElse(NULL);
        String oldestModifiedDocId = oldestModifiedDoc.getId();
        long oldestModifiedDocTs = ofNullable(oldestModifiedDoc.getModified()).orElse(0L);
        assertEquals(40L, oldestModifiedDocTs);
        assertEquals("1:/x0", oldestModifiedDocId);
        oldestModifiedDocId = MIN_ID_VALUE;

        for(int i = 0; i < 5; i++) {
            Iterable<NodeDocument> modifiedDocs = gcSupport.getModifiedDocs(SECONDS.toMillis(oldestModifiedDocTs), MAX_VALUE, 1000, oldestModifiedDocId, EMPTY_STRING_SET, EMPTY_STRING_SET);
            assertTrue(isInOrder(modifiedDocs, (o1, o2) -> comparing(NodeDocument::getModified).thenComparing(Document::getId).compare(o1, o2)));
            long count = stream(modifiedDocs.spliterator(), false).count();
            assertEquals(1000, count);
            for (NodeDocument modifiedDoc : modifiedDocs) {
                oldestModifiedDoc = modifiedDoc;
            }
            oldestModifiedDocId = oldestModifiedDoc.getId();
            oldestModifiedDocTs = ofNullable(oldestModifiedDoc.getModified()).orElse(0L);
        }
    }

    @Test
    public void findModifiedDocsWhenOldestDocIsPresent() {
        long offset = SECONDS.toMillis(42);
        List<UpdateOp> updateOps = new ArrayList<>(5_001);
        for (int i = 0; i < 5_001; i++) {
            Revision r = new Revision(offset, 0, 1);
            String id = getIdFromPath("/x" + i);
            ids.add(id);
            UpdateOp op = new UpdateOp(id, true);
            setModified(op, r);
            updateOps.add(op);
        }
        // create 5_001 nodes
        store.create(NODES, updateOps);

        NodeDocument oldestModifiedDoc = gcSupport.getOldestModifiedDoc(SIMPLE).orElse(NULL);
        String oldestModifiedDocId = oldestModifiedDoc.getId();
        long oldestModifiedDocTs = ofNullable(oldestModifiedDoc.getModified()).orElse(0L);
        assertEquals(40L, oldestModifiedDocTs);
        assertEquals("1:/x0", oldestModifiedDocId);
        oldestModifiedDocId = MIN_ID_VALUE;

        for(int i = 0; i < 5; i++) {
            Iterable<NodeDocument> modifiedDocs = gcSupport.getModifiedDocs(SECONDS.toMillis(oldestModifiedDocTs), MAX_VALUE, 1000, oldestModifiedDocId, EMPTY_STRING_SET, EMPTY_STRING_SET);
            assertTrue(isInOrder(modifiedDocs, (o1, o2) -> comparing(NodeDocument::getModified).thenComparing(Document::getId).compare(o1, o2)));
            long count = stream(modifiedDocs.spliterator(), false).count();
            assertEquals(1000, count);
            for (NodeDocument modifiedDoc : modifiedDocs) {
                oldestModifiedDoc = modifiedDoc;
            }
            oldestModifiedDocId = oldestModifiedDoc.getId();
            oldestModifiedDocTs = ofNullable(oldestModifiedDoc.getModified()).orElse(0L);
        }

        // fetch last remaining document now
        Iterable<NodeDocument> modifiedDocs = gcSupport.getModifiedDocs(SECONDS.toMillis(oldestModifiedDocTs), MAX_VALUE, 1000, oldestModifiedDocId, EMPTY_STRING_SET, EMPTY_STRING_SET);
        assertEquals(1, stream(modifiedDocs.spliterator(), false).count());
        assertTrue(isInOrder(modifiedDocs, (o1, o2) -> comparing(NodeDocument::getModified).thenComparing(Document::getId).compare(o1, o2)));
        oldestModifiedDoc = modifiedDocs.iterator().next();
        oldestModifiedDocId = oldestModifiedDoc.getId();
        oldestModifiedDocTs = ofNullable(oldestModifiedDoc.getModified()).orElse(0L);

        // all documents had been fetched, now we won't get any document
        modifiedDocs = gcSupport.getModifiedDocs(SECONDS.toMillis(oldestModifiedDocTs), MAX_VALUE, 1000, oldestModifiedDocId, EMPTY_STRING_SET, EMPTY_STRING_SET);
        assertEquals(0, stream(modifiedDocs.spliterator(), false).count());

    }

    @Test
    public void findModifiedDocsWhenOldestDocIsAbsent() {

>>>>>>> 2ef30232
        NodeDocument oldestModifiedDoc = gcSupport.getOldestModifiedDoc(SIMPLE).orElse(NULL);
        String oldestModifiedDocId = MIN_ID_VALUE;
        long oldestModifiedDocTs = 0L;
        assertEquals(NULL, oldestModifiedDoc);

        long offset = SECONDS.toMillis(42);
        List<UpdateOp> updateOps = new ArrayList<>(5_000);
        for (int i = 0; i < 5_000; i++) {
            Revision r = new Revision(offset, 0, 1);
            String id = getIdFromPath("/x" + i);
            ids.add(id);
            UpdateOp op = new UpdateOp(id, true);
            setModified(op, r);
            updateOps.add(op);
        }
        // create 5_000 nodes
        store.create(NODES, updateOps);

        for(int i = 0; i < 5; i++) {
<<<<<<< HEAD
            Iterable<NodeDocument> modifiedDocs = gcSupport.getModifiedDocs(SECONDS.toMillis(oldestModifiedDocTs), MAX_VALUE, 1000, oldestModifiedDocId);
=======
            Iterable<NodeDocument> modifiedDocs = gcSupport.getModifiedDocs(SECONDS.toMillis(oldestModifiedDocTs), MAX_VALUE, 1000, oldestModifiedDocId, EMPTY_STRING_SET, EMPTY_STRING_SET);
>>>>>>> 2ef30232
            assertTrue(isInOrder(modifiedDocs, (o1, o2) -> comparing(NodeDocument::getModified).thenComparing(Document::getId).compare(o1, o2)));
            long count = stream(modifiedDocs.spliterator(), false).count();
            assertEquals(1000, count);
            for (NodeDocument modifiedDoc : modifiedDocs) {
                oldestModifiedDoc = modifiedDoc;
            }
            oldestModifiedDocId = oldestModifiedDoc.getId();
            oldestModifiedDocTs = ofNullable(oldestModifiedDoc.getModified()).orElse(0L);
        }

        // all documents had been fetched, now we won't get any document
<<<<<<< HEAD
        Iterable<NodeDocument> modifiedDocs = gcSupport.getModifiedDocs(SECONDS.toMillis(oldestModifiedDocTs), MAX_VALUE, 1000, oldestModifiedDocId);
=======
        Iterable<NodeDocument> modifiedDocs = gcSupport.getModifiedDocs(SECONDS.toMillis(oldestModifiedDocTs), MAX_VALUE, 1000, oldestModifiedDocId, EMPTY_STRING_SET, EMPTY_STRING_SET);
>>>>>>> 2ef30232
        assertEquals(0, stream(modifiedDocs.spliterator(), false).count());
    }

    private void assertPossiblyDeleted(long fromSeconds, long toSeconds, long num) {
        Iterable<NodeDocument> docs = gcSupport.getPossiblyDeletedDocs(SECONDS.toMillis(fromSeconds), SECONDS.toMillis(toSeconds));
        assertEquals(num, stream(docs.spliterator(), false).count());
    }

    private void assertModified(long fromSeconds, long toSeconds, long num) {
<<<<<<< HEAD
        Iterable<NodeDocument> docs = gcSupport.getModifiedDocs(SECONDS.toMillis(fromSeconds), SECONDS.toMillis(toSeconds), 10, MIN_ID_VALUE);
=======
        Iterable<NodeDocument> docs = gcSupport.getModifiedDocs(SECONDS.toMillis(fromSeconds), SECONDS.toMillis(toSeconds), 10, MIN_ID_VALUE, EMPTY_STRING_SET, EMPTY_STRING_SET);
>>>>>>> 2ef30232
        assertEquals(num, stream(docs.spliterator(), false).count());
        assertTrue(isInOrder(docs, (o1, o2) -> comparing(NodeDocument::getModified).thenComparing(Document::getId).compare(o1, o2)));
    }
}<|MERGE_RESOLUTION|>--- conflicted
+++ resolved
@@ -19,10 +19,7 @@
 package org.apache.jackrabbit.oak.plugins.document;
 
 import java.util.ArrayList;
-<<<<<<< HEAD
-=======
 import java.util.Collections;
->>>>>>> 2ef30232
 import java.util.List;
 import java.util.Set;
 
@@ -64,11 +61,8 @@
 @RunWith(Parameterized.class)
 public class VersionGCSupportTest {
 
-<<<<<<< HEAD
-=======
     private static final Set<String> EMPTY_STRING_SET = Collections.emptySet();
 
->>>>>>> 2ef30232
     private final DocumentStoreFixture fixture;
     private final DocumentStore store;
     private final VersionGCSupport gcSupport;
@@ -214,145 +208,6 @@
         assertEquals(id, doc.getId());
         assertEquals(1, doc.keySet().size());
     }
-<<<<<<< HEAD
-
-    @Test
-    public void findDocumentWhenNotExist() {
-        long secs = 1234567;
-        long offset = SECONDS.toMillis(secs);
-        Revision r = new Revision(offset, 0, 1);
-        String id = getIdFromPath("/doc/3");
-        ids.add(id);
-        UpdateOp op = new UpdateOp(id, true);
-        setModified(op, r);
-        store.create(NODES, of(op));
-
-        NodeDocument doc = gcSupport.getDocument(getIdFromPath("/doc/4"), of()).orElse(NULL);
-        assertNotEquals(id, doc.getId());
-    }
-
-    @Test
-    public void findDocumentWithProjection() {
-        long secs = 1234567;
-        long offset = SECONDS.toMillis(secs);
-        Revision r = new Revision(offset, 0, 1);
-        String id = getIdFromPath("/doc/2");
-        ids.add(id);
-        UpdateOp op = new UpdateOp(id, true);
-        setModified(op, r);
-        store.create(NODES, of(op));
-
-        NodeDocument doc = gcSupport.getDocument(id, of(ID, MODIFIED_IN_SECS)).orElse(NULL);
-        assertEquals(id, doc.getId());
-        assertEquals(2, doc.keySet().size());
-    }
-
-    @Test
-    public void findOldestModified() {
-        long secs = 1234567;
-        long offset = SECONDS.toMillis(secs);
-        Revision r = new Revision(offset, 0, 1);
-        String id = getIdFromPath("/doc-modified");
-        ids.add(id);
-        UpdateOp op = new UpdateOp(id, true);
-        setModified(op, r);
-        store.create(NODES, of(op));
-
-        NodeDocument oldestModifiedDoc = gcSupport.getOldestModifiedDoc(SIMPLE).orElse(NULL);
-        String oldestModifiedDocId = oldestModifiedDoc.getId();
-        long reportedSecs = ofNullable(oldestModifiedDoc.getModified()).orElse(0L);
-        assertTrue("diff (s) should be < 5: " + Math.abs(secs - reportedSecs), Math.abs(secs - reportedSecs) < 5);
-        assertEquals(id, oldestModifiedDocId);
-    }
-
-    @Test
-    public void findModifiedDocsWhenModifiedIsDifferent() {
-        long secs = 42;
-        long offset = SECONDS.toMillis(secs);
-        List<UpdateOp> updateOps = new ArrayList<>(5_000);
-        for (int i = 0; i < 5_000; i++) {
-            Revision r = new Revision(offset + (i * 5), 0, 1);
-            String id = getIdFromPath("/x" + i);
-            ids.add(id);
-            UpdateOp op = new UpdateOp(id, true);
-            setModified(op, r);
-            updateOps.add(op);
-        }
-        // create 5_000 nodes
-        store.create(NODES, updateOps);
-
-        NodeDocument oldestModifiedDoc = gcSupport.getOldestModifiedDoc(SIMPLE).orElse(NULL);
-        String oldestModifiedDocId = oldestModifiedDoc.getId();
-        long oldestModifiedDocTs = ofNullable(oldestModifiedDoc.getModified()).orElse(0L);
-        assertEquals(40L, oldestModifiedDocTs);
-        assertEquals("1:/x0", oldestModifiedDocId);
-        oldestModifiedDocId = MIN_ID_VALUE;
-
-        for(int i = 0; i < 5; i++) {
-            Iterable<NodeDocument> modifiedDocs = gcSupport.getModifiedDocs(SECONDS.toMillis(oldestModifiedDocTs), MAX_VALUE, 1000, oldestModifiedDocId);
-            assertTrue(isInOrder(modifiedDocs, (o1, o2) -> comparing(NodeDocument::getModified).thenComparing(Document::getId).compare(o1, o2)));
-            long count = stream(modifiedDocs.spliterator(), false).count();
-            assertEquals(1000, count);
-            for (NodeDocument modifiedDoc : modifiedDocs) {
-                oldestModifiedDoc = modifiedDoc;
-            }
-            oldestModifiedDocId = oldestModifiedDoc.getId();
-            oldestModifiedDocTs = ofNullable(oldestModifiedDoc.getModified()).orElse(0L);
-        }
-    }
-
-    @Test
-    public void findModifiedDocsWhenOldestDocIsPresent() {
-        long offset = SECONDS.toMillis(42);
-        List<UpdateOp> updateOps = new ArrayList<>(5_001);
-        for (int i = 0; i < 5_001; i++) {
-            Revision r = new Revision(offset, 0, 1);
-            String id = getIdFromPath("/x" + i);
-            ids.add(id);
-            UpdateOp op = new UpdateOp(id, true);
-            setModified(op, r);
-            updateOps.add(op);
-        }
-        // create 5_001 nodes
-        store.create(NODES, updateOps);
-
-        NodeDocument oldestModifiedDoc = gcSupport.getOldestModifiedDoc(SIMPLE).orElse(NULL);
-        String oldestModifiedDocId = oldestModifiedDoc.getId();
-        long oldestModifiedDocTs = ofNullable(oldestModifiedDoc.getModified()).orElse(0L);
-        assertEquals(40L, oldestModifiedDocTs);
-        assertEquals("1:/x0", oldestModifiedDocId);
-        oldestModifiedDocId = MIN_ID_VALUE;
-
-        for(int i = 0; i < 5; i++) {
-            Iterable<NodeDocument> modifiedDocs = gcSupport.getModifiedDocs(SECONDS.toMillis(oldestModifiedDocTs), MAX_VALUE, 1000, oldestModifiedDocId);
-            assertTrue(isInOrder(modifiedDocs, (o1, o2) -> comparing(NodeDocument::getModified).thenComparing(Document::getId).compare(o1, o2)));
-            long count = stream(modifiedDocs.spliterator(), false).count();
-            assertEquals(1000, count);
-            for (NodeDocument modifiedDoc : modifiedDocs) {
-                oldestModifiedDoc = modifiedDoc;
-            }
-            oldestModifiedDocId = oldestModifiedDoc.getId();
-            oldestModifiedDocTs = ofNullable(oldestModifiedDoc.getModified()).orElse(0L);
-        }
-
-        // fetch last remaining document now
-        Iterable<NodeDocument> modifiedDocs = gcSupport.getModifiedDocs(SECONDS.toMillis(oldestModifiedDocTs), MAX_VALUE, 1000, oldestModifiedDocId);
-        assertEquals(1, stream(modifiedDocs.spliterator(), false).count());
-        assertTrue(isInOrder(modifiedDocs, (o1, o2) -> comparing(NodeDocument::getModified).thenComparing(Document::getId).compare(o1, o2)));
-        oldestModifiedDoc = modifiedDocs.iterator().next();
-        oldestModifiedDocId = oldestModifiedDoc.getId();
-        oldestModifiedDocTs = ofNullable(oldestModifiedDoc.getModified()).orElse(0L);
-
-        // all documents had been fetched, now we won't get any document
-        modifiedDocs = gcSupport.getModifiedDocs(SECONDS.toMillis(oldestModifiedDocTs), MAX_VALUE, 1000, oldestModifiedDocId);
-        assertEquals(0, stream(modifiedDocs.spliterator(), false).count());
-
-    }
-
-    @Test
-    public void findModifiedDocsWhenOldestDocIsAbsent() {
-
-=======
 
     @Test
     public void findDocumentWhenNotExist() {
@@ -490,7 +345,6 @@
     @Test
     public void findModifiedDocsWhenOldestDocIsAbsent() {
 
->>>>>>> 2ef30232
         NodeDocument oldestModifiedDoc = gcSupport.getOldestModifiedDoc(SIMPLE).orElse(NULL);
         String oldestModifiedDocId = MIN_ID_VALUE;
         long oldestModifiedDocTs = 0L;
@@ -510,11 +364,7 @@
         store.create(NODES, updateOps);
 
         for(int i = 0; i < 5; i++) {
-<<<<<<< HEAD
-            Iterable<NodeDocument> modifiedDocs = gcSupport.getModifiedDocs(SECONDS.toMillis(oldestModifiedDocTs), MAX_VALUE, 1000, oldestModifiedDocId);
-=======
             Iterable<NodeDocument> modifiedDocs = gcSupport.getModifiedDocs(SECONDS.toMillis(oldestModifiedDocTs), MAX_VALUE, 1000, oldestModifiedDocId, EMPTY_STRING_SET, EMPTY_STRING_SET);
->>>>>>> 2ef30232
             assertTrue(isInOrder(modifiedDocs, (o1, o2) -> comparing(NodeDocument::getModified).thenComparing(Document::getId).compare(o1, o2)));
             long count = stream(modifiedDocs.spliterator(), false).count();
             assertEquals(1000, count);
@@ -526,11 +376,7 @@
         }
 
         // all documents had been fetched, now we won't get any document
-<<<<<<< HEAD
-        Iterable<NodeDocument> modifiedDocs = gcSupport.getModifiedDocs(SECONDS.toMillis(oldestModifiedDocTs), MAX_VALUE, 1000, oldestModifiedDocId);
-=======
         Iterable<NodeDocument> modifiedDocs = gcSupport.getModifiedDocs(SECONDS.toMillis(oldestModifiedDocTs), MAX_VALUE, 1000, oldestModifiedDocId, EMPTY_STRING_SET, EMPTY_STRING_SET);
->>>>>>> 2ef30232
         assertEquals(0, stream(modifiedDocs.spliterator(), false).count());
     }
 
@@ -540,11 +386,7 @@
     }
 
     private void assertModified(long fromSeconds, long toSeconds, long num) {
-<<<<<<< HEAD
-        Iterable<NodeDocument> docs = gcSupport.getModifiedDocs(SECONDS.toMillis(fromSeconds), SECONDS.toMillis(toSeconds), 10, MIN_ID_VALUE);
-=======
         Iterable<NodeDocument> docs = gcSupport.getModifiedDocs(SECONDS.toMillis(fromSeconds), SECONDS.toMillis(toSeconds), 10, MIN_ID_VALUE, EMPTY_STRING_SET, EMPTY_STRING_SET);
->>>>>>> 2ef30232
         assertEquals(num, stream(docs.spliterator(), false).count());
         assertTrue(isInOrder(docs, (o1, o2) -> comparing(NodeDocument::getModified).thenComparing(Document::getId).compare(o1, o2)));
     }

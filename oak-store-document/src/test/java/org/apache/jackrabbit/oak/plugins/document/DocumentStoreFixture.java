--- conflicted
+++ resolved
@@ -237,15 +237,9 @@
     }
 
     public static class MongoFixture extends DocumentStoreFixture {
-<<<<<<< HEAD
-        
+
         public static final boolean SKIP_MONGO = SystemPropertySupplier.create("oak.skipMongo", false).loggingTo(LOG).get();
-        
-=======
-
-        public static final boolean SKIP_MONGO = SystemPropertySupplier.create("oak.skipMongo", false).loggingTo(LOG).get();
-
->>>>>>> 37a22281
+
         protected List<MongoConnection> connections = Lists.newArrayList();
 
         @Override

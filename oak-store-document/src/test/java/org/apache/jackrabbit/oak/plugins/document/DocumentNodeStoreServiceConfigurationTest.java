/*
 * Licensed to the Apache Software Foundation (ASF) under one
 * or more contributor license agreements.  See the NOTICE file
 * distributed with this work for additional information
 * regarding copyright ownership.  The ASF licenses this file
 * to you under the Apache License, Version 2.0 (the
 * "License"); you may not use this file except in compliance
 * with the License.  You may obtain a copy of the License at
 *
 *   http://www.apache.org/licenses/LICENSE-2.0
 *
 * Unless required by applicable law or agreed to in writing,
 * software distributed under the License is distributed on an
 * "AS IS" BASIS, WITHOUT WARRANTIES OR CONDITIONS OF ANY
 * KIND, either express or implied.  See the License for the
 * specific language governing permissions and limitations
 * under the License.
 */
package org.apache.jackrabbit.oak.plugins.document;

import java.io.IOException;
import java.lang.reflect.Method;
import java.lang.reflect.Proxy;
import java.util.Arrays;
import java.util.HashMap;
import java.util.Hashtable;

import org.apache.sling.testing.mock.osgi.junit.OsgiContext;
import org.junit.Rule;
import org.junit.Test;
import org.mockito.Mockito;
import org.osgi.framework.BundleContext;
import org.osgi.service.cm.ConfigurationAdmin;
import org.osgi.service.component.ComponentContext;

import static java.util.List.of;
import static org.apache.jackrabbit.oak.plugins.document.DocumentNodeStoreService.DEFAULT_FULL_GC_ENABLED;
import static org.apache.jackrabbit.oak.plugins.document.DocumentNodeStoreService.DEFAULT_EMBEDDED_VERIFICATION_ENABLED;
import static org.apache.jackrabbit.oak.plugins.document.DocumentNodeStoreService.DEFAULT_THROTTLING_ENABLED;
import static org.junit.Assert.assertArrayEquals;
import static org.junit.Assert.assertEquals;
import static org.junit.Assert.assertTrue;

public class DocumentNodeStoreServiceConfigurationTest {

    @Rule
    public final OsgiContext context = new OsgiContext();

    private ConfigurationAdmin configAdmin = context.getService(ConfigurationAdmin.class);

    private TestConfig configuration = new TestConfig(Configuration.PID);

    private TestConfig preset = new TestConfig(Configuration.PRESET_PID);

    @Test
    public void defaultValues() throws Exception {
        Configuration config = createConfiguration();
        assertEquals(DocumentNodeStoreService.DEFAULT_URI, config.mongouri());
        assertEquals(DocumentNodeStoreService.DEFAULT_DB, config.db());
        assertEquals(DocumentNodeStoreService.DEFAULT_SO_KEEP_ALIVE, config.socketKeepAlive());
        assertEquals(DocumentNodeStoreService.DEFAULT_MONGO_LEASE_SO_TIMEOUT_MILLIS, config.mongoLeaseSocketTimeout());
        assertEquals(DocumentNodeStoreService.DEFAULT_CACHE, config.cache());
        assertEquals(DocumentMK.Builder.DEFAULT_NODE_CACHE_PERCENTAGE, config.nodeCachePercentage());
        assertEquals(DocumentMK.Builder.DEFAULT_PREV_DOC_CACHE_PERCENTAGE, config.prevDocCachePercentage());
        assertEquals(DocumentMK.Builder.DEFAULT_CHILDREN_CACHE_PERCENTAGE, config.childrenCachePercentage());
        assertEquals(DocumentMK.Builder.DEFAULT_DIFF_CACHE_PERCENTAGE, config.diffCachePercentage());
        assertEquals(DocumentMK.Builder.DEFAULT_CACHE_SEGMENT_COUNT, config.cacheSegmentCount());
        assertEquals(DocumentMK.Builder.DEFAULT_CACHE_STACK_MOVE_DISTANCE, config.cacheStackMoveDistance());
        assertEquals(DocumentNodeStoreService.DEFAULT_BLOB_CACHE_SIZE, config.blobCacheSize());
        assertEquals(DocumentNodeStoreService.DEFAULT_PERSISTENT_CACHE, config.persistentCache());
        assertEquals(DocumentNodeStoreService.DEFAULT_JOURNAL_CACHE, config.journalCache());
        assertEquals(DocumentNodeStoreService.DEFAULT_CUSTOM_BLOB_STORE, config.customBlobStore());
        assertEquals(DocumentNodeStoreService.DEFAULT_JOURNAL_GC_INTERVAL_MILLIS, config.journalGCInterval());
        assertEquals(DocumentNodeStoreService.DEFAULT_JOURNAL_GC_MAX_AGE_MILLIS, config.journalGCMaxAge());
        assertEquals(DocumentNodeStoreService.DEFAULT_PREFETCH_EXTERNAL_CHANGES, config.prefetchExternalChanges());
        assertEquals(null, config.role());
        assertEquals(DocumentNodeStoreService.DEFAULT_VER_GC_MAX_AGE, config.versionGcMaxAgeInSecs());
        assertEquals(DocumentNodeStoreService.DEFAULT_VER_GC_EXPRESSION, config.versionGCExpression());
        assertEquals(DocumentNodeStoreService.DEFAULT_RGC_TIME_LIMIT_SECS, config.versionGCTimeLimitInSecs());
        assertEquals(DocumentNodeStoreService.DEFAULT_BLOB_GC_MAX_AGE, config.blobGcMaxAgeInSecs());
        assertEquals(DocumentNodeStoreService.DEFAULT_BLOB_SNAPSHOT_INTERVAL, config.blobTrackSnapshotIntervalInSecs());
        assertEquals(null, config.repository_home());
        assertEquals(DocumentNodeStoreService.DEFAULT_MAX_REPLICATION_LAG, config.maxReplicationLagInSecs());
        assertEquals("MONGO", config.documentStoreType());
        assertEquals(DocumentNodeStoreService.DEFAULT_BUNDLING_DISABLED, config.bundlingDisabled());
        assertEquals(DocumentMK.Builder.DEFAULT_UPDATE_LIMIT, config.updateLimit());
        assertEquals(of("/"), Arrays.asList(config.persistentCacheIncludes()));
        assertEquals(of("/"), of(config.fullGCIncludePaths()));
        assertEquals(of(), of(config.fullGCExcludePaths()));
        assertEquals("STRICT", config.leaseCheckMode());
        assertEquals(DEFAULT_THROTTLING_ENABLED, config.throttlingEnabled());
        assertEquals(DEFAULT_FULL_GC_ENABLED, config.fullGCEnabled());
        assertEquals(DEFAULT_EMBEDDED_VERIFICATION_ENABLED, config.embeddedVerificationEnabled());
        assertEquals(CommitQueue.DEFAULT_SUSPEND_TIMEOUT, config.suspendTimeoutMillis());
    }

    @Test
    public void presetMongoURI() throws Exception {
        String uri = "mongodb://localhost:27017/test";
        addConfigurationEntry(preset, "mongouri", uri);
        Configuration config = createConfiguration();
        assertEquals(uri, config.mongouri());
    }

    @Test
    public void throttleEnabled() throws Exception {
        boolean throttleDocStore = true;
        addConfigurationEntry(preset, "throttlingEnabled", throttleDocStore);
        Configuration config = createConfiguration();
        assertEquals(throttleDocStore, config.throttlingEnabled());
    }

    @Test
    public void fullGCEnabled() throws Exception {
        boolean fullGCDocStore = true;
        addConfigurationEntry(preset, "fullGCEnabled", fullGCDocStore);
        Configuration config = createConfiguration();
        assertEquals(fullGCDocStore, config.fullGCEnabled());
    }

    @Test
<<<<<<< HEAD
    public void fullGCModeValueSet() throws Exception {
        int fullGCModeValue = 2;
        addConfigurationEntry(preset, "fullGCMode", fullGCModeValue);
        Configuration config = createConfiguration();
        assertEquals(fullGCModeValue, config.fullGCMode());
=======
    public void fullGCIncludePaths() throws Exception {
        final String[] includesPath = new String[]{"/foo", "/bar"};
        addConfigurationEntry(preset, "fullGCIncludePaths", includesPath);
        Configuration config = createConfiguration();
        assertArrayEquals(includesPath, config.fullGCIncludePaths());
    }

    @Test
    public void fullGCExcludePaths() throws Exception {
        final String[] excludesPath = new String[]{"/foo", "/bar"};
        addConfigurationEntry(preset, "fullGCExcludePaths", excludesPath);
        Configuration config = createConfiguration();
        assertArrayEquals(excludesPath, config.fullGCExcludePaths());
>>>>>>> 922d17ea
    }

    @Test
    public void embeddedVerificationEnabled() throws Exception {
        boolean embeddedVerificationEnabled = false;
        addConfigurationEntry(preset, "embeddedVerificationEnabled", embeddedVerificationEnabled);
        Configuration config = createConfiguration();
        assertEquals(embeddedVerificationEnabled, config.embeddedVerificationEnabled());
    }

    @Test
    public void presetSocketKeepAlive() throws Exception {
        boolean keepAlive = !DocumentNodeStoreService.DEFAULT_SO_KEEP_ALIVE;
        addConfigurationEntry(preset, "socketKeepAlive", keepAlive);
        Configuration config = createConfiguration();
        assertEquals(keepAlive, config.socketKeepAlive());
    }

    @Test
    public void presetUpdateLimit() throws Exception {
        int updateLimit = DocumentMK.Builder.DEFAULT_UPDATE_LIMIT / 2;
        addConfigurationEntry(preset, "updateLimit", updateLimit);
        Configuration config = createConfiguration();
        assertEquals(updateLimit, config.updateLimit());
    }

    @Test
    public void presetPersistentCacheIncludes() throws Exception {
        String[] includes = new String[]{"/foo", "/bar"};
        addConfigurationEntry(preset, "persistentCacheIncludes", includes);
        Configuration config = createConfiguration();
        assertTrue(Arrays.equals(includes, config.persistentCacheIncludes()));
    }

    @Test
    public void presetLeaseSocketTimeout() throws Exception {
        int timeout = DocumentNodeStoreService.DEFAULT_MONGO_LEASE_SO_TIMEOUT_MILLIS / 2;
        addConfigurationEntry(preset, "mongoLeaseSocketTimeout", timeout);
        Configuration config = createConfiguration();
        assertEquals(timeout, config.mongoLeaseSocketTimeout());
    }

    @Test
    public void presetOverridden() throws Exception {
        String db = "test";
        addConfigurationEntry(preset, "db", "foo");
        addConfigurationEntry(configuration, "db", db);
        Configuration config = createConfiguration();
        assertEquals(db, config.db());
    }

    @Test
    public void presetResetToDefault() throws Exception {
        String db = "test";
        addConfigurationEntry(preset, "db", db);
        addConfigurationEntry(configuration, "db", DocumentNodeStoreService.DEFAULT_DB);
        Configuration config = createConfiguration();
        assertEquals(DocumentNodeStoreService.DEFAULT_DB, config.db());
    }

    @Test
    public void overridePersistentCacheIncludes() throws Exception {
        BundleContext bundleContext = Mockito.mock(BundleContext.class);
        Mockito.when(bundleContext.getProperty("oak.documentstore.persistentCacheIncludes")).thenReturn("/foo::/bar");
        ComponentContext componentContext = Mockito.mock(ComponentContext.class);
        Mockito.when(componentContext.getBundleContext()).thenReturn(bundleContext);
        Configuration config = DocumentNodeStoreServiceConfiguration.create(
                componentContext, configAdmin,
                preset.asConfiguration(),
                configuration.asConfiguration());
        assertArrayEquals(new String[]{"/foo", "/bar"}, config.persistentCacheIncludes());
    }

    @Test
    public void overrideFullGCIncludePaths() throws Exception {
        BundleContext bundleContext = Mockito.mock(BundleContext.class);
        Mockito.when(bundleContext.getProperty("oak.documentstore.fullGCIncludePaths")).thenReturn("/foo::/bar");
        ComponentContext componentContext = Mockito.mock(ComponentContext.class);
        Mockito.when(componentContext.getBundleContext()).thenReturn(bundleContext);
        Configuration config = DocumentNodeStoreServiceConfiguration.create(
                componentContext, configAdmin,
                preset.asConfiguration(),
                configuration.asConfiguration());
        assertArrayEquals(new String[]{"/foo", "/bar"}, config.fullGCIncludePaths());
    }

    @Test
    public void overrideFullGCExcludePaths() throws Exception {
        BundleContext bundleContext = Mockito.mock(BundleContext.class);
        Mockito.when(bundleContext.getProperty("oak.documentstore.fullGCExcludePaths")).thenReturn("/foo::/bar");
        ComponentContext componentContext = Mockito.mock(ComponentContext.class);
        Mockito.when(componentContext.getBundleContext()).thenReturn(bundleContext);
        Configuration config = DocumentNodeStoreServiceConfiguration.create(
                componentContext, configAdmin,
                preset.asConfiguration(),
                configuration.asConfiguration());
        assertArrayEquals(new String[]{"/foo", "/bar"}, config.fullGCExcludePaths());
    }

    @Test
    public void recoveryDelayMillis() throws Exception {
        addConfigurationEntry(preset, "recoveryDelayMillis", 0L);
        Configuration config = createConfiguration();
        assertEquals(0L, config.recoveryDelayMillis());

        addConfigurationEntry(preset, "recoveryDelayMillis", -1L);
        config = createConfiguration();
        assertEquals(-1L, config.recoveryDelayMillis());

        addConfigurationEntry(preset, "recoveryDelayMillis", 60000L);
        config = createConfiguration();
        assertEquals(60000L, config.recoveryDelayMillis());
    }

    private Configuration createConfiguration() throws IOException {
        return DocumentNodeStoreServiceConfiguration.create(
                context.componentContext(), configAdmin,
                preset.asConfiguration(),
                configuration.asConfiguration());
    }

    private void addConfigurationEntry(TestConfig config, String key, Object value)
            throws IOException {
        config.put(key, value);
        org.osgi.service.cm.Configuration c = configAdmin.getConfiguration(config.servicePid);
        c.update(new Hashtable(config));
    }

    private static class TestConfig extends HashMap<String, Object> {

        final String servicePid;

        TestConfig(String servicePid) {
            this.servicePid = servicePid;
        }

        Configuration asConfiguration() {
            return (Configuration) Proxy.newProxyInstance(
                    DocumentNodeStoreServiceConfigurationTest.class.getClassLoader(),
                    new Class[]{Configuration.class},
                    this::getProperty);
        }

        private Object getProperty(Object proxy, Method method, Object[] args) {
            Object value = get(method.getName().replaceAll("_", "."));
            if (value == null) {
                value = method.getDefaultValue();
            }
            return value;
        }
    }
}<|MERGE_RESOLUTION|>--- conflicted
+++ resolved
@@ -119,13 +119,14 @@
     }
 
     @Test
-<<<<<<< HEAD
     public void fullGCModeValueSet() throws Exception {
         int fullGCModeValue = 2;
         addConfigurationEntry(preset, "fullGCMode", fullGCModeValue);
         Configuration config = createConfiguration();
         assertEquals(fullGCModeValue, config.fullGCMode());
-=======
+    }
+
+    @Test
     public void fullGCIncludePaths() throws Exception {
         final String[] includesPath = new String[]{"/foo", "/bar"};
         addConfigurationEntry(preset, "fullGCIncludePaths", includesPath);
@@ -139,7 +140,6 @@
         addConfigurationEntry(preset, "fullGCExcludePaths", excludesPath);
         Configuration config = createConfiguration();
         assertArrayEquals(excludesPath, config.fullGCExcludePaths());
->>>>>>> 922d17ea
     }
 
     @Test

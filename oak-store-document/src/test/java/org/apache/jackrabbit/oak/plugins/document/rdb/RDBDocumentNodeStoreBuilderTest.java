/*
 * Licensed to the Apache Software Foundation (ASF) under one or more
 * contributor license agreements.  See the NOTICE file distributed with
 * this work for additional information regarding copyright ownership.
 * The ASF licenses this file to You under the Apache License, Version 2.0
 * (the "License"); you may not use this file except in compliance with
 * the License.  You may obtain a copy of the License at
 *
 *      http://www.apache.org/licenses/LICENSE-2.0
 *
 * Unless required by applicable law or agreed to in writing, software
 * distributed under the License is distributed on an "AS IS" BASIS,
 * WITHOUT WARRANTIES OR CONDITIONS OF ANY KIND, either express or implied.
 * See the License for the specific language governing permissions and
 * limitations under the License.
 */
package org.apache.jackrabbit.oak.plugins.document.rdb;

<<<<<<< HEAD
import static org.junit.Assert.assertFalse;
import static org.junit.Assert.assertNull;
=======
import static org.junit.Assert.assertEquals;
import static org.junit.Assert.assertFalse;
import static org.junit.Assert.assertNull;
import static org.junit.Assert.assertTrue;
>>>>>>> 2ef30232
import static org.junit.Assert.fail;
import static org.mockito.Mockito.mock;
import static org.mockito.Mockito.when;

import java.util.UUID;

import javax.sql.DataSource;

import org.apache.jackrabbit.oak.plugins.document.DocumentStoreException;
import org.apache.jackrabbit.oak.spi.toggle.Feature;
import org.junit.Test;

public class RDBDocumentNodeStoreBuilderTest {

    @Test
    public void testReadOnlyDS() throws Exception {
        // see OAK-8214

        DataSource dataSource = RDBDataSourceFactory.forJdbcUrl("jdbc:h2:mem:" + UUID.randomUUID(), "", "");
        RDBDocumentNodeStoreBuilder b = RDBDocumentNodeStoreBuilder.newRDBDocumentNodeStoreBuilder().setRDBConnection(dataSource).setReadOnlyMode();

        try {
            b.getDocumentStore();
            fail("should not get here");
        } catch (DocumentStoreException expected) {
        }
    }

    @Test
    public void testReadOnlyBS() throws Exception {
        // see OAK-8251

        DataSource dataSource = RDBDataSourceFactory.forJdbcUrl("jdbc:h2:mem:" + UUID.randomUUID(), "", "");
        RDBDocumentNodeStoreBuilder b = RDBDocumentNodeStoreBuilder.newRDBDocumentNodeStoreBuilder().setRDBConnection(dataSource).setReadOnlyMode();

        try {
            b.getBlobStore();
            fail("should not get here");
        } catch (DocumentStoreException expected) {
        }
    }

    @Test
    public void fullGCDisabled() {
        RDBDocumentNodeStoreBuilder builder = new RDBDocumentNodeStoreBuilder();
        builder.setFullGCEnabled(true);
        assertFalse(builder.isFullGCEnabled());
    }

    @Test
<<<<<<< HEAD
=======
    public void fullGCIncludePathsEmpty() {
        RDBDocumentNodeStoreBuilder builder = new RDBDocumentNodeStoreBuilder();
        builder.setFullGCIncludePaths(new String[] {"/foo"});
        assertTrue(builder.getFullGCIncludePaths().isEmpty());
    }

    @Test
    public void fullGCExcludePathsEmpty() {
        RDBDocumentNodeStoreBuilder builder = new RDBDocumentNodeStoreBuilder();
        builder.setFullGCExcludePaths(new String[] {"/foo"});
        assertTrue(builder.getFullGCExcludePaths().isEmpty());
    }

    @Test
>>>>>>> 2ef30232
    public void fullFGCFeatureToggleDisabled() {
        RDBDocumentNodeStoreBuilder builder = new RDBDocumentNodeStoreBuilder();
        Feature docStoreFullGCFeature = mock(Feature.class);
        when(docStoreFullGCFeature.isEnabled()).thenReturn(true);
        builder.setDocStoreFullGCFeature(docStoreFullGCFeature);
        assertNull(builder.getDocStoreFullGCFeature());
    }

    @Test
    public void embeddedVerificationDisabled() {
        RDBDocumentNodeStoreBuilder builder = new RDBDocumentNodeStoreBuilder();
        builder.setEmbeddedVerificationEnabled(true);
        assertFalse(builder.isEmbeddedVerificationEnabled());
    }

    @Test
    public void embeddedVerificationFeatureToggleDisabled() {
        RDBDocumentNodeStoreBuilder builder = new RDBDocumentNodeStoreBuilder();
        Feature embeddedVerificationFeature = mock(Feature.class);
        when(embeddedVerificationFeature.isEnabled()).thenReturn(true);
        builder.setDocStoreEmbeddedVerificationFeature(embeddedVerificationFeature);
        assertNull(builder.getDocStoreEmbeddedVerificationFeature());
    }
<<<<<<< HEAD
=======

    @Test
    public void fullGCModeHasDefaultValue() {
        RDBDocumentNodeStoreBuilder builder = new RDBDocumentNodeStoreBuilder();
        builder.setFullGCMode(3);
        assertEquals(0, builder.getFullGCMode());
    }
>>>>>>> 2ef30232
}<|MERGE_RESOLUTION|>--- conflicted
+++ resolved
@@ -16,15 +16,10 @@
  */
 package org.apache.jackrabbit.oak.plugins.document.rdb;
 
-<<<<<<< HEAD
-import static org.junit.Assert.assertFalse;
-import static org.junit.Assert.assertNull;
-=======
 import static org.junit.Assert.assertEquals;
 import static org.junit.Assert.assertFalse;
 import static org.junit.Assert.assertNull;
 import static org.junit.Assert.assertTrue;
->>>>>>> 2ef30232
 import static org.junit.Assert.fail;
 import static org.mockito.Mockito.mock;
 import static org.mockito.Mockito.when;
@@ -75,8 +70,6 @@
     }
 
     @Test
-<<<<<<< HEAD
-=======
     public void fullGCIncludePathsEmpty() {
         RDBDocumentNodeStoreBuilder builder = new RDBDocumentNodeStoreBuilder();
         builder.setFullGCIncludePaths(new String[] {"/foo"});
@@ -91,7 +84,6 @@
     }
 
     @Test
->>>>>>> 2ef30232
     public void fullFGCFeatureToggleDisabled() {
         RDBDocumentNodeStoreBuilder builder = new RDBDocumentNodeStoreBuilder();
         Feature docStoreFullGCFeature = mock(Feature.class);
@@ -115,8 +107,6 @@
         builder.setDocStoreEmbeddedVerificationFeature(embeddedVerificationFeature);
         assertNull(builder.getDocStoreEmbeddedVerificationFeature());
     }
-<<<<<<< HEAD
-=======
 
     @Test
     public void fullGCModeHasDefaultValue() {
@@ -124,5 +114,4 @@
         builder.setFullGCMode(3);
         assertEquals(0, builder.getFullGCMode());
     }
->>>>>>> 2ef30232
 }
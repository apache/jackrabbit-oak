/*
 * Licensed to the Apache Software Foundation (ASF) under one or more
 * contributor license agreements.  See the NOTICE file distributed with
 * this work for additional information regarding copyright ownership.
 * The ASF licenses this file to You under the Apache License, Version 2.0
 * (the "License"); you may not use this file except in compliance with
 * the License.  You may obtain a copy of the License at
 *
 *      http://www.apache.org/licenses/LICENSE-2.0
 *
 * Unless required by applicable law or agreed to in writing, software
 * distributed under the License is distributed on an "AS IS" BASIS,
 * WITHOUT WARRANTIES OR CONDITIONS OF ANY KIND, either express or implied.
 * See the License for the specific language governing permissions and
 * limitations under the License.
 */
package org.apache.jackrabbit.oak.plugins.document;

import java.util.ArrayList;
import java.util.Collections;
import java.util.List;
import java.util.Map;
import java.util.concurrent.Callable;
import java.util.concurrent.ExecutorService;
import java.util.concurrent.Executors;
import java.util.concurrent.atomic.AtomicBoolean;
import java.util.concurrent.atomic.AtomicInteger;
import java.util.function.Function;
import java.util.stream.Collectors;

import com.google.common.collect.Lists;
import org.apache.jackrabbit.oak.plugins.document.memory.MemoryDocumentStore;
import org.apache.jackrabbit.oak.plugins.document.spi.lease.LeaseFailureHandler;
import org.apache.jackrabbit.oak.stats.Clock;
import org.junit.After;
import org.junit.Before;
import org.junit.Test;
import org.junit.runner.RunWith;
import org.junit.runners.Parameterized;

import static org.hamcrest.Matchers.containsInAnyOrder;
import static org.hamcrest.Matchers.containsString;
import static org.junit.Assert.assertEquals;
import static org.junit.Assert.assertFalse;
import static org.junit.Assert.assertNotEquals;
import static org.junit.Assert.assertNotNull;
import static org.junit.Assert.assertThat;
import static org.junit.Assert.assertTrue;
import static org.junit.Assert.fail;

@RunWith(Parameterized.class)
public class ClusterNodeInfoTest {

    private Clock clock;
    private TestStore store;
    private FailureHandler handler = new FailureHandler();
    private boolean invisible;

    public ClusterNodeInfoTest(boolean invisible) {
        this.invisible = invisible;
    }

    @Parameterized.Parameters(name="{index}: ({0})")
    public static List<Boolean> fixtures() {
        return Lists.newArrayList(false, true);
    }

    @Before
    public void before() throws Exception {
        clock = new Clock.Virtual();
        clock.waitUntil(System.currentTimeMillis());
        ClusterNodeInfo.setClock(clock);
        store = new TestStore();
    }

    @After
    public void after() {
        ClusterNodeInfo.resetClockToDefault();
    }

    @Test
    public void renewLease() throws Exception {
        ClusterNodeInfo info = newClusterNodeInfo(1);
        long leaseEnd = info.getLeaseEndTime();
        waitLeaseUpdateInterval();
        assertTrue(info.renewLease());
        assertTrue(info.getLeaseEndTime() > leaseEnd);
        assertFalse(handler.isLeaseFailure());
    }

    @Test
    public void renewLeaseExceptionBefore() throws Exception {
        ClusterNodeInfo info = newClusterNodeInfo(1);
        waitLeaseUpdateInterval();
        store.setFailBeforeUpdate(1);
        try {
            info.renewLease();
            fail("must fail with DocumentStoreException");
        } catch (DocumentStoreException e) {
            // expected
        }
        assertEquals(0, store.getFailBeforeUpdate());

        long leaseEnd = info.getLeaseEndTime();
        // must succeed next time
        waitLeaseUpdateInterval();
        assertTrue(info.renewLease());
        assertTrue(info.getLeaseEndTime() > leaseEnd);
        assertFalse(handler.isLeaseFailure());
    }

    // OAK-4770
    @Test
    public void renewLeaseExceptionAfter() throws Exception {
        ClusterNodeInfo info = newClusterNodeInfo(1);
        waitLeaseUpdateInterval();
        store.setFailAfterUpdate(1);
        try {
            info.renewLease();
            fail("must fail with DocumentStoreException");
        } catch (DocumentStoreException e) {
            // expected
        }
        assertEquals(0, store.getFailAfterUpdate());

        long leaseEnd = info.getLeaseEndTime();
        // must succeed next time
        waitLeaseUpdateInterval();
        assertTrue(info.renewLease());
        assertTrue(info.getLeaseEndTime() > leaseEnd);
        assertFalse(handler.isLeaseFailure());
    }

    @Test
    public void renewLeaseExceptionBeforeWithDelay() throws Exception {
        ClusterNodeInfo info = newClusterNodeInfo(1);
        waitLeaseUpdateInterval();
        store.setFailBeforeUpdate(1);
        // delay operations by half the lease time, this will
        // first delay the update and then delay the subsequent
        // find because of the exception on update. afterwards the
        // lease must be expired
        store.setDelayMillis(info.getLeaseTime() / 2);
        try {
            info.renewLease();
            fail("must throw DocumentStoreException");
        } catch (DocumentStoreException e) {
            // expected
        }
        assertTrue(info.getLeaseEndTime() < clock.getTime());
    }

    @Test
    public void renewLeaseExceptionAfterWithDelay() throws Exception {
        ClusterNodeInfo info = newClusterNodeInfo(1);
        long leaseEnd = info.getLeaseEndTime();
        waitLeaseUpdateInterval();
        store.setFailAfterUpdate(1);
        // delay operations by half the lease time, this will
        // first delay the update and then delay the subsequent
        // find because of the exception on update. afterwards
        // the leaseEnd must reflect the updated value
        store.setDelayMillis(info.getLeaseTime() / 2);
        try {
            info.renewLease();
            fail("must throw DocumentStoreException");
        } catch (DocumentStoreException e) {
            // expected
        }
        assertTrue(info.getLeaseEndTime() > leaseEnd);
    }

    @Test
    public void renewLeaseExceptionAfterFindFails() throws Exception {
        ClusterNodeInfo info = newClusterNodeInfo(1);
        long leaseEnd = info.getLeaseEndTime();
        waitLeaseUpdateInterval();
        store.setFailAfterUpdate(1);
        store.setFailFind(1);
        // delay operations by half the lease time, this will
        // first delay the update and then delay and fail the
        // subsequent find once.
        store.setDelayMillis(info.getLeaseTime() / 2);
        try {
            info.renewLease();
            fail("must throw DocumentStoreException");
        } catch (DocumentStoreException e) {
            // expected
        }
        assertEquals(0, store.getFailFind());
        // must not reflect the updated value, because retries
        // to read the current cluster node info document stops
        // once lease expires
        assertEquals(leaseEnd, info.getLeaseEndTime());
    }

    @Test
    public void renewLeaseExceptionAfterFindSucceedsEventually() throws Exception {
        ClusterNodeInfo info = newClusterNodeInfo(1);
        waitLeaseUpdateInterval();
        // delay operations by a sixth of the lease time, this will
        // first delay the update and then delay and fail the
        // subsequent find calls. find retries should eventually
        // succeed within the lease time
        store.setDelayMillis(info.getLeaseTime() / 6);
        store.setFailAfterUpdate(1);
        store.setFailFind(3);
        try {
            info.renewLease();
            fail("must throw DocumentStoreException");
        } catch (DocumentStoreException e) {
            // expected
        }
        // the three retries must eventually succeed within the lease time
        assertEquals(0, store.getFailFind());
        // must reflect the updated value
        assertTrue(info.getLeaseEndTime() > clock.getTime());
    }

    @Test
    public void renewLeaseDelayed() throws Exception {
        ClusterNodeInfo info = newClusterNodeInfo(1);
        clock.waitUntil(info.getLeaseEndTime() + ClusterNodeInfo.DEFAULT_LEASE_UPDATE_INTERVAL_MILLIS);
        recoverClusterNode(1);
        try {
            info.renewLease();
            fail("must fail with DocumentStoreException");
        } catch (DocumentStoreException e) {
            // expected
        }
        assertLeaseFailure();
    }

    // OAK-4779
    @Test
    public void renewLeaseWhileRecoveryRunning() throws Exception {
        ClusterNodeInfo info = newClusterNodeInfo(1);
        // wait until after lease end
        clock.waitUntil(info.getLeaseEndTime() + ClusterNodeInfo.DEFAULT_LEASE_UPDATE_INTERVAL_MILLIS);
        // simulate a started recovery
        MissingLastRevSeeker seeker = new MissingLastRevSeeker(store.getStore(), clock);
        assertTrue(seeker.acquireRecoveryLock(1, 42));
        // cluster node 1 must not be able to renew the lease now
        try {
            // must either return false
            assertFalse(info.renewLease());
        } catch (DocumentStoreException e) {
            // or throw an exception
        }
    }

    @Test
    public void renewLeaseTimedOutWithCheck() throws Exception {
        ClusterNodeInfo info = newClusterNodeInfo(1);
        // wait until after lease end
        clock.waitUntil(info.getLeaseEndTime() + ClusterNodeInfo.DEFAULT_LEASE_UPDATE_INTERVAL_MILLIS);
        try {
            info.performLeaseCheck();
            fail("lease check must fail with exception");
        } catch (DocumentStoreException e) {
            // expected
        }
        // cluster node 1 must not be able to renew the lease now
        try {
            // must either return false
            assertFalse(info.renewLease());
        } catch (DocumentStoreException e) {
            // or throw an exception
        }
    }

    @Test
    public void readOnlyClusterNodeInfo() {
        ClusterNodeInfo info = ClusterNodeInfo.getReadOnlyInstance(store);
        assertEquals(0, info.getId());
        assertEquals(Long.MAX_VALUE, info.getLeaseEndTime());
        assertFalse(info.renewLease());
    }

    @Test
    public void ignoreEntryWithInvalidID() {
        String instanceId1 = "node1";

        ClusterNodeInfo info1 = newClusterNodeInfo(0, instanceId1);
        assertEquals(1, info1.getId());
        assertEquals(instanceId1, info1.getInstanceId());
        // shut it down
        info1.dispose();

        // sneak in an invalid entry
        UpdateOp op = new UpdateOp("invalid", true);
        store.create(Collection.CLUSTER_NODES, Collections.singletonList(op));

        // acquire again
        info1 = newClusterNodeInfo(0, instanceId1);
        assertEquals(1, info1.getId());
        assertEquals(instanceId1, info1.getInstanceId());
        info1.dispose();
    }

    @Test
    public void acquireInactiveClusterId() {
        // simulate multiple cluster nodes
        String instanceId1 = "node1";
        String instanceId2 = "node2";

        ClusterNodeInfo info1 = newClusterNodeInfo(0, instanceId1);
        assertEquals(1, info1.getId());
        assertEquals(instanceId1, info1.getInstanceId());
        // shut it down
        info1.dispose();

        // simulate start from different location
        ClusterNodeInfo info2 = newClusterNodeInfo(0, instanceId2);
        // must acquire inactive clusterId 1
        assertEquals(1, info2.getId());
        assertEquals(instanceId2, info2.getInstanceId());
        info2.dispose();
    }

    @Test
    public void acquireInactiveClusterIdWithMatchingEnvironment() {
        // simulate multiple cluster nodes
        String instanceId1 = "node1";
        String instanceId2 = "node2";

        ClusterNodeInfo info1 = newClusterNodeInfo(0, instanceId1);
        assertEquals(1, info1.getId());
        assertEquals(instanceId1, info1.getInstanceId());

        // simulate start from different location
        ClusterNodeInfo info2 = newClusterNodeInfo(0, instanceId2);
        assertEquals(2, info2.getId());
        assertEquals(instanceId2, info2.getInstanceId());

        info1.dispose();
        info2.dispose();

        // restart node2
        info2 = newClusterNodeInfo(0, instanceId2);
        // must acquire clusterId 2 again
        assertEquals(2, info2.getId());
        assertEquals(instanceId2, info2.getInstanceId());
    }

    @Test
    public void acquireInactiveClusterIdConcurrently() throws Exception {
        ExecutorService executor = Executors.newCachedThreadPool();
        String instanceId1 = "node1";
        String instanceId2 = "node2";
        String instanceId3 = "node3";
        List<String> instanceIds = new ArrayList<>();
        Collections.addAll(instanceIds, instanceId1, instanceId2, instanceId3);

        // create a first clusterNode entry
        ClusterNodeInfo info1 = newClusterNodeInfo(0, instanceId1);
        assertEquals(1, info1.getId());
        assertEquals(instanceId1, info1.getInstanceId());
        // shut it down
        info1.dispose();

        // start multiple instances from different locations competing for
        // the same inactive clusterId
        List<Callable<ClusterNodeInfo>> tasks = new ArrayList<>();
        for (String id : instanceIds) {
            tasks.add(() -> newClusterNodeInfo(0, id));
        }
        Map<Integer, ClusterNodeInfo> clusterNodes = executor.invokeAll(tasks)
                .stream().map(f -> {
                    try {
                        return f.get();
                    } catch (Exception e) {
                        throw new RuntimeException(e);
                    }
                }).collect(Collectors.toMap(ClusterNodeInfo::getId, Function.identity()));

        // must have different clusterIds
        assertEquals(3, clusterNodes.size());
        assertThat(clusterNodes.keySet(), containsInAnyOrder(1, 2, 3));

        clusterNodes.values().forEach(ClusterNodeInfo::dispose);
        executor.shutdown();
    }

    @Test
    public void acquireExpiredClusterId() throws Exception {
        String instanceId1 = "node1";

        ClusterNodeInfo info1 = newClusterNodeInfo(0, instanceId1);
        assertEquals(1, info1.getId());
        assertEquals(instanceId1, info1.getInstanceId());
        expireLease(info1);

        // simulate a restart after a crash and expired lease
        info1 = newClusterNodeInfo(0, instanceId1);
        // must acquire expired clusterId 1
        assertEquals(1, info1.getId());
        assertEquals(instanceId1, info1.getInstanceId());
        info1.dispose();
    }

    @Test
    public void skipExpiredClusterIdWithDifferentInstanceId() throws Exception {
        // simulate multiple cluster nodes
        String instanceId1 = "node1";
        String instanceId2 = "node2";

        ClusterNodeInfo info1 = newClusterNodeInfo(0, instanceId1);
        assertEquals(1, info1.getId());
        assertEquals(instanceId1, info1.getInstanceId());
        expireLease(info1);

        // simulate start from different location
        ClusterNodeInfo info2 = newClusterNodeInfo(0, instanceId2);
        // must not acquire expired clusterId 1
        assertEquals(2, info2.getId());
        assertEquals(instanceId2, info2.getInstanceId());
        info2.dispose();
    }

<<<<<<< HEAD
    // OAK-9564
    @Test
    public void canGetDisposedClusterWithDifferentRuntimeId() {
        ClusterNodeInfo info = newClusterNodeInfo(0);
        int id = info.getId();
        assertEquals(1, id);
        // shut it down
        info.dispose();

        // edit the runtime ID
        UpdateOp op = new UpdateOp(String.valueOf(id), false);
        op.set(ClusterNodeInfo.RUNTIME_ID_KEY, "some-different-uuid");
        assertNotNull(store.findAndUpdate(Collection.CLUSTER_NODES, op));

        try {
            info = newClusterNodeInfo(id);
            assertEquals(info.getId(), id);
        } catch(DocumentStoreException e) {
            // should be able to acquire it again, because it was properly disposed
            fail("Must be able to acquire the cluster again after disposal");
        }
    }

    // OAK-9564
    @Test
    public void canGetRecoveredClusterWithDifferentRuntimeId() {
        ClusterNodeInfo info = newClusterNodeInfo(0);
        int id = info.getId();
        assertEquals(1, id);
        // shut it down
        info.dispose();

        // edit the data artificially to reproduce the bug where a cluster can't be acquired
        // after it was recovered by a different node
        UpdateOp op = new UpdateOp(String.valueOf(id), false);
        op.set(ClusterNodeInfo.RUNTIME_ID_KEY, "some-different-uuid");
        op.set(ClusterNodeInfo.REV_RECOVERY_BY, "");
        op.set(ClusterNodeInfo.REV_RECOVERY_LOCK, "NONE");
        op.set(ClusterNodeInfo.STATE, null);
        op.set(ClusterNodeInfo.LEASE_END_KEY, null);
        assertNotNull(store.findAndUpdate(Collection.CLUSTER_NODES, op));

        // should be able to acquire it
        try {
            info = newClusterNodeInfo(id);
            assertEquals(info.getId(), id);
        } catch(DocumentStoreException e) {
            fail("Must be able to acquire the cluster");
        }
    }

    // OAK-9564
    @Test
    public void cannotGetActiveClusterWithDifferentRuntimeIdUntilExpires() {
        ClusterNodeInfo info = newClusterNodeInfo(0);
        int id = info.getId();
        assertEquals(1, id);

        // edit the runtime ID
        UpdateOp op = new UpdateOp(String.valueOf(id), false);
        op.set(ClusterNodeInfo.RUNTIME_ID_KEY, "some-different-uuid");
        assertNotNull(store.findAndUpdate(Collection.CLUSTER_NODES, op));

        // should be able to acquire it, but it should wait until the lease expire
        ClusterNodeInfo infoNew = newClusterNodeInfo(id);
        assertEquals(infoNew.getId(), id);
        assertTrue(infoNew.getLeaseEndTime() > info.getLeaseEndTime());
        assertNotEquals(infoNew.getRuntimeId(), info.getRuntimeId());
        try {
            info.performLeaseCheck();
            fail("Must fail here, and not get cluster node info");
        } catch(DocumentStoreException e) {
            // expected exception
            assertTrue(e.getMessage().startsWith("This oak instance failed to update the lease in"));
        }
        infoNew.performLeaseCheck();
    }

=======
>>>>>>> 288095c5
    @Test
    public void acquireExpiredClusterIdStatic() throws Exception {
        String instanceId1 = "node1";
        String instanceId2 = "node2";

        ClusterNodeInfo info1 = newClusterNodeInfo(0, instanceId1);
        assertEquals(1, info1.getId());
        assertEquals(instanceId1, info1.getInstanceId());
        expireLease(info1);

        // simulate start from different location and
        // acquire with static clusterId
        try {
            newClusterNodeInfo(1, instanceId2);
            fail("Must fail with DocumentStoreException");
        } catch (DocumentStoreException e) {
            assertThat(e.getMessage(), containsString("needs recovery"));
        }
    }

    @Test
    public void acquireExpiredClusterIdConcurrently() throws Exception {
        ExecutorService executor = Executors.newCachedThreadPool();
        String instanceId1 = "node1";
        String instanceId2 = "node2";
        String instanceId3 = "node3";
        List<String> instanceIds = new ArrayList<>();
        Collections.addAll(instanceIds, instanceId1, instanceId2, instanceId3);

        ClusterNodeInfo info1 = newClusterNodeInfo(0, instanceId1);
        assertEquals(1, info1.getId());
        assertEquals(instanceId1, info1.getInstanceId());
        expireLease(info1);

        // start multiple instances from different locations competing for
        // the same clusterId with expired lease
        List<Callable<ClusterNodeInfo>> tasks = new ArrayList<>();
        for (String id : instanceIds) {
            tasks.add(() -> newClusterNodeInfo(0, id));
        }
        Map<Integer, ClusterNodeInfo> clusterNodes = executor.invokeAll(tasks)
                .stream().map(f -> {
                    try {
                        return f.get();
                    } catch (Exception e) {
                        throw new RuntimeException(e);
                    }
                }).collect(Collectors.toMap(ClusterNodeInfo::getId, Function.identity()));

        // must have different clusterIds
        assertEquals(3, clusterNodes.size());
        assertThat(clusterNodes.keySet(), containsInAnyOrder(1, 2, 3));

        clusterNodes.values().forEach(ClusterNodeInfo::dispose);
        executor.shutdown();
    }

    @Test
    public void skipClusterIdWithoutStartTime() {
        ClusterNodeInfo info = newClusterNodeInfo(0);
        int id = info.getId();
        assertEquals(1, id);
        // shut it down
        info.dispose();

        // remove startTime field
        UpdateOp op = new UpdateOp(String.valueOf(id), false);
        op.remove(ClusterNodeInfo.START_TIME_KEY);
        assertNotNull(store.findAndUpdate(Collection.CLUSTER_NODES, op));

        // acquire it again
        info = newClusterNodeInfo(0);
        // must not use clusterId 1
        assertNotEquals(1, info.getId());
    }

    @Test
    public void defaultLeaseCheckMode() {
        assertEquals(LeaseCheckMode.STRICT, newClusterNodeInfo(0).getLeaseCheckMode());
    }

    @Test
    public void strictLeaseCheckMode() throws Exception {
        ClusterNodeInfo info = newClusterNodeInfo(1);
        clock.waitUntil(info.getLeaseEndTime());
        // lease renew must fail with exception
        try {
            info.renewLease();
            fail("must fail with DocumentStoreException");
        } catch (DocumentStoreException e) {
            assertThat(e.getMessage(), containsString("failed to update the lease"));
            assertThat(e.getMessage(), containsString("mode: STRICT"));
        }
        assertLeaseFailure();
    }

    @Test
    public void lenientLeaseCheckMode() throws Exception {
        ClusterNodeInfo info = newClusterNodeInfo(1);
        info.setLeaseCheckMode(LeaseCheckMode.LENIENT);
        clock.waitUntil(info.getLeaseEndTime());
        // must still be able to renew
        assertTrue(info.renewLease());
        assertFalse(handler.isLeaseFailure());
    }

    private void assertLeaseFailure() throws Exception {
        for (int i = 0; i < 100; i++) {
            if (handler.isLeaseFailure()) {
                return;
            }
            Thread.sleep(10);
        }
        fail("expected lease failure");
    }

    private void expireLease(ClusterNodeInfo info)
            throws InterruptedException {
        // let lease expire
        clock.waitUntil(info.getLeaseEndTime() +
                ClusterNodeInfo.DEFAULT_LEASE_UPDATE_INTERVAL_MILLIS);
        // check if expired -> recovery is needed
        MissingLastRevSeeker util = new MissingLastRevSeeker(store, clock);
        String key = String.valueOf(info.getId());
        ClusterNodeInfoDocument infoDoc = store.find(Collection.CLUSTER_NODES, key);
        assertNotNull(infoDoc);
        assertTrue(infoDoc.isRecoveryNeeded(clock.getTime()));
    }

    private void recoverClusterNode(int clusterId) throws Exception {
        DocumentNodeStore ns = new DocumentMK.Builder()
                .setDocumentStore(store.getStore()) // use unwrapped store
                .setAsyncDelay(0).setClusterId(42).clock(clock).getNodeStore();
        try {
            LastRevRecoveryAgent recovery = new LastRevRecoveryAgent(ns.getDocumentStore(), ns);
            recovery.recover(clusterId);
        } finally {
            ns.dispose();
        }
    }

    private void waitLeaseUpdateInterval() throws Exception {
        clock.waitUntil(clock.getTime() + ClusterNodeInfo.DEFAULT_LEASE_UPDATE_INTERVAL_MILLIS + 1);
    }

    private ClusterNodeInfo newClusterNodeInfo(int clusterId,
                                               String instanceId) {
        ClusterNodeInfo info = ClusterNodeInfo.getInstance(store,
                new SimpleRecoveryHandler(store, clock), null, instanceId, clusterId, invisible);
        info.setLeaseFailureHandler(handler);
        return info;
    }

    private ClusterNodeInfo newClusterNodeInfo(int clusterId) {
        return newClusterNodeInfo(clusterId, null);
    }

    static final class FailureHandler implements LeaseFailureHandler {

        private final AtomicBoolean leaseFailure = new AtomicBoolean();

        @Override
        public void handleLeaseFailure() {
            leaseFailure.set(true);
        }

        public boolean isLeaseFailure() {
            return leaseFailure.get();
        }
    }

    final class TestStore extends DocumentStoreWrapper {

        private final AtomicInteger failBeforeUpdate = new AtomicInteger();
        private final AtomicInteger failAfterUpdate = new AtomicInteger();
        private final AtomicInteger failFind = new AtomicInteger();
        private long delayMillis;

        TestStore() {
            super(new MemoryDocumentStore());
        }

        DocumentStore getStore() {
            return store;
        }

        @Override
        public <T extends Document> T findAndUpdate(Collection<T> collection,
                                                    UpdateOp update) {
            maybeDelay();
            maybeThrow(failBeforeUpdate, "update failed before");
            T doc = super.findAndUpdate(collection, update);
            maybeThrow(failAfterUpdate, "update failed after");
            return doc;
        }

        @Override
        public <T extends Document> T find(Collection<T> collection,
                                           String key) {
            maybeDelay();
            maybeThrow(failFind, "find failed");
            return super.find(collection, key);
        }

        private void maybeDelay() {
            try {
                clock.waitUntil(clock.getTime() + delayMillis);
            } catch (InterruptedException e) {
                throw new DocumentStoreException(e);
            }
        }

        private void maybeThrow(AtomicInteger num, String msg) {
            if (num.get() > 0) {
                num.decrementAndGet();
                throw new DocumentStoreException(msg);
            }
        }

        public int getFailBeforeUpdate() {
            return failBeforeUpdate.get();
        }

        public void setFailBeforeUpdate(int num) {
            failBeforeUpdate.set(num);
        }

        public int getFailAfterUpdate() {
            return failAfterUpdate.get();
        }

        public void setFailAfterUpdate(int num) {
            this.failAfterUpdate.set(num);
        }

        public long getDelayMillis() {
            return delayMillis;
        }

        public void setDelayMillis(long delayMillis) {
            this.delayMillis = delayMillis;
        }

        public int getFailFind() {
            return failFind.get();
        }

        public void setFailFind(int num) {
            this.failFind.set(num);
        }
    }
}<|MERGE_RESOLUTION|>--- conflicted
+++ resolved
@@ -418,7 +418,6 @@
         info2.dispose();
     }
 
-<<<<<<< HEAD
     // OAK-9564
     @Test
     public void canGetDisposedClusterWithDifferentRuntimeId() {
@@ -497,8 +496,6 @@
         infoNew.performLeaseCheck();
     }
 
-=======
->>>>>>> 288095c5
     @Test
     public void acquireExpiredClusterIdStatic() throws Exception {
         String instanceId1 = "node1";

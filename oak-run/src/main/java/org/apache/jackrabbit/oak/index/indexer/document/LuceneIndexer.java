/*
 * Licensed to the Apache Software Foundation (ASF) under one
 * or more contributor license agreements.  See the NOTICE file
 * distributed with this work for additional information
 * regarding copyright ownership.  The ASF licenses this file
 * to you under the Apache License, Version 2.0 (the
 * "License"); you may not use this file except in compliance
 * with the License.  You may obtain a copy of the License at
 *
 *   http://www.apache.org/licenses/LICENSE-2.0
 *
 * Unless required by applicable law or agreed to in writing,
 * software distributed under the License is distributed on an
 * "AS IS" BASIS, WITHOUT WARRANTIES OR CONDITIONS OF ANY
 * KIND, either express or implied.  See the License for the
 * specific language governing permissions and limitations
 * under the License.
 */

package org.apache.jackrabbit.oak.index.indexer.document;

import java.io.IOException;
import java.util.Set;

import org.apache.jackrabbit.oak.api.CommitFailedException;
import org.apache.jackrabbit.oak.plugins.document.NodeDocument;
import org.apache.jackrabbit.oak.plugins.index.lucene.LuceneDocumentMaker;
import org.apache.jackrabbit.oak.plugins.index.lucene.util.FacetHelper;
import org.apache.jackrabbit.oak.plugins.index.lucene.util.FacetsConfigProvider;
import org.apache.jackrabbit.oak.plugins.index.lucene.writer.LuceneIndexWriter;
import org.apache.jackrabbit.oak.plugins.index.progress.IndexingProgressReporter;
import org.apache.jackrabbit.oak.plugins.index.search.IndexDefinition;
import org.apache.jackrabbit.oak.plugins.index.search.spi.binary.FulltextBinaryTextExtractor;
import org.apache.jackrabbit.oak.spi.filter.PathFilter;
import org.apache.jackrabbit.oak.spi.state.NodeBuilder;
import org.apache.lucene.document.Document;
import org.apache.lucene.facet.FacetsConfig;
import org.slf4j.Logger;
import org.slf4j.LoggerFactory;

public class LuceneIndexer implements NodeStateIndexer, FacetsConfigProvider {
    private static final Logger LOG = LoggerFactory.getLogger(LuceneIndexer.class);

    private final IndexDefinition definition;
    private final FulltextBinaryTextExtractor binaryTextExtractor;
    private final NodeBuilder definitionBuilder;
    private final LuceneIndexWriter indexWriter;
    private final IndexingProgressReporter progressReporter;
    private FacetsConfig facetsConfig;

    private final IndexerStatisticsTracker indexerStatisticsTracker = new IndexerStatisticsTracker(LOG);

    public LuceneIndexer(IndexDefinition definition, LuceneIndexWriter indexWriter,
                         NodeBuilder builder, FulltextBinaryTextExtractor binaryTextExtractor,
                         IndexingProgressReporter progressReporter) {
        this.definition = definition;
        this.binaryTextExtractor = binaryTextExtractor;
        this.indexWriter = indexWriter;
        this.definitionBuilder = builder;
        this.progressReporter = progressReporter;
    }

    @Override
    public void onIndexingStarting() {
        indexerStatisticsTracker.onIndexingStarting();
        binaryTextExtractor.resetStartTime();
    }

    @Override
    public boolean shouldInclude(String path) {
        return getFilterResult(path) != PathFilter.Result.EXCLUDE;
    }

    @Override
    public boolean shouldInclude(NodeDocument doc) {
        //TODO possible optimization for NodeType based filtering
        return true;
    }

    @Override
    public boolean index(NodeStateEntry entry) throws IOException, CommitFailedException {
        if (getFilterResult(entry.getPath()) != PathFilter.Result.INCLUDE) {
            return false;
        }

        IndexDefinition.IndexingRule indexingRule = definition.getApplicableIndexingRule(entry.getNodeState());

        if (indexingRule == null) {
            return false;
        }

        indexerStatisticsTracker.onEntryStart();

        LuceneDocumentMaker maker = newDocumentMaker(indexingRule, entry.getPath());
        Document doc = maker.makeDocument(entry.getNodeState());
        indexerStatisticsTracker.onEntryEndMakeDocument();
        if (doc != null) {
            writeToIndex(doc, entry.getPath());
            indexerStatisticsTracker.onEntryEnd(entry.getPath());
            progressReporter.indexUpdate(definition.getIndexPath());
            return true;
        }

        return false;
    }

    @Override
    public boolean indexesRelativeNodes() {
        return definition.indexesRelativeNodes();
    }

    @Override
    public Set<String> getRelativeIndexedNodeNames() {
        return definition.getRelativeNodeNames();
    }

    @Override
    public void close() throws IOException {
<<<<<<< HEAD
        binaryTextExtractor.done(true);
=======
        LOG.info("Statistics: {}", indexerStatisticsTracker.formatStats());
        binaryTextExtractor.logStats();
>>>>>>> 0d23900b
        indexWriter.close(System.currentTimeMillis());
    }

    private PathFilter.Result getFilterResult(String path) {
        return definition.getPathFilter().filter(path);
    }

    private void writeToIndex(Document doc, String path) throws IOException {
        indexWriter.updateDocument(path, doc);
    }

    private LuceneDocumentMaker newDocumentMaker(IndexDefinition.IndexingRule indexingRule, String path) {
        return new LuceneDocumentMaker(
                binaryTextExtractor,
                // we re-use the facet config
                this,
                // augmentorFactory is not supported (it is deprecated)
                null,
                definition,
                indexingRule,
                path
        );
    }

    @Override
    public FacetsConfig getFacetsConfig() {
        if (facetsConfig == null) {
            facetsConfig = FacetHelper.getFacetsConfig(definitionBuilder);
        }
        return facetsConfig;
    }

}<|MERGE_RESOLUTION|>--- conflicted
+++ resolved
@@ -116,12 +116,8 @@
 
     @Override
     public void close() throws IOException {
-<<<<<<< HEAD
-        binaryTextExtractor.done(true);
-=======
         LOG.info("Statistics: {}", indexerStatisticsTracker.formatStats());
         binaryTextExtractor.logStats();
->>>>>>> 0d23900b
         indexWriter.close(System.currentTimeMillis());
     }
 

--- conflicted
+++ resolved
@@ -125,11 +125,8 @@
         final OptionSpec<Boolean> resetFullGC;
         final OptionSpec<?> verbose;
         final OptionSpec<String> path;
-<<<<<<< HEAD
-=======
         final OptionSpec<String> includePaths;
         final OptionSpec<String> excludePaths;
->>>>>>> 2ef30232
         final OptionSpec<?> entireRepo;
         final OptionSpec<?> compact;
         final OptionSpec<Boolean> dryRun;
@@ -164,8 +161,6 @@
                     .accepts("verbose", "print INFO messages to the console");
             path = parser
                     .accepts("path", "path to the document to be cleaned up").withRequiredArg();
-<<<<<<< HEAD
-=======
             includePaths = parser
                     .accepts("includePaths", "Paths which should be included in fullGC. " +
                             "Paths should be separated with '::'. Example: --includePaths=/content::/var")
@@ -174,7 +169,6 @@
                     .accepts("excludePaths", "Paths which should be excluded from fullGC. " +
                             "Paths should be separated with '::'. Example: --excludePaths=/content::/var")
                     .withRequiredArg().ofType(String.class).defaultsTo("");
->>>>>>> 2ef30232
             entireRepo = parser
                     .accepts("entireRepo", "run fullGC on the entire repository");
             compact = parser
@@ -233,8 +227,6 @@
             return path.value(options);
         }
 
-<<<<<<< HEAD
-=======
         String[] includePaths() {
             return includePaths.value(options).split("::");
         }
@@ -243,7 +235,6 @@
             return excludePaths.value(options).split("::");
         }
 
->>>>>>> 2ef30232
         boolean isResetFullGCOnly() {
             return options.has(fullGCOnly);
         }
@@ -321,11 +312,8 @@
         }
         // set fullGC
         builder.setFullGCEnabled(fullGCEnabled);
-<<<<<<< HEAD
-=======
         builder.setFullGCIncludePaths(options.includePaths());
         builder.setFullGCExcludePaths(options.excludePaths());
->>>>>>> 2ef30232
 
         // create a VersionGCSupport while builder is read-write
         VersionGCSupport gcSupport = builder.createVersionGCSupport();
@@ -351,15 +339,10 @@
         System.out.println("EmbeddedVerification is enabled : " + options.isEmbeddedVerificationEnabled());
         System.out.println("ResetFullGC is enabled : " + options.resetFullGC());
         System.out.println("Compaction is enabled : " + options.doCompaction());
-<<<<<<< HEAD
-        VersionGarbageCollector gc = createVersionGC(builder.build(), gcSupport, isFullGCEnabled(builder), options.isDryRun(),
-                isEmbeddedVerificationEnabled(builder));
-=======
         System.out.println("IncludePaths are : " + Arrays.toString(options.includePaths()));
         System.out.println("ExcludePaths are : " + Arrays.toString(options.excludePaths()));
         VersionGarbageCollector gc = createVersionGC(builder.build(), gcSupport, isFullGCEnabled(builder), options.isDryRun(),
                 isEmbeddedVerificationEnabled(builder), builder.getFullGCMode());
->>>>>>> 2ef30232
 
         VersionGCOptions gcOptions = gc.getOptions();
         gcOptions = gcOptions.withDelayFactor(options.getDelay());

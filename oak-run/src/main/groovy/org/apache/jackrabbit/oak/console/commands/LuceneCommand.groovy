--- conflicted
+++ resolved
@@ -24,22 +24,11 @@
 import org.apache.jackrabbit.oak.console.ConsoleSession
 import org.apache.jackrabbit.oak.plugins.index.lucene.IndexDefinition
 import org.apache.jackrabbit.oak.plugins.index.lucene.OakDirectory
-<<<<<<< HEAD
-import org.apache.jackrabbit.oak.spi.security.OpenSecurityProvider
-import org.apache.jackrabbit.oak.Oak
-import org.apache.jackrabbit.oak.api.Tree
-import org.apache.jackrabbit.oak.api.Root
-import org.apache.jackrabbit.oak.api.ContentSession
-import org.apache.jackrabbit.oak.spi.state.NodeState
-import org.apache.jackrabbit.oak.spi.state.NodeStore
-import org.apache.jackrabbit.oak.spi.state.NodeBuilder
-=======
 import org.apache.jackrabbit.oak.spi.commit.CommitInfo
 import org.apache.jackrabbit.oak.spi.commit.EmptyHook
 import org.apache.jackrabbit.oak.spi.state.NodeBuilder
 import org.apache.jackrabbit.oak.spi.state.NodeState
 import org.apache.jackrabbit.oak.spi.state.NodeStore
->>>>>>> 957f83f7
 import org.apache.jackrabbit.oak.spi.state.ReadOnlyBuilder
 import org.apache.lucene.index.DirectoryReader
 import org.apache.lucene.store.Directory
@@ -58,11 +47,7 @@
     public static final String COMMAND_NAME = 'lucene'
 
     public LuceneCommand(final Groovysh shell) {
-<<<<<<< HEAD
-        super(shell, COMMAND_NAME, 'lc', ['info', 'dump','rmdata'], 'info')
-=======
         super(shell, COMMAND_NAME, 'lc', ['info', 'rmdata', 'dump'], 'info')
->>>>>>> 957f83f7
     }
 
     def do_info = { args ->
@@ -86,12 +71,6 @@
             dir.close()
         }
     }
-
-    def do_rmdata = { args ->
-        String idxPath = args ? args[0] : '/oak:index/lucene'
-		removeIndexDataNode(idxPath)
-    }
-
 
     def do_dump = { args ->
         String idxPath = args && args.size() == 2 ? args[1] : '/oak:index/lucene'
@@ -151,30 +130,6 @@
         return null
     }
 
-    private Directory removeIndexDataNode(String path) {
-        NodeStore delegate = variables.session.getStore();
-        Oak oak = new Oak(delegate).with("default").with(new OpenSecurityProvider());
-		ContentSession csession = oak.createContentSession();
-		Root root = csession.getLatestRoot();
-		String dataPath = path+"/"+INDEX_DATA_CHILD_NAME;
-		String[] pdata = dataPath.split("/");
-		io.out.println(pdata[1]);
-		Tree data = root.getTree("/"+pdata[1]);
-        for (int i=2;i<pdata.length;i++) {
-        	data = data.getChild(pdata[i]);
-        }
-        
-        if (data.exists()) {
-        	data.remove();
-        	root.commit();
-            io.out.println("Index data node removed at path "+data.getPath())
-        } else {
-            io.out.println("No Index data node found at path "+data.getPath())
-        }
-        return null
-    }
-
-
     private static long dirSize(Directory dir) {
         dir.listAll().inject(0L, { sum, fileName -> sum + dir.fileLength(fileName) })
     }

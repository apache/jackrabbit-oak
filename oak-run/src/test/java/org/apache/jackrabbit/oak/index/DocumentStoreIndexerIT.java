/*
 * Licensed to the Apache Software Foundation (ASF) under one
 * or more contributor license agreements.  See the NOTICE file
 * distributed with this work for additional information
 * regarding copyright ownership.  The ASF licenses this file
 * to you under the Apache License, Version 2.0 (the
 * "License"); you may not use this file except in compliance
 * with the License.  You may obtain a copy of the License at
 *
 *   http://www.apache.org/licenses/LICENSE-2.0
 *
 * Unless required by applicable law or agreed to in writing,
 * software distributed under the License is distributed on an
 * "AS IS" BASIS, WITHOUT WARRANTIES OR CONDITIONS OF ANY
 * KIND, either express or implied.  See the License for the
 * specific language governing permissions and limitations
 * under the License.
 */

package org.apache.jackrabbit.oak.index;

import org.apache.jackrabbit.guava.common.collect.Iterators;
import org.apache.jackrabbit.oak.InitialContent;
import org.apache.jackrabbit.oak.api.CommitFailedException;
import org.apache.jackrabbit.oak.index.indexer.document.CompositeIndexer;
import org.apache.jackrabbit.oak.index.indexer.document.DocumentStoreIndexer;
import org.apache.jackrabbit.oak.index.indexer.document.IndexerConfiguration;
import org.apache.jackrabbit.oak.index.indexer.document.NodeStateEntry;
import org.apache.jackrabbit.oak.index.indexer.document.NodeStateIndexer;
import org.apache.jackrabbit.oak.index.indexer.document.flatfile.FlatFileNodeStoreBuilder;
import org.apache.jackrabbit.oak.plugins.document.Collection;
import org.apache.jackrabbit.oak.plugins.document.DocumentMKBuilderProvider;
import org.apache.jackrabbit.oak.plugins.document.DocumentNodeStore;
import org.apache.jackrabbit.oak.plugins.document.DocumentNodeStoreBuilder;
import org.apache.jackrabbit.oak.plugins.document.DocumentStore;
import org.apache.jackrabbit.oak.plugins.document.MongoConnectionFactory;
import org.apache.jackrabbit.oak.plugins.document.MongoUtils;
import org.apache.jackrabbit.oak.plugins.document.NodeDocument;
import org.apache.jackrabbit.oak.plugins.document.bundlor.BundledTypesRegistry;
import org.apache.jackrabbit.oak.plugins.document.bundlor.BundlingConfigInitializer;
import org.apache.jackrabbit.oak.plugins.document.mongo.MongoDocumentStore;
import org.apache.jackrabbit.oak.plugins.document.util.MongoConnection;
import org.apache.jackrabbit.oak.plugins.document.util.Utils;
import org.apache.jackrabbit.oak.plugins.index.importer.ClusterNodeStoreLock;
import org.apache.jackrabbit.oak.plugins.index.lucene.directory.IndexRootDirectory;
import org.apache.jackrabbit.oak.plugins.index.lucene.directory.LocalIndexDir;
import org.apache.jackrabbit.oak.plugins.index.lucene.util.LuceneIndexDefinitionBuilder;
import org.apache.jackrabbit.oak.plugins.index.progress.IndexingProgressReporter;
import org.apache.jackrabbit.oak.spi.commit.CommitInfo;
import org.apache.jackrabbit.oak.spi.commit.EmptyHook;
import org.apache.jackrabbit.oak.spi.state.NodeBuilder;
import org.apache.jackrabbit.oak.spi.state.NodeState;
import org.apache.jackrabbit.oak.spi.state.NodeStore;
import org.apache.jackrabbit.oak.spi.whiteboard.DefaultWhiteboard;
import org.apache.jackrabbit.oak.spi.whiteboard.Registration;
import org.apache.jackrabbit.oak.spi.whiteboard.Whiteboard;
import org.apache.jackrabbit.oak.stats.StatisticsProvider;
import org.junit.After;
import org.junit.Assume;
import org.junit.Before;
import org.junit.BeforeClass;
import org.junit.Rule;
import org.junit.Test;
import org.junit.contrib.java.lang.system.RestoreSystemProperties;
import org.junit.rules.TestRule;
import org.slf4j.Logger;
import org.slf4j.LoggerFactory;

<<<<<<< HEAD
=======
import javax.jcr.RepositoryException;
import javax.jcr.Session;
import javax.jcr.query.Query;
import javax.jcr.query.QueryManager;
import javax.jcr.query.QueryResult;
import javax.jcr.query.Row;
import java.io.File;
import java.io.IOException;
import java.util.ArrayList;
import java.util.Collections;
import java.util.List;
import java.util.Set;
import java.util.concurrent.TimeUnit;
import java.util.function.Predicate;

>>>>>>> 0b6e5387
import static java.util.Collections.emptyMap;
import static org.apache.jackrabbit.JcrConstants.JCR_PRIMARYTYPE;
import static org.apache.jackrabbit.oak.plugins.document.TestUtils.childBuilder;
import static org.apache.jackrabbit.oak.plugins.document.TestUtils.createChild;
import static org.apache.jackrabbit.oak.plugins.document.TestUtils.merge;
import static org.apache.jackrabbit.oak.plugins.document.bundlor.BundlingConfigHandler.BUNDLOR;
import static org.apache.jackrabbit.oak.plugins.document.bundlor.BundlingConfigHandler.DOCUMENT_NODE_STORE;
import static org.apache.jackrabbit.oak.plugins.memory.EmptyNodeState.EMPTY_NODE;
import static org.hamcrest.CoreMatchers.containsString;
import static org.hamcrest.MatcherAssert.assertThat;
import static org.hamcrest.Matchers.containsInAnyOrder;
import static org.junit.Assert.assertEquals;
import static org.junit.Assert.assertFalse;
import static org.junit.Assert.assertNotNull;
import static org.junit.Assert.assertNull;
import static org.junit.Assert.assertTrue;
import static org.junit.Assume.assumeNotNull;

public class DocumentStoreIndexerIT extends LuceneAbstractIndexCommandTest {
    private final Logger LOG = LoggerFactory.getLogger(getClass());

    @Rule
    public MongoConnectionFactory connectionFactory = new MongoConnectionFactory();

    @Rule
    public DocumentMKBuilderProvider builderProvider = new DocumentMKBuilderProvider();

    @Rule
    public final TestRule restoreSystemProperties = new RestoreSystemProperties();

    @BeforeClass
    public static void checkMongoDbAvailable() {
        Assume.assumeTrue(MongoUtils.isAvailable());
    }

    DocumentNodeStore dns;

    @Before
    public void setup() throws IOException {
        System.setProperty("java.io.tmpdir", temporaryFolder.newFolder("systemp").getAbsolutePath());
    }

    @After
    public void tear() {
        if (dns != null) {
            dns.dispose();
        }
    }

    @Test
    public void indexMongoRepo() throws Exception {
        dns = getNodeStore();
        fixture = new LuceneRepositoryFixture(temporaryFolder.getRoot(), dns);
        createTestData(false);
        String checkpoint = fixture.getNodeStore().checkpoint(TimeUnit.HOURS.toMillis(24));
        fixture.close();
        dns.dispose();

        IndexCommand command = new IndexCommand();

        File outDir = temporaryFolder.newFolder();
        String[] args = {
                "--index-temp-dir=" + temporaryFolder.newFolder().getAbsolutePath(),
                "--index-out-dir=" + outDir.getAbsolutePath(),
                "--index-paths=/oak:index/fooIndex",
                "--doc-traversal-mode",
                "--checkpoint=" + checkpoint,
                "--reindex",
                "--", // -- indicates that options have ended and rest needs to be treated as non option
                MongoUtils.URL
        };

        command.execute(args);

        File indexes = new File(outDir, IndexerSupport.LOCAL_INDEX_ROOT_DIR);
        assertTrue(indexes.exists());

        IndexRootDirectory idxRoot = new IndexRootDirectory(indexes);
        List<LocalIndexDir> idxDirs = idxRoot.getAllLocalIndexes();

        assertEquals(1, idxDirs.size());
    }

    @Test
    public void parallelReindex() throws Exception {
        LOG.info("Starting parallelReindex");
        System.setProperty(FlatFileNodeStoreBuilder.OAK_INDEXER_USE_LZ4, "false");
        parallelReindexInternal();
        LOG.info("Finished parallelReindex");
    }

    @Test
    public void parallelReindexWithLZ4() throws Exception {
        LOG.info("Starting parallelReindexWithLZ4");
        System.setProperty(FlatFileNodeStoreBuilder.OAK_INDEXER_USE_LZ4, "true");
        parallelReindexInternal();
        LOG.info("Finished parallelReindexWithLZ4");
    }

    /**
     * Test parallel indexing
<<<<<<< HEAD
     *
     * @throws Exception
=======
>>>>>>> 0b6e5387
     */
    private void parallelReindexInternal() throws Exception {
        System.setProperty("oak.indexer.minMemoryForWork", "1");
        System.setProperty(IndexerConfiguration.PROP_OAK_INDEXER_PARALLEL_INDEX, "true");
        System.setProperty(IndexerConfiguration.PROP_OAK_INDEXER_MIN_SPLIT_THRESHOLD, "0");
        System.setProperty(IndexerConfiguration.PROP_SPLIT_STORE_SIZE, "2");
        System.setProperty(IndexerConfiguration.PROP_OAK_INDEXER_THREAD_POOL_SIZE, "2");
        System.setProperty(FlatFileNodeStoreBuilder.OAK_INDEXER_USE_ZIP, "true");

        DocumentNodeStore dns = getNodeStore();
        fixture = new LuceneRepositoryFixture(temporaryFolder.getRoot(), dns);

        createTestData("/testNodea/test/a", "foo", 40, "oak:Unstructured", true);
        createTestData("/testNodeb/test/b", "foo", 40, "oak:Unstructured", true);
        createTestData("/testNodec/test/c", "foo", 40, "oak:Unstructured", true);

        fixture.getAsyncIndexUpdate("async").run();
        int fooCount = getFooCount(fixture, "foo");
        assertEquals("async index wrong count", 120, fooCount);

        String checkpoint = fixture.getNodeStore().checkpoint(TimeUnit.HOURS.toMillis(24));
        fixture.close();

        IndexCommand command = new IndexCommand();
        File outDir = temporaryFolder.newFolder();
        String[] args = {
                "--index-temp-dir=" + temporaryFolder.newFolder().getAbsolutePath(),
                "--index-out-dir=" + outDir.getAbsolutePath(),
                "--index-paths=/oak:index/fooIndex",
                "--doc-traversal-mode",
                "--checkpoint=" + checkpoint,
                "--reindex",
                "--", // -- indicates that options have ended and rest needs to be treated as non option
                MongoUtils.URL
        };

        command.execute(args);

        File indexes = new File(outDir, IndexerSupport.LOCAL_INDEX_ROOT_DIR);
        assertTrue(indexes.exists());

        IndexRootDirectory idxRoot = new IndexRootDirectory(indexes);
        List<LocalIndexDir> idxDirs = idxRoot.getAllLocalIndexes();

        assertEquals(1, idxDirs.size());

        //~-----------------------------------------
        //Phase 2 - Import the indexes
        IndexCommand command2 = new IndexCommand();
        File indexDir = new File(outDir, IndexerSupport.LOCAL_INDEX_ROOT_DIR);
        String[] args3 = {
                "--index-temp-dir=" + temporaryFolder.newFolder().getAbsolutePath(),
                "--index-out-dir=" + temporaryFolder.newFolder().getAbsolutePath(),
                "--index-import-dir=" + indexDir.getAbsolutePath(),
                "--index-import",
                "--read-write",
                "--", // -- indicates that options have ended and rest needs to be treated as non option
                MongoUtils.URL
        };
        command2.execute(args3);

        //~-----------------------------------------
        //Phase 3 - Validate the import
        IndexRepositoryFixture fixture3 = new LuceneRepositoryFixture(temporaryFolder.getRoot(), dns);
        int foo3Count = getFooCount(fixture3, "foo");

        //new count should be same as previous
        assertEquals(fooCount, foo3Count);

        //Checkpoint must be released
        assertNull(fixture3.getNodeStore().retrieve(checkpoint));

        //Lock should also be released
        ClusterNodeStoreLock clusterLock = new ClusterNodeStoreLock(fixture3.getNodeStore());
        assertFalse(clusterLock.isLocked("async"));

        fixture3.close();
        dns.dispose();
    }

    private int getFooCount(IndexRepositoryFixture fixture, String propName) throws IOException, RepositoryException {
        Session session = fixture.getAdminSession();
        QueryManager qm = session.getWorkspace().getQueryManager();
        String explanation = getQueryPlan(fixture, "select * from [oak:Unstructured] where [" + propName + "] is not null");
        assertThat(explanation, containsString("/oak:index/fooIndex"));

        Query q = qm.createQuery("select * from [oak:Unstructured] where [foo] is not null", Query.JCR_SQL2);
        QueryResult result = q.execute();
        int size = Iterators.size(result.getNodes());
        session.logout();
        return size;
    }

    private static String getQueryPlan(IndexRepositoryFixture fixture, String query) throws RepositoryException, IOException {
        Session session = fixture.getAdminSession();
        QueryManager qm = session.getWorkspace().getQueryManager();
        Query explain = qm.createQuery("explain " + query, Query.JCR_SQL2);
        QueryResult explainResult = explain.execute();
        Row explainRow = explainResult.getRows().nextRow();
        String explanation = explainRow.getValue("plan").getString();
        session.logout();
        return explanation;
    }

    @Test
    public void indexMongoRepo_WithCompressionDisabled() throws Exception {
        System.setProperty(FlatFileNodeStoreBuilder.OAK_INDEXER_USE_ZIP, "false");
        indexMongoRepo();
        System.clearProperty(FlatFileNodeStoreBuilder.OAK_INDEXER_USE_ZIP);
    }

    @Test
    public void bundling() throws Exception {
<<<<<<< HEAD
        MongoConnection c = getConnection();
=======
        MongoConnection c1 = getConnection();
>>>>>>> 0b6e5387
        DocumentNodeStoreBuilder<?> docBuilder = builderProvider.newBuilder()
                .setMongoDB(c1.getMongoClient(), c1.getDBName());
        DocumentNodeStore store = docBuilder.build();

        Whiteboard wb = new DefaultWhiteboard();
        MongoDocumentStore ds = (MongoDocumentStore) docBuilder.getDocumentStore();
        Registration r1 = wb.register(MongoDocumentStore.class, ds, emptyMap());
        wb.register(StatisticsProvider.class, StatisticsProvider.NOOP, emptyMap());
        Registration c1Registration = wb.register(MongoConnection.class, c1, emptyMap());

        configureIndex(store);
        configureBundling(store);

        NodeBuilder builder = store.getRoot().builder();
        NodeBuilder appNB = newNode("app:Asset");
        createChild(appNB,
                "jcr:content",
                "jcr:content/comments", //not bundled
                "jcr:content/metadata",
                "jcr:content/metadata/xmp", //not bundled
                "jcr:content/renditions", //includes all
                "jcr:content/renditions/original",
                "jcr:content/renditions/original/jcr:content"
        );
        builder.child("test").setChildNode("book.jpg", appNB.getNodeState());
        store.merge(builder, EmptyHook.INSTANCE, CommitInfo.EMPTY);

        //Check that bundling is working
        assertNull(getNodeDocument(ds, "/test/book.jpg/jcr:content"));
        assertNotNull(getNodeDocument(ds, "/test/book.jpg"));

        String checkpoint = store.checkpoint(100000);

        //Shut down this store and restart in readOnly mode
        store.dispose();
        r1.unregister();
        c1Registration.unregister();

        MongoConnection c2 = connectionFactory.getConnection();
        DocumentNodeStoreBuilder<?> docBuilderRO = builderProvider.newBuilder().setReadOnlyMode()
                .setMongoDB(c2.getMongoClient(), c2.getDBName());
        ds = (MongoDocumentStore) docBuilderRO.getDocumentStore();
        store = docBuilderRO.build();
        wb.register(MongoDocumentStore.class, ds, emptyMap());
        wb.register(MongoConnection.class, c2, emptyMap());

        ExtendedIndexHelper helper = new ExtendedIndexHelper(store, store.getBlobStore(), wb, temporaryFolder.newFolder(),
                temporaryFolder.newFolder(), List.of(TEST_INDEX_PATH));
        IndexerSupport support = new IndexerSupport(helper, checkpoint);

        CollectingIndexer testIndexer = new CollectingIndexer(p -> p.startsWith("/test"));
        DocumentStoreIndexer index = new DocumentStoreIndexer(helper, support) {
            @Override
            protected CompositeIndexer prepareIndexers(NodeStore nodeStore, NodeBuilder builder,
                                                       IndexingProgressReporter progressReporter) {
                return new CompositeIndexer(List.of(testIndexer));
            }
        };


        index.reindex();

        assertThat(testIndexer.paths, containsInAnyOrder(
                "/test",
                "/test/book.jpg",
                "/test/book.jpg/jcr:content",
                "/test/book.jpg/jcr:content/comments",
                "/test/book.jpg/jcr:content/metadata",
                "/test/book.jpg/jcr:content/metadata/xmp",
                "/test/book.jpg/jcr:content/renditions",
                "/test/book.jpg/jcr:content/renditions/original",
                "/test/book.jpg/jcr:content/renditions/original/jcr:content"
        ));

        store.dispose();

    }

    @Test
    public void testParallelIndexing() throws Exception {
        System.setProperty(IndexerConfiguration.PROP_OAK_INDEXER_PARALLEL_INDEX, "true");
        System.setProperty(IndexerConfiguration.PROP_OAK_INDEXER_THREAD_POOL_SIZE, "2");
        bundling();
    }

    private void configureIndex(DocumentNodeStore store) throws CommitFailedException {
        NodeBuilder builder = store.getRoot().builder();
        NodeBuilder idxb = childBuilder(builder, TEST_INDEX_PATH);

        LuceneIndexDefinitionBuilder defnb = new LuceneIndexDefinitionBuilder(idxb);
        defnb.indexRule("oak:Unstructured").property("foo").propertyIndex();
        defnb.build();

        merge(store, builder);
    }

    private DocumentNodeStore getNodeStore() {
        MongoConnection c = getConnection();
        return builderProvider.newBuilder()
                .setMongoDB(c.getMongoClient(), c.getDBName()).getNodeStore();
    }

    private MongoConnection getConnection() {
        MongoConnection conn = connectionFactory.getConnection();
        assumeNotNull(conn);
        MongoUtils.dropCollections(conn.getDatabase());
        return conn;
    }

    private static void configureBundling(DocumentNodeStore store) throws CommitFailedException {
        NodeState registryState = BundledTypesRegistry.builder()
                .forType("app:Asset")
                .include("jcr:content")
                .include("jcr:content/metadata")
                .include("jcr:content/renditions")
                .include("jcr:content/renditions/**")
                .build();
        NodeBuilder builder = store.getRoot().builder();
        new InitialContent().initialize(builder);
        BundlingConfigInitializer.INSTANCE.initialize(builder);
        builder.getChildNode("jcr:system")
                .getChildNode(DOCUMENT_NODE_STORE)
                .getChildNode(BUNDLOR)
                .setChildNode("app:Asset", registryState.getChildNode("app:Asset"));
        store.merge(builder, EmptyHook.INSTANCE, CommitInfo.EMPTY);
    }

    private NodeDocument getNodeDocument(DocumentStore ds, String path) {
        return ds.find(Collection.NODES, Utils.getIdFromPath(path));
    }

    private static NodeBuilder newNode(String typeName) {
        NodeBuilder builder = EMPTY_NODE.builder();
        builder.setProperty(JCR_PRIMARYTYPE, typeName);
        return builder;
    }

    private static class CollectingIndexer implements NodeStateIndexer {
        private final Predicate<String> p;
        List<String> paths = new ArrayList<>();

        private CollectingIndexer(Predicate<String> p) {
            this.p = p;
        }

        @Override
        public boolean shouldInclude(String path) {
            return true;
        }

        @Override
        public boolean shouldInclude(NodeDocument doc) {
            return true;
        }

        @Override
        public boolean index(NodeStateEntry entry) {
            if (p.test(entry.getPath())) {
                paths.add(entry.getPath());
                return true;
            }
            return false;
        }

        @Override
        public boolean indexesRelativeNodes() {
            return false;
        }

        @Override
        public Set<String> getRelativeIndexedNodeNames() {
            return Collections.emptySet();
        }

        @Override
        public void close() {

        }
    }

}<|MERGE_RESOLUTION|>--- conflicted
+++ resolved
@@ -66,8 +66,6 @@
 import org.slf4j.Logger;
 import org.slf4j.LoggerFactory;
 
-<<<<<<< HEAD
-=======
 import javax.jcr.RepositoryException;
 import javax.jcr.Session;
 import javax.jcr.query.Query;
@@ -83,7 +81,6 @@
 import java.util.concurrent.TimeUnit;
 import java.util.function.Predicate;
 
->>>>>>> 0b6e5387
 import static java.util.Collections.emptyMap;
 import static org.apache.jackrabbit.JcrConstants.JCR_PRIMARYTYPE;
 import static org.apache.jackrabbit.oak.plugins.document.TestUtils.childBuilder;
@@ -185,11 +182,6 @@
 
     /**
      * Test parallel indexing
-<<<<<<< HEAD
-     *
-     * @throws Exception
-=======
->>>>>>> 0b6e5387
      */
     private void parallelReindexInternal() throws Exception {
         System.setProperty("oak.indexer.minMemoryForWork", "1");
@@ -303,11 +295,7 @@
 
     @Test
     public void bundling() throws Exception {
-<<<<<<< HEAD
-        MongoConnection c = getConnection();
-=======
         MongoConnection c1 = getConnection();
->>>>>>> 0b6e5387
         DocumentNodeStoreBuilder<?> docBuilder = builderProvider.newBuilder()
                 .setMongoDB(c1.getMongoClient(), c1.getDBName());
         DocumentNodeStore store = docBuilder.build();

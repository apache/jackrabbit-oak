--- conflicted
+++ resolved
@@ -23,11 +23,7 @@
   <parent>
     <groupId>org.apache.jackrabbit</groupId>
     <artifactId>oak-parent</artifactId>
-<<<<<<< HEAD
-    <version>1.65-SNAPSHOT</version>
-=======
     <version>1.67-SNAPSHOT</version>
->>>>>>> 2ef30232
     <relativePath>oak-parent/pom.xml</relativePath>
   </parent>
 

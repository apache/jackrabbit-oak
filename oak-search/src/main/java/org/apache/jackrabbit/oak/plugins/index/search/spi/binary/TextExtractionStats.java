--- conflicted
+++ resolved
@@ -34,20 +34,6 @@
      * Log stats only if time spent is more than 1 min
      */
     private static final long LOGGING_THRESHOLD = TimeUnit.MINUTES.toMillis(1);
-<<<<<<< HEAD
-    private final long startTime = System.currentTimeMillis();
-    private int count;
-    private long totalBytesRead;
-    private long totalTimeMillis;
-    private long totalTextLength;
-
-
-    public void addStats(long timeInMillis, long bytesRead, int textLength) {
-        count++;
-        totalBytesRead += bytesRead;
-        totalTimeMillis += timeInMillis;
-        totalTextLength += textLength;
-=======
 
 
     private int numberOfExtractions;
@@ -69,7 +55,6 @@
 
     public void startExtraction() {
         currentExtractionStartNanos = System.nanoTime();
->>>>>>> 0d23900b
     }
 
     public void log(boolean reindex) {
@@ -80,14 +65,6 @@
         }
     }
 
-<<<<<<< HEAD
-    public void collectStats(ExtractedTextCache cache){
-        cache.addStats(count, totalTimeMillis, totalBytesRead, totalTextLength);
-    }
-
-    private boolean isTakingLotsOfTime() {
-        return totalTimeMillis > LOGGING_THRESHOLD;
-=======
     public long finishExtraction(long bytesRead, int extractedTextLength) {
         long elapsedNanos = System.nanoTime() - currentExtractionStartNanos;
         numberOfExtractions++;
@@ -103,7 +80,6 @@
 
     private boolean isTakingLotsOfTime() {
         return totalExtractionTimeNanos > LOGGING_THRESHOLD * 1_000_000;
->>>>>>> 0d23900b
     }
 
     private boolean anyParsingDone() {
@@ -112,20 +88,9 @@
 
     @Override
     public String toString() {
-<<<<<<< HEAD
-        long durationMillis = System.currentTimeMillis() - startTime;
-        double percentage = (totalTimeMillis * 100.0) / durationMillis;
-        return String.format(" %d (Time Taken %d ms (%s) out of %d ms (%2.2f%%), Bytes Read %s, Extracted text size %s)",
-                count,
-                totalTimeMillis,
-                timeInWords(totalTimeMillis),
-                durationMillis,
-                percentage,
-=======
         return String.format(" %d (Time Taken %s, Bytes Read %s, Extracted text size %s)",
                 numberOfExtractions,
                 timeInWords(totalExtractionTimeNanos),
->>>>>>> 0d23900b
                 humanReadableByteCount(totalBytesRead),
                 humanReadableByteCount(totalExtractedTextLength));
     }

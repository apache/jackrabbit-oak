--- conflicted
+++ resolved
@@ -238,13 +238,7 @@
         if (tag != idxDefinedTag) {
             if (log.isDebugEnabled()) {
                 log.debug("[{}] Facet property defined with type {} differs from property {} with type {} in path {}",
-<<<<<<< HEAD
-                        getIndexName(),
-                        Type.fromTag(idxDefinedTag, false), property,
-                        Type.fromTag(tag, false), path);
-=======
                         getIndexName(), Type.fromTag(idxDefinedTag, false), property, Type.fromTag(tag, false), path);
->>>>>>> 1caafb5c
             }
             tag = idxDefinedTag;
         }
@@ -403,16 +397,8 @@
         // Try converting type to the defined type in the index definition
         if (tag != idxDefinedTag) {
             if (log.isDebugEnabled()) {
-<<<<<<< HEAD
-                log.debug(
-                        "[{}] Ordered property defined with type {} differs from property {} with type {} in path {}",
-                        getIndexName(),
-                        Type.fromTag(idxDefinedTag, false), property,
-                        Type.fromTag(tag, false), path);
-=======
                 log.debug("[{}] Ordered property defined with type {} differs from property {} with type {} in path {}",
                         getIndexName(), Type.fromTag(idxDefinedTag, false), property, Type.fromTag(tag, false), path);
->>>>>>> 1caafb5c
             }
             tag = idxDefinedTag;
         }

--- conflicted
+++ resolved
@@ -206,13 +206,10 @@
         builder.indexRule("nt:base")
                 .property("analyzed_field")
                 .analyzed().nodeScopeIndex();
-<<<<<<< HEAD
         builder.indexRule("nt:base")
                 .property("date_prop")
                 .analyzed().nodeScopeIndex().type("Date");
-=======
         builder.evaluatePathRestrictions();
->>>>>>> d28d7eda
 
         indexOptions.setIndex(root, UUID.randomUUID().toString(), builder);
         root.commit();

--- conflicted
+++ resolved
@@ -38,12 +38,9 @@
 import javax.jcr.Session;
 import javax.jcr.query.Query;
 import javax.jcr.query.QueryResult;
-<<<<<<< HEAD
 import javax.jcr.security.AccessControlPolicy;
 import javax.jcr.security.AccessControlPolicyIterator;
-=======
 import javax.jcr.query.RowIterator;
->>>>>>> 8b63c693
 import javax.jcr.security.Privilege;
 import java.security.Principal;
 import java.util.Arrays;
@@ -170,14 +167,14 @@
         createDataset(NUM_LEAF_NODES_FOR_LARGE_DATASET);
         adminSession.save();
         qm = adminSession.getWorkspace().getQueryManager();
-        assertEventually(() -> assertEquals(actualLabelCount, getFacets(null, true)));
+        assertEventually(() -> assertEquals(actualLabelCount, getFacets(null)));
     }
 
     @Test
     public void secureFacets_anonymous_optionInsecureFacets() throws Exception {
         createDataset(NUM_LEAF_NODES_FOR_LARGE_DATASET);
         allowInsecureQueryOptions(adminSession); // saves admin session; refreshes anonymous session
-        assertEventually(() -> assertEquals(actualLabelCount, getFacets(null, true)));
+        assertEventually(() -> assertEquals(actualLabelCount, getFacets(null)));
         denyInsecureQueryOptions(adminSession);
     }
 
@@ -404,12 +401,6 @@
     }
 
     private Map<String, Integer> getFacets(String path) {
-<<<<<<< HEAD
-        return getFacets(path, false);
-    }
-
-    private Map<String, Integer> getFacets(String path, boolean optionInsecureFacets) {
-=======
         QueryResult queryResult = getQueryResult(path);
         long start = LOG_PERF.start("Getting the Facet Results...");
         FacetResult facetResult = new FacetResult(queryResult);
@@ -422,19 +413,11 @@
     }
 
     private QueryResult getQueryResult(String path) {
->>>>>>> 8b63c693
         String pathCons = "";
         if (path != null) {
             pathCons = " AND ISDESCENDANTNODE('" + path + "')";
         }
-<<<<<<< HEAD
-        String query = "SELECT [rep:facet(foo)], [rep:facet(bar)], [rep:facet(baz)] FROM [nt:base] WHERE [cons] = 'val'" + pathCons;
-        if (optionInsecureFacets) {
-            query += " OPTION(INSECURE FACETS)";
-        }
-=======
         String query = "SELECT [jcr:path], [rep:facet(foo)], [rep:facet(bar)], [rep:facet(baz)] FROM [nt:base] WHERE [cons] = 'val'" + pathCons;
->>>>>>> 8b63c693
         Query q;
         QueryResult queryResult;
         try {

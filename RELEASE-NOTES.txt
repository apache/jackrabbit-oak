Release Notes -- Apache Jackrabbit Oak -- Version 1.66.0

Introduction
------------

Jackrabbit Oak is a scalable, high-performance hierarchical content
repository designed for use as the foundation of modern world-class
web sites and other demanding content applications.

Apache Jackrabbit Oak 1.66.0 is an incremental feature release based
on and compatible with earlier stable Jackrabbit Oak 1.x
releases. This release is considered stable and targeted for
production use.

While Oak 1.66.0 compiles and tests successfully on Java 17, Javadocs
generation fails on Java 17 (but works as expected on Java 11).

The Oak effort is a part of the Apache Jackrabbit project.
Apache Jackrabbit is a project of the Apache Software Foundation.

Changes in Oak 1.66.0
---------------------

Technical task

    [OAK-6756] - Convert oak-auth-external to OSGi R7 annotations
    [OAK-6761] - Convert oak-blob-plugins to OSGi R7 annotations
    [OAK-10691] - remove use of Guava Charsets class
    [OAK-10852] - oak-store-document: disable unreliable tests in BranchCommitGCTest
    [OAK-10873] - store-spi: remove use of Guava CharMatcher in test case

Bug

    [OAK-8848] - Impossible to replace a mix:versionable by a different mix:versionable
    [OAK-9825] - Flaky unit tests: DocumentNodeStoreSweepIT
    [OAK-10451] - UserPrincipalProvider may cause many conflicts when under load
    [OAK-10621] - o.a.j.o.namepath.JcrPathParser does not accept indexed expanded names
    [OAK-10624] - o.a.j.o.namepath.JcrPathParser does not accept some valid local names containing '{' or '}'
    [OAK-10826] - Misleading warning about missing checkpoint
    [OAK-10833] - Consistency check reports success for repository with SNFE in checkpoints
    [OAK-10838] - oak-lucene: maven install fails in oak-lucene due to baseline check
    [OAK-10853] - VersionGarbageCollectorIT.testDeletedPropsAndUnmergedBCWithCollision failure
    [OAK-10856] - oak-run: TextPopulatorTest uses transitive dependency com.beust.jcommander.internal.Maps
    [OAK-10903] - Indexing job: when parallel download is enabled, the dump may miss documents updated during the download
    [OAK-10928] - ElasticIndexPlannerCommonTest.indexedButZeroWeightProps is flaky

Story

    [OAK-10807] - Add oak-run diff to Azure repositories

Improvement

<<<<<<< HEAD
    [OAK-10760] - oak-core should check namespace registry consistency on startup
    [OAK-10762] - oak-search-elastic: similarity queries produce not relevant results when uses similarTags
    [OAK-10771] - Add disk cache size stats and issue warning if evicted segment has zero length
    [OAK-10778] - Indexing job: support parallel download from MongoDB with two connections in Pipelined strategy
    [OAK-10783] - VersionableEditor: misleading WARN message when creating version history
    [OAK-10784] - o.a.j.o.plugins.migration.version.VersionableEditor should create the version storage node, if needed
    [OAK-10795] - Indexing job: eliminate unnecessary intermediate object creation in transform stage
    [OAK-10796] - Avoid creation of intermediate StringBuilder in JsopBuilder
    [OAK-10804] - Indexing job: optimize check for hidden nodes
    [OAK-10808] - PipelinedMongoConnectionFailureIT should not fail if Mongo is not available
    [OAK-10810] - Remove redundant call to StringCache.get in Path.fromString()
    [OAK-10813] - Improve performance of Oak-mongo.js function to remove/list nodes
=======
    [OAK-9455] - Improve oak-run check to allow fast remote consistency checks
    [OAK-10675] - Azure Service principal support in oak-blob-cloud-azure
    [OAK-10780] - Access Token refresh in oak-segment-azure
    [OAK-10781] - Access Token refresh in oak-blob-cloud-azure
    [OAK-10789] - Indexing job: log paths used for inclusing/exclusion for Mongo regex filters in job summary
    [OAK-10811] - oak-search-elastic: reduce contention in IndexTracker
    [OAK-10823] - Support Oak-mongo.js remove functions with mongosh shell
    [OAK-10825] - Add logs for indexing job failure
    [OAK-10841] - Elastic should log the root cause when a query fails
    [OAK-10851] - Log START/END/FAIL messages of indexing job phases inside the same package
    [OAK-10854] - oak.findOne doesn't find long path documents
    [OAK-10866] - Avoid intermediate object creation in JsopBuilder
    [OAK-10867] - Service Principal Support in oak-run-commons
    [OAK-10868] - Use a constant value to represent empty empty StringValue instances
    [OAK-10872] - Optimize PathUtils.concat(String, String) to use string concatenation instead of StringBuilder
    [OAK-10874] - Force Update a failing indexing lane using a jmx method
    [OAK-10879] - indexing-job: in the index report, list phase timings in chronological order and not alphabetic order
    [OAK-10889] - indexing job: do not remove field with size estimation from NodeDocuments downloaded from Mongo
    [OAK-10894] - DocumentNodeStore: expose readNode as package private
    [OAK-10897] - Delete unused class: DocumentStoreSplitter
    [OAK-10901] - Indexing job: bypass the DocumentNodeState cache when resolving paths downloaded from Mongo
    [OAK-10920] - indexing job: simplify termination management of Mongo download thread
>>>>>>> 2ef30232

Task

    [OAK-10690] - Update docs and test config for recommended MongoDB version (5.0)
    [OAK-10742] - Introduce include/exclude lists for detailedGC
    [OAK-10829] - examples: update build-helper-maven-plugin to 3.6.0
    [OAK-10830] - Upgrade jackson-databind dependency to 2.17.1
    [OAK-10837] - Add documentation for UT/IT fixtures
    [OAK-10843] - Flaky fullgc tests
    [OAK-10847] - query-spi: bump log level to ERROR for use of deprecated slf4j.event.Level method
    [OAK-10857] - Improve oak-run to support unreferenced checkpoints removal for Azure repositories
    [OAK-10860] - oak-lucene: update gson test dependency and stop using deprecated APIs
    [OAK-10861] - avoid use of Tika WriteOutHandler convenience method removed in Tika 2.x
    [OAK-10870] - New oak-mongo.js methods for sizes of properties, counts by clusterId and unmerged branch commits
    [OAK-10882] - move Oak related notification from dev@jackrabbit.apache.org to oak-dev@jackrabbit.apache.org
    [OAK-10883] - document mk: disable flaky test VersionGarbageCollectorIT.testBundledPropUnmergedBCGC for mode ORPHANS_EMPTYPROPS_UNMERGED_BC
    [OAK-10886] - Update Oak trunk to Jackrabbit 2.22.0
    [OAK-10887] - webapp: remove RMI support
    [OAK-10890] - Logging for constraint violations (UUID already exists)
    [OAK-10891] - document mk: disable flaky test BranchCommitGCTest.testDeletedPropsAndUnmergedBCfor mode ORPHANS_EMPTYPROPS_KEEP_ONE_ALL_PROPS
    [OAK-10892] - Update (shaded) Guava to 33.2.1
    [OAK-10893] - standalone: remove RMI dependency
    [OAK-10896] - Add osgi config for removal of deleted properties and orphaned nodes
    [OAK-10898] - Allow AzureCheck and AzureCompact to be built directly with a CloudBlobDirectory
    [OAK-10912] - Make include/exclude paths for fullgc configurable via OSGI Config
    [OAK-10914] - fullGC exclude paths should use _modified_id index
    [OAK-10915] - oak-run FullGC revisions command runs partially against a read-only repository
    [OAK-10916] - Provide support for include/exclude paths for fullGC in oak-run
    [OAK-10917] - Make persistent cache related arguments optional for Azure compaction
    [OAK-10918] - Embed and log an explain for the fullgc mongo query
    [OAK-10919] - Fix DocumentNodeStoreConfigTest unit case
    [OAK-10923] - oak-benchmarks/oak-it-osgi: update commons-compress dependency to 1.26.2
    [OAK-10929] - Update commons-codec dependency to 1.17.0
    [OAK-10931] - Update commons-io dependency to 2.16.1
    [OAK-10932] - lucene: update commons-exec test dependency to 1.4.0
    [OAK-10933] - Avoid log about calculating fullGCTimestamp when fullGC is disabled
    [OAK-10934] - segment-remote: update commons-pool2 dependency to 2.12.0

Documentation

    [OAK-10881] - Expand oak/docs/participating with some more guidelines


In addition to the above-mentioned changes, this release contains all
changes up to the previous release.

For more detailed information about all the changes in this and other
Oak releases, please see the Oak issue tracker at

  https://issues.apache.org/jira/browse/OAK

Release Contents
----------------

This release consists of a single source archive packaged as a zip file.
The archive can be unpacked with the jar tool from your JDK installation.
See the README.md file for instructions on how to build this release.

The source archive is accompanied by SHA512 checksums and a
PGP signature that you can use to verify the authenticity of your
download. The public key used for the PGP signature can be found at
https://www.apache.org/dist/jackrabbit/KEYS.

About Apache Jackrabbit Oak
---------------------------

Jackrabbit Oak is a scalable, high-performance hierarchical content
repository designed for use as the foundation of modern world-class
web sites and other demanding content applications.

The Oak effort is a part of the Apache Jackrabbit project.
Apache Jackrabbit is a project of the Apache Software Foundation.

For more information, visit http://jackrabbit.apache.org/oak

About The Apache Software Foundation
------------------------------------

Established in 1999, The Apache Software Foundation provides organizational,
legal, and financial support for more than 140 freely-available,
collaboratively-developed Open Source projects. The pragmatic Apache License
enables individual and commercial users to easily deploy Apache software;
the Foundation's intellectual property framework limits the legal exposure
of its 3,800+ contributors.

For more information, visit http://www.apache.org/
<|MERGE_RESOLUTION|>--- conflicted
+++ resolved
@@ -50,20 +50,6 @@
 
 Improvement
 
-<<<<<<< HEAD
-    [OAK-10760] - oak-core should check namespace registry consistency on startup
-    [OAK-10762] - oak-search-elastic: similarity queries produce not relevant results when uses similarTags
-    [OAK-10771] - Add disk cache size stats and issue warning if evicted segment has zero length
-    [OAK-10778] - Indexing job: support parallel download from MongoDB with two connections in Pipelined strategy
-    [OAK-10783] - VersionableEditor: misleading WARN message when creating version history
-    [OAK-10784] - o.a.j.o.plugins.migration.version.VersionableEditor should create the version storage node, if needed
-    [OAK-10795] - Indexing job: eliminate unnecessary intermediate object creation in transform stage
-    [OAK-10796] - Avoid creation of intermediate StringBuilder in JsopBuilder
-    [OAK-10804] - Indexing job: optimize check for hidden nodes
-    [OAK-10808] - PipelinedMongoConnectionFailureIT should not fail if Mongo is not available
-    [OAK-10810] - Remove redundant call to StringCache.get in Path.fromString()
-    [OAK-10813] - Improve performance of Oak-mongo.js function to remove/list nodes
-=======
     [OAK-9455] - Improve oak-run check to allow fast remote consistency checks
     [OAK-10675] - Azure Service principal support in oak-blob-cloud-azure
     [OAK-10780] - Access Token refresh in oak-segment-azure
@@ -86,7 +72,6 @@
     [OAK-10897] - Delete unused class: DocumentStoreSplitter
     [OAK-10901] - Indexing job: bypass the DocumentNodeState cache when resolving paths downloaded from Mongo
     [OAK-10920] - indexing job: simplify termination management of Mongo download thread
->>>>>>> 2ef30232
 
 Task
 

--- conflicted
+++ resolved
@@ -160,11 +160,7 @@
                     }
                 }
                 if (removed) {
-<<<<<<< HEAD
-                    updateNumEntries(principalRoot, -1);
-=======
                     updateNumEntries(principalName, principalRoot, -1);
->>>>>>> 3c72f62f
                 }
             } else {
                 log.error("Unable to remove permission entry {}: Principal root missing.", this);
@@ -221,11 +217,7 @@
             updateEntries(parent, entry.getValue());
 
             if (parent.isNew()) {
-<<<<<<< HEAD
-                updateNumEntries(principalRoot, +1);
-=======
                 updateNumEntries(principalName, principalRoot, +1);
->>>>>>> 3c72f62f
             }
         }
     }
@@ -242,17 +234,6 @@
         }
     }
 
-<<<<<<< HEAD
-    private static void updateNumEntries(@Nonnull NodeBuilder principalRoot, int cnt) {
-        PropertyState ps = principalRoot.getProperty(REP_NUM_PERMISSIONS);
-        long numEntries = ((ps == null) ? 0 : ps.getValue(Type.LONG)) + cnt;
-        if (ps == null && !principalRoot.isNew() || numEntries < 0) {
-            // existing principal root that doesn't have the rep:numEntries set
-            // or numEntries turned negative
-            return;
-        }
-        principalRoot.setProperty(REP_NUM_PERMISSIONS, numEntries, Type.LONG);
-=======
     private static void updateNumEntries(@NotNull String principalName, @NotNull NodeBuilder principalRoot, int cnt) {
         PropertyState ps = principalRoot.getProperty(REP_NUM_PERMISSIONS);
         long numEntries = ((ps == null) ? 0 : ps.getValue(Type.LONG)) + cnt;
@@ -266,7 +247,6 @@
         } else {
             principalRoot.setProperty(REP_NUM_PERMISSIONS, numEntries, Type.LONG);
         }
->>>>>>> 3c72f62f
     }
 
     private final class JcrAllAcEntry extends AcEntry {

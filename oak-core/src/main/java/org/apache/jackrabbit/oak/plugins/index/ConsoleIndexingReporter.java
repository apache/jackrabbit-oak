--- conflicted
+++ resolved
@@ -26,10 +26,7 @@
 import java.time.ZonedDateTime;
 import java.time.format.DateTimeFormatter;
 import java.util.ArrayList;
-<<<<<<< HEAD
-=======
 import java.util.HashMap;
->>>>>>> 2ef30232
 import java.util.LinkedHashMap;
 import java.util.List;
 import java.util.Map;
@@ -74,11 +71,7 @@
     }
 
     @Override
-<<<<<<< HEAD
-    public void addInformation(String value) {
-=======
     public synchronized void addInformation(String value) {
->>>>>>> 2ef30232
         informationStrings.add(value);
     }
 

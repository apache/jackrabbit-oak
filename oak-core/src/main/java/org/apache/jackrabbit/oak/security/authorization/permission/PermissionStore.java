--- conflicted
+++ resolved
@@ -38,23 +38,14 @@
      * @param path access controlled path.
      * @return the given {@code entries}, a new collection or {@code null}
      */
-<<<<<<< HEAD
-    @CheckForNull
-    Collection<PermissionEntry> load(@Nonnull String principalName, @Nonnull String path);
-=======
     @Nullable
     Collection<PermissionEntry> load(@NotNull String principalName, @NotNull String path);
->>>>>>> 3c72f62f
 
     @NotNull
     PrincipalPermissionEntries load(@NotNull String principalName);
 
-<<<<<<< HEAD
-    NumEntries getNumEntries(@Nonnull String principalName, long max);
-=======
     @NotNull
     NumEntries getNumEntries(@NotNull String principalName, long max);
->>>>>>> 3c72f62f
 
     void flush(@NotNull Root root);
 

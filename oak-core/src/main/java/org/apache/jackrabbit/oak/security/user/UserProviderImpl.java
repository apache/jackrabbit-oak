/*
 * Licensed to the Apache Software Foundation (ASF) under one or more
 * contributor license agreements.  See the NOTICE file distributed with
 * this work for additional information regarding copyright ownership.
 * The ASF licenses this file to You under the Apache License, Version 2.0
 * (the "License"); you may not use this file except in compliance with
 * the License.  You may obtain a copy of the License at
 *
 *      http://www.apache.org/licenses/LICENSE-2.0
 *
 * Unless required by applicable law or agreed to in writing, software
 * distributed under the License is distributed on an "AS IS" BASIS,
 * WITHOUT WARRANTIES OR CONDITIONS OF ANY KIND, either express or implied.
 * See the License for the specific language governing permissions and
 * limitations under the License.
 */
package org.apache.jackrabbit.oak.security.user;

import java.io.UnsupportedEncodingException;
import java.security.NoSuchAlgorithmException;
import java.security.Principal;
import java.text.ParseException;
import java.util.Collections;
import java.util.Iterator;

import javax.jcr.PropertyType;
import javax.jcr.RepositoryException;
import javax.jcr.nodetype.ConstraintViolationException;
import javax.jcr.query.Query;

import org.apache.jackrabbit.JcrConstants;
import org.apache.jackrabbit.api.security.user.Impersonation;
import org.apache.jackrabbit.oak.api.PropertyState;
import org.apache.jackrabbit.oak.api.Result;
import org.apache.jackrabbit.oak.api.ResultRow;
import org.apache.jackrabbit.oak.api.Root;
import org.apache.jackrabbit.oak.api.Tree;
import org.apache.jackrabbit.oak.namepath.NamePathMapper;
import org.apache.jackrabbit.oak.plugins.memory.PropertyStates;
import org.apache.jackrabbit.oak.spi.query.PropertyValues;
import org.apache.jackrabbit.oak.spi.security.principal.PrincipalProvider;
import org.apache.jackrabbit.oak.spi.security.principal.TreeBasedPrincipal;
import org.apache.jackrabbit.oak.spi.security.user.AuthorizableType;
import org.apache.jackrabbit.oak.spi.security.user.PasswordUtility;
import org.apache.jackrabbit.oak.spi.security.user.UserConfig;
import org.apache.jackrabbit.oak.spi.security.user.UserConstants;
import org.apache.jackrabbit.oak.spi.security.user.UserProvider;
import org.apache.jackrabbit.oak.util.NodeUtil;
import org.apache.jackrabbit.util.Text;
import org.slf4j.Logger;
import org.slf4j.LoggerFactory;

import static com.google.common.base.Preconditions.checkNotNull;
import static org.apache.jackrabbit.oak.api.Type.STRING;

/**
 * User provider implementation and manager for group memberships with the
 * following characteristics:
 *
 * <h1>UserProvider</h1>
 *
 * <h2>User and Group Creation</h2>
 * This implementation creates the JCR nodes corresponding the a given
 * authorizable ID with the following behavior:
 * <ul>
 * <li>Users are created below /rep:security/rep:authorizables/rep:users or
 * the path configured in the {@link org.apache.jackrabbit.oak.spi.security.user.UserConfig#PARAM_USER_PATH}
 * respectively.</li>
 * <li>Groups are created below /rep:security/rep:authorizables/rep:groups or
 * the path configured in the {@link org.apache.jackrabbit.oak.spi.security.user.UserConfig#PARAM_GROUP_PATH}
 * respectively.</li>
 * <li>Below each category authorizables are created within a human readable
 * structure based on the defined intermediate path or some internal logic
 * with a depth defined by the {@code defaultDepth} config option.<br>
 * E.g. creating a user node for an ID 'aSmith' would result in the following
 * structure assuming defaultDepth == 2 is used:
 * <pre>
 * + rep:security            [rep:AuthorizableFolder]
 *   + rep:authorizables     [rep:AuthorizableFolder]
 *     + rep:users           [rep:AuthorizableFolder]
 *       + a                 [rep:AuthorizableFolder]
 *         + aS              [rep:AuthorizableFolder]
 * ->        + aSmith        [rep:User]
 * </pre>
 * </li>
 * <li>The node name is calculated from the specified authorizable ID
 * {@link org.apache.jackrabbit.util.Text#escapeIllegalJcrChars(String) escaping} any illegal JCR chars.</li>
 * <li>If no intermediate path is passed the names of the intermediate
 * folders are calculated from the leading chars of the escaped node name.</li>
 * <li>If the escaped node name is shorter than the {@code defaultDepth}
 * the last char is repeated.<br>
 * E.g. creating a user node for an ID 'a' would result in the following
 * structure assuming defaultDepth == 2 is used:
 * <pre>
 * + rep:security            [rep:AuthorizableFolder]
 *   + rep:authorizables     [rep:AuthorizableFolder]
 *     + rep:users           [rep:AuthorizableFolder]
 *       + a                 [rep:AuthorizableFolder]
 *         + aa              [rep:AuthorizableFolder]
 * ->        + a             [rep:User]
 * </pre></li>
 *
 * <h3>Conflicts</h3>
 *
 * <ul>
 *     <li>If the authorizable node to be created would collide with an existing
 *     folder the conflict is resolved by using the colling folder as target.</li>
 *     <li>The current implementation asserts that authorizable nodes are always
 *     created underneath an node of type {@code rep:AuthorizableFolder}. If this
 *     condition is violated a {@code ConstraintViolationException} is thrown.</li>
 *     <li>If the specified intermediate path results in an authorizable node
 *     being located outside of the configured content structure a
 *     {@code ConstraintViolationException} is thrown.</li>
 * </ul>
 *
 * <h3>Configuration Options</h3>
 * <ul>
 *     <li>{@link org.apache.jackrabbit.oak.spi.security.user.UserConfig#PARAM_USER_PATH}: Underneath this structure
 *     all user nodes are created. Default value is
 *     "/rep:security/rep:authorizables/rep:users"</li>
 *     <li>{@link org.apache.jackrabbit.oak.spi.security.user.UserConfig#PARAM_GROUP_PATH}: Underneath this structure
 *     all group nodes are created. Default value is
 *     "/rep:security/rep:authorizables/rep:groups"</li>
 *     <li>{@link org.apache.jackrabbit.oak.spi.security.user.UserConfig#PARAM_DEFAULT_DEPTH}: A positive {@code integer}
 *     greater than zero defining the depth of the default structure that is
 *     always created. Default value: 2</li>
 * </ul>
 *
 * <h3>Compatibility with Jackrabbit 2.x</h3>
 *
 * Due to the fact that this JCR implementation is expected to deal with huge amount
 * of child nodes the following configuration options are no longer supported:
 * <ul>
 *     <li>autoExpandTree</li>
 *     <li>autoExpandSize</li>
 * </ul>
 *
 * <h2>User and Group Access</h2>
 * <h3>By ID</h3>
 * TODO
 * <h3>By Path</h3>
 * TODO
 * <h3>By Principal Name</h3>
 * TODO
 *
 * <h3>Search for authorizables</h3>
 *
 * TODO
 */
class UserProviderImpl extends AuthorizableBaseProvider implements UserProvider {

    /**
     * logger instance
     */
    private static final Logger log = LoggerFactory.getLogger(UserProviderImpl.class);

    private static final String DELIMITER = "/";

    private final int defaultDepth;

    private final String groupPath;
    private final String userPath;

    UserProviderImpl(Root root, UserConfig config) {
        super(root, config);

        defaultDepth = config.getConfigValue(UserConfig.PARAM_DEFAULT_DEPTH, DEFAULT_DEPTH);

        groupPath = config.getConfigValue(UserConfig.PARAM_GROUP_PATH, DEFAULT_GROUP_PATH);
        userPath = config.getConfigValue(UserConfig.PARAM_USER_PATH, DEFAULT_USER_PATH);
    }

    //-------------------------------------------------------< UserProvider >---
    @Override
    public Tree createUser(String userID, String intermediateJcrPath) throws RepositoryException {
        return createAuthorizableNode(userID, false, intermediateJcrPath);
    }

    @Override
    public Tree createGroup(String groupID, String intermediateJcrPath) throws RepositoryException {
        return createAuthorizableNode(groupID, true, intermediateJcrPath);
    }

    @Override
    public Tree getAuthorizable(String authorizableId) {
        return getByID(authorizableId, AuthorizableType.AUTHORIZABLE);
    }

    @Override
    public Tree getAuthorizable(String authorizableId, AuthorizableType authorizableType) {
        return getByID(authorizableId, authorizableType);
    }

    @Override()
    public Tree getAuthorizableByPath(String authorizableOakPath) {
        return getByPath(authorizableOakPath);
    }

    @Override
    public Tree getAuthorizableByPrincipal(Principal principal) {
        if (principal instanceof TreeBasedPrincipal) {
            return root.getTree(((TreeBasedPrincipal) principal).getOakPath());
        }

        // NOTE: in contrast to JR2 the extra shortcut for ID==principalName
        // can be omitted as principals names are stored in user defined
        // index as well.
        try {
<<<<<<< HEAD
            StringBuilder stmt = new StringBuilder();
            stmt.append("SELECT * FROM [").append(UserConstants.NT_REP_AUTHORIZABLE).append(']');
            stmt.append("WHERE [").append(UserConstants.REP_PRINCIPAL_NAME).append("] = $principalName");

=======
//            StringBuilder stmt = new StringBuilder();
//            stmt.append("SELECT * FROM [").append(UserConstants.NT_REP_AUTHORIZABLE).append(']');
//            stmt.append("WHERE [").append(UserConstants.REP_PRINCIPAL_NAME).append("] = $principalName");
            String stmt = "SELECT * FROM [nt:base] WHERE ([jcr:primaryType] = \"rep:Group\" OR [jcr:primaryType] = \"rep:User\") AND [rep:principalName] = $principalName";
>>>>>>> ce7a6e01
            Result result = root.getQueryEngine().executeQuery(stmt.toString(),
                    Query.JCR_SQL2, 1, 0,
                    Collections.singletonMap("principalName", PropertyValues.newString(principal.getName())),
                    root, new NamePathMapper.Default());

            Iterator<? extends ResultRow> rows = result.getRows().iterator();
            if (rows.hasNext()) {
                String path = rows.next().getPath();
                return root.getTree(path);
            }
        } catch (ParseException ex) {
            log.error("Failed to retrieve authorizable by principal", ex);
        }

        return null;
    }

    @Override
    public String getAuthorizableId(Tree authorizableTree) {
        checkNotNull(authorizableTree);
        if (isAuthorizableTree(authorizableTree, AuthorizableType.AUTHORIZABLE)) {
            PropertyState idProp = authorizableTree.getProperty(UserConstants.REP_AUTHORIZABLE_ID);
            if (idProp != null) {
                return idProp.getValue(STRING);
            } else {
                return Text.unescapeIllegalJcrChars(authorizableTree.getName());
            }
        }
        return null;
    }

    @Override
    public Iterator<Tree> findAuthorizables(String[] propertyRelPaths, String value, String[] ntNames, boolean exact, long maxSize, AuthorizableType authorizableType) {
        // TODO
        throw new UnsupportedOperationException("not yet implemented");
    }

    @Override
    public boolean isAuthorizableType(Tree authorizableTree, AuthorizableType authorizableType) {
        return isAuthorizableTree(authorizableTree, authorizableType);
    }

    @Override
    public boolean isAdminUser(Tree userTree) {
        checkNotNull(userTree);
        return isAuthorizableType(userTree, AuthorizableType.USER) && config.getAdminId().equals(getAuthorizableId(userTree));
    }

    @Override
    public String getPasswordHash(Tree userTree) {
        checkNotNull(userTree);

        NodeUtil n = new NodeUtil(userTree);
        return n.getString(UserConstants.REP_PASSWORD, null);
    }

    @Override
    public void setPassword(Tree userTree, String password, boolean forceHash) throws RepositoryException {
        String pwHash;
        if (forceHash || PasswordUtility.isPlainTextPassword(password)) {
            try {
                pwHash = PasswordUtility.buildPasswordHash(password, config);
            } catch (NoSuchAlgorithmException e) {
                throw new RepositoryException(e);
            } catch (UnsupportedEncodingException e) {
                throw new RepositoryException(e);
            }
        } else {
            pwHash = password;
        }
        setProtectedProperty(userTree, UserConstants.REP_PASSWORD, pwHash, PropertyType.STRING);
    }

    @Override
    public Impersonation getImpersonation(Tree userTree, PrincipalProvider principalProvider) {
        // FIXME: for login the impersonation could be based on the tree directly -> improve
        return new ImpersonationImpl(getAuthorizableId(userTree), this, principalProvider);
    }

    @Override
    public boolean isDisabled(Tree userTree) {
        checkNotNull(userTree);

        return userTree.hasProperty(REP_DISABLED);
    }

    @Override
    public String getDisableReason(Tree userTree) {
        checkNotNull(userTree);

        PropertyState disabled = userTree.getProperty(REP_DISABLED);
        if (disabled != null) {
            return disabled.getValue(STRING);
        } else {
            return null;
        }
    }

    @Override
    public void disable(Tree userTree, String reason) throws RepositoryException {
        checkNotNull(userTree);

        if (isAdminUser(userTree)) {
            throw new RepositoryException("The administrator user cannot be disabled.");
        }
        if (reason == null) {
            if (isDisabled(userTree)) {
                // enable the user again.
                setProtectedProperty(userTree, REP_DISABLED, (String) null, PropertyType.STRING);
            } // else: not disabled -> nothing to
        } else {
            setProtectedProperty(userTree, REP_DISABLED, reason, PropertyType.STRING);
        }
    }

    @Override
    public void setProtectedProperty(Tree authorizableTree, String propertyName, String value, int propertyType) {
        checkNotNull(authorizableTree);

        if (value == null) {
            authorizableTree.removeProperty(propertyName);
        } else {
            authorizableTree.setProperty(PropertyStates.createProperty(propertyName, value, propertyType));
        }
    }

    @Override
    public void setProtectedProperty(Tree authorizableTree, String propertyName, String[] values, int propertyType) {
        checkNotNull(authorizableTree);

        if (values == null) {
            authorizableTree.removeProperty(propertyName);
        } else {
            NodeUtil node = new NodeUtil(authorizableTree);
            node.setValues(propertyName, values, propertyType);
        }
    }

    //------------------------------------------------------------< private >---

    private Tree createAuthorizableNode(String authorizableId, boolean isGroup, String intermediatePath) throws RepositoryException {
        String nodeName = Text.escapeIllegalJcrChars(authorizableId);
        NodeUtil folder = createFolderNodes(authorizableId, nodeName, isGroup, intermediatePath);

        String ntName = (isGroup) ? NT_REP_GROUP : NT_REP_USER;
        NodeUtil authorizableNode = folder.addChild(nodeName, ntName);

        String nodeID = getContentID(authorizableId);
        authorizableNode.setString(REP_AUTHORIZABLE_ID, authorizableId);
        authorizableNode.setString(JcrConstants.JCR_UUID, nodeID);

        return authorizableNode.getTree();
    }

    /**
     * Create folder structure for the authorizable to be created. The structure
     * consists of a tree of rep:AuthorizableFolder node(s) starting at the
     * configured user or group path. Note that Authorizable nodes are never
     * nested.
     *
     * @param authorizableId The desired authorizable ID.
     * @param nodeName The name of the authorizable node.
     * @param isGroup Flag indicating whether the new authorizable is a group or a user.
     * @param intermediatePath An optional intermediate path.
     * @return The folder node.
     * @throws RepositoryException If an error occurs
     */
    private NodeUtil createFolderNodes(String authorizableId, String nodeName,
                                   boolean isGroup, String intermediatePath) throws RepositoryException {
        String authRoot = (isGroup) ? groupPath : userPath;
        NodeUtil folder;
        Tree authTree = root.getTree(authRoot);
        if (authTree == null) {
            folder = new NodeUtil(root.getTree("/"));
            for (String name : Text.explode(authRoot, '/', false)) {
                folder = folder.getOrAddChild(name, NT_REP_AUTHORIZABLE_FOLDER);
            }
        }  else {
            folder = new NodeUtil(authTree);
        }

        // verification of hierarchy and node types is delegated to UserValidator upon commit
        String folderPath = getFolderPath(authorizableId, intermediatePath, authRoot);
        String[] segmts = Text.explode(folderPath, '/', false);
        for (String segment : segmts) {
            if (".".equals(segment)) {
                // nothing to do
            } else if ("..".equals(segment)) {
                folder = folder.getParent();
            } else {
                folder = folder.getOrAddChild(segment, NT_REP_AUTHORIZABLE_FOLDER);
            }
        }

        // test for colliding folder child node.
        while (folder.hasChild(nodeName)) {
            NodeUtil colliding = folder.getChild(nodeName);
            if (colliding.hasPrimaryNodeTypeName(NT_REP_AUTHORIZABLE_FOLDER)) {
                log.debug("Existing folder node collides with user/group to be created. Expanding path by: " + colliding.getName());
                folder = colliding;
            } else {
                String msg = "Failed to create authorizable with id '" + authorizableId + "' : " +
                        "Detected conflicting node of unexpected node type '" + colliding.getString(JcrConstants.JCR_PRIMARYTYPE, null) + "'.";
                log.error(msg);
                throw new ConstraintViolationException(msg);
            }
        }

        return folder;
    }

    private String getFolderPath(String authorizableId, String intermediatePath, String authRoot) throws ConstraintViolationException {
        if (intermediatePath != null && intermediatePath.charAt(0) == '/') {
            if (!intermediatePath.startsWith(authRoot)) {
                throw new ConstraintViolationException("Attempt to create authorizable outside of configured tree");
            } else {
                intermediatePath = intermediatePath.substring(authRoot.length()+1);
            }
        }

        StringBuilder sb = new StringBuilder();
        if (intermediatePath != null && !intermediatePath.isEmpty()) {
            sb.append(intermediatePath);
        } else {
            int idLength = authorizableId.length();
            StringBuilder segment = new StringBuilder();
            for (int i = 0; i < defaultDepth; i++) {
                if (idLength > i) {
                    segment.append(authorizableId.charAt(i));
                } else {
                    // escapedID is too short -> append the last char again
                    segment.append(authorizableId.charAt(idLength-1));
                }
                sb.append(DELIMITER).append(Text.escapeIllegalJcrChars(segment.toString()));
            }
        }
        return sb.toString();
    }
}<|MERGE_RESOLUTION|>--- conflicted
+++ resolved
@@ -206,17 +206,10 @@
         // can be omitted as principals names are stored in user defined
         // index as well.
         try {
-<<<<<<< HEAD
-            StringBuilder stmt = new StringBuilder();
-            stmt.append("SELECT * FROM [").append(UserConstants.NT_REP_AUTHORIZABLE).append(']');
-            stmt.append("WHERE [").append(UserConstants.REP_PRINCIPAL_NAME).append("] = $principalName");
-
-=======
 //            StringBuilder stmt = new StringBuilder();
 //            stmt.append("SELECT * FROM [").append(UserConstants.NT_REP_AUTHORIZABLE).append(']');
 //            stmt.append("WHERE [").append(UserConstants.REP_PRINCIPAL_NAME).append("] = $principalName");
             String stmt = "SELECT * FROM [nt:base] WHERE ([jcr:primaryType] = \"rep:Group\" OR [jcr:primaryType] = \"rep:User\") AND [rep:principalName] = $principalName";
->>>>>>> ce7a6e01
             Result result = root.getQueryEngine().executeQuery(stmt.toString(),
                     Query.JCR_SQL2, 1, 0,
                     Collections.singletonMap("principalName", PropertyValues.newString(principal.getName())),

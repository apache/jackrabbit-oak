/*
 * Licensed to the Apache Software Foundation (ASF) under one or more
 * contributor license agreements.  See the NOTICE file distributed with
 * this work for additional information regarding copyright ownership.
 * The ASF licenses this file to You under the Apache License, Version 2.0
 * (the "License"); you may not use this file except in compliance with
 * the License.  You may obtain a copy of the License at
 *
 *      http://www.apache.org/licenses/LICENSE-2.0
 *
 * Unless required by applicable law or agreed to in writing, software
 * distributed under the License is distributed on an "AS IS" BASIS,
 * WITHOUT WARRANTIES OR CONDITIONS OF ANY KIND, either express or implied.
 * See the License for the specific language governing permissions and
 * limitations under the License.
 */
package org.apache.jackrabbit.oak.security.authorization.permission;

import java.util.Collection;
import java.util.Collections;
import java.util.Iterator;
import java.util.Set;
import com.google.common.base.Strings;
import org.apache.jackrabbit.commons.iterator.AbstractLazyIterator;
import org.apache.jackrabbit.oak.api.Tree;
import org.apache.jackrabbit.oak.spi.security.ConfigurationParameters;
import org.jetbrains.annotations.NotNull;

class PermissionEntryProviderImpl implements PermissionEntryProvider {

    public static final String EAGER_CACHE_SIZE_PARAM = "eagerCacheSize";

    private static final long DEFAULT_SIZE = 250;


    /**
     * The set of principal names for which this {@code PermissionEntryProvider}
     * has been created.
     */
    private final Set<String> principalNames;

    private final PermissionStore store;
<<<<<<< HEAD

    private final long maxSize;

    /**
     * The set of principal names for which the store contains any permission
     * entries. This set is equals or just a subset of the {@code principalNames}
     * defined above. The methods collecting the entries will shortcut in case
     * this set is empty and thus no permission entries exist for the specified
     * set of principal.
     */
    private Set<String> existingNames;

    private PermissionCache permissionCache;

    PermissionEntryProviderImpl(@Nonnull PermissionStore store, @Nonnull Set<String> principalNames, @Nonnull ConfigurationParameters options) {
=======

    private final long maxSize;

    /**
     * Flag to indicate if the the store contains any permission entries for the
     * given set of principal names.
     */
    private boolean noExistingNames;

    private PermissionCache permissionCache;

    PermissionEntryProviderImpl(@NotNull PermissionStore store, @NotNull Set<String> principalNames, @NotNull ConfigurationParameters options) {
>>>>>>> 3c72f62f
        this.store = store;
        this.principalNames = Collections.unmodifiableSet(principalNames);
        this.maxSize = options.getConfigValue(EAGER_CACHE_SIZE_PARAM, DEFAULT_SIZE);
        init();
    }

    private void init() {
        PermissionCacheBuilder builder = new PermissionCacheBuilder(store);
<<<<<<< HEAD
        existingNames = builder.init(principalNames, maxSize);
=======
        noExistingNames = builder.init(principalNames, maxSize);
>>>>>>> 3c72f62f
        permissionCache = builder.build();
    }

    //--------------------------------------------< PermissionEntryProvider >---
    @Override
    public void flush() {
        init();
    }

    @Override
    @NotNull
    public Iterator<PermissionEntry> getEntryIterator(@NotNull EntryPredicate predicate) {
        if (noExistingNames) {
            return Collections.emptyIterator();
        } else {
            return new EntryIterator(predicate);
        }
    }

    @Override
<<<<<<< HEAD
    @Nonnull
    public Collection<PermissionEntry> getEntries(@Nonnull Tree accessControlledTree) {
=======
    @NotNull
    public Collection<PermissionEntry> getEntries(@NotNull Tree accessControlledTree) {
>>>>>>> 3c72f62f
        return permissionCache.getEntries(accessControlledTree);
    }

    //------------------------------------------------------------< private >---
<<<<<<< HEAD
    @Nonnull
    private Collection<PermissionEntry> getEntries(@Nonnull String path) {
=======
    @NotNull
    private Collection<PermissionEntry> getEntries(@NotNull String path) {
>>>>>>> 3c72f62f
        return permissionCache.getEntries(path);
    }

    private final class EntryIterator extends AbstractLazyIterator<PermissionEntry> {

        private final EntryPredicate predicate;

        // the ordered permission entries at a given path in the hierarchy
        private Iterator<PermissionEntry> nextEntries = Collections.emptyIterator();

        // the next oak path for which to retrieve permission entries
        private String path;

        private EntryIterator(@NotNull EntryPredicate predicate) {
            this.predicate = predicate;
            this.path = Strings.nullToEmpty(predicate.getPath());
        }

        @Override
        protected PermissionEntry getNext() {
            PermissionEntry next = null;
            while (next == null) {
                if (nextEntries.hasNext()) {
                    PermissionEntry pe = nextEntries.next();
                    if (predicate.apply(pe)) {
                        next = pe;
                    }
                } else {
                    if (path == null) {
                        break;
                    }
                    nextEntries = getEntries(path).iterator();
                    path = PermissionUtil.getParentPathOrNull(path);
                }
            }
            return next;
        }
    }
}<|MERGE_RESOLUTION|>--- conflicted
+++ resolved
@@ -32,7 +32,6 @@
 
     private static final long DEFAULT_SIZE = 250;
 
-
     /**
      * The set of principal names for which this {@code PermissionEntryProvider}
      * has been created.
@@ -40,23 +39,6 @@
     private final Set<String> principalNames;
 
     private final PermissionStore store;
-<<<<<<< HEAD
-
-    private final long maxSize;
-
-    /**
-     * The set of principal names for which the store contains any permission
-     * entries. This set is equals or just a subset of the {@code principalNames}
-     * defined above. The methods collecting the entries will shortcut in case
-     * this set is empty and thus no permission entries exist for the specified
-     * set of principal.
-     */
-    private Set<String> existingNames;
-
-    private PermissionCache permissionCache;
-
-    PermissionEntryProviderImpl(@Nonnull PermissionStore store, @Nonnull Set<String> principalNames, @Nonnull ConfigurationParameters options) {
-=======
 
     private final long maxSize;
 
@@ -69,7 +51,6 @@
     private PermissionCache permissionCache;
 
     PermissionEntryProviderImpl(@NotNull PermissionStore store, @NotNull Set<String> principalNames, @NotNull ConfigurationParameters options) {
->>>>>>> 3c72f62f
         this.store = store;
         this.principalNames = Collections.unmodifiableSet(principalNames);
         this.maxSize = options.getConfigValue(EAGER_CACHE_SIZE_PARAM, DEFAULT_SIZE);
@@ -78,11 +59,7 @@
 
     private void init() {
         PermissionCacheBuilder builder = new PermissionCacheBuilder(store);
-<<<<<<< HEAD
-        existingNames = builder.init(principalNames, maxSize);
-=======
         noExistingNames = builder.init(principalNames, maxSize);
->>>>>>> 3c72f62f
         permissionCache = builder.build();
     }
 
@@ -103,24 +80,14 @@
     }
 
     @Override
-<<<<<<< HEAD
-    @Nonnull
-    public Collection<PermissionEntry> getEntries(@Nonnull Tree accessControlledTree) {
-=======
     @NotNull
     public Collection<PermissionEntry> getEntries(@NotNull Tree accessControlledTree) {
->>>>>>> 3c72f62f
         return permissionCache.getEntries(accessControlledTree);
     }
 
     //------------------------------------------------------------< private >---
-<<<<<<< HEAD
-    @Nonnull
-    private Collection<PermissionEntry> getEntries(@Nonnull String path) {
-=======
     @NotNull
     private Collection<PermissionEntry> getEntries(@NotNull String path) {
->>>>>>> 3c72f62f
         return permissionCache.getEntries(path);
     }
 

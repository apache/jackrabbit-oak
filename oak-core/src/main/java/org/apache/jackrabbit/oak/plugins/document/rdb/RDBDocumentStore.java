/*
 * Licensed to the Apache Software Foundation (ASF) under one or more
 * contributor license agreements.  See the NOTICE file distributed with
 * this work for additional information regarding copyright ownership.
 * The ASF licenses this file to You under the Apache License, Version 2.0
 * (the "License"); you may not use this file except in compliance with
 * the License.  You may obtain a copy of the License at
 *
 *      http://www.apache.org/licenses/LICENSE-2.0
 *
 * Unless required by applicable law or agreed to in writing, software
 * distributed under the License is distributed on an "AS IS" BASIS,
 * WITHOUT WARRANTIES OR CONDITIONS OF ANY KIND, either express or implied.
 * See the License for the specific language governing permissions and
 * limitations under the License.
 */
package org.apache.jackrabbit.oak.plugins.document.rdb;

import static com.google.common.base.Preconditions.checkNotNull;
import static org.apache.jackrabbit.oak.plugins.document.UpdateUtils.checkConditions;
import static org.apache.jackrabbit.oak.plugins.document.rdb.RDBJDBCTools.closeResultSet;
import static org.apache.jackrabbit.oak.plugins.document.rdb.RDBJDBCTools.closeStatement;
import static org.apache.jackrabbit.oak.plugins.document.rdb.RDBJDBCTools.createTableName;

import java.io.ByteArrayOutputStream;
import java.io.IOException;
import java.io.UnsupportedEncodingException;
import java.sql.Connection;
import java.sql.DatabaseMetaData;
import java.sql.PreparedStatement;
import java.sql.ResultSet;
import java.sql.ResultSetMetaData;
import java.sql.SQLException;
import java.sql.Statement;
import java.sql.Types;
import java.util.ArrayList;
import java.util.Arrays;
import java.util.Collections;
import java.util.HashMap;
import java.util.HashSet;
import java.util.Iterator;
import java.util.List;
import java.util.Locale;
import java.util.Map;
import java.util.Map.Entry;
import java.util.Set;
import java.util.TreeMap;
import java.util.concurrent.Callable;
import java.util.concurrent.ConcurrentHashMap;
import java.util.concurrent.ExecutionException;
import java.util.concurrent.locks.Lock;
import java.util.zip.Deflater;
import java.util.zip.GZIPOutputStream;

import javax.annotation.CheckForNull;
import javax.annotation.Nonnull;
import javax.sql.DataSource;

import org.apache.jackrabbit.oak.cache.CacheStats;
import org.apache.jackrabbit.oak.cache.CacheValue;
import org.apache.jackrabbit.oak.plugins.document.Collection;
import org.apache.jackrabbit.oak.plugins.document.Document;
import org.apache.jackrabbit.oak.plugins.document.DocumentMK;
import org.apache.jackrabbit.oak.plugins.document.DocumentStore;
import org.apache.jackrabbit.oak.plugins.document.DocumentStoreException;
import org.apache.jackrabbit.oak.plugins.document.NodeDocument;
<<<<<<< HEAD
import org.apache.jackrabbit.oak.plugins.document.NodeDocumentCache;
=======
>>>>>>> 6869d028
import org.apache.jackrabbit.oak.plugins.document.UpdateOp;
import org.apache.jackrabbit.oak.plugins.document.UpdateOp.Condition;
import org.apache.jackrabbit.oak.plugins.document.UpdateOp.Key;
import org.apache.jackrabbit.oak.plugins.document.UpdateOp.Operation;
import org.apache.jackrabbit.oak.plugins.document.UpdateUtils;
import org.apache.jackrabbit.oak.plugins.document.cache.CacheInvalidationStats;
import org.apache.jackrabbit.oak.plugins.document.mongo.MongoDocumentStore;
import org.apache.jackrabbit.oak.util.OakVersion;
import org.slf4j.Logger;
import org.slf4j.LoggerFactory;

import com.google.common.cache.Cache;
import com.google.common.collect.ImmutableMap;
import com.google.common.collect.Lists;
import com.google.common.collect.Maps;
import com.google.common.hash.BloomFilter;
import com.google.common.hash.Funnel;
import com.google.common.hash.PrimitiveSink;
import com.google.common.util.concurrent.Striped;

/**
 * Implementation of {@link DocumentStore} for relational databases.
 * 
 * <h3>Supported Databases</h3>
 * <p>
 * The code is supposed to be sufficiently generic to run with a variety of
 * database implementations. However, the tables are created when required to
 * simplify testing, and <em>that</em> code specifically supports these
 * databases:
 * <ul>
 * <li>H2DB</li>
 * <li>Apache Derby</li>
 * <li>IBM DB2</li>
 * <li>PostgreSQL</li>
 * <li>MariaDB (MySQL) (experimental)</li>
 * <li>Microsoft SQL Server (experimental)</li>
 * <li>Oracle (experimental)</li>
 * </ul>
 * 
 * <h3>Table Layout</h3>
 * <p>
 * Data for each of the DocumentStore's {@link Collection}s is stored in its own
 * database table (with a name matching the collection).
 * <p>
 * The tables essentially implement key/value storage, where the key usually is
 * derived from an Oak path, and the value is a serialization of a
 * {@link Document} (or a part of one). Additional fields are used for queries,
 * debugging, and concurrency control:
 * <table style="text-align: left;">
 * <thead>
 * <tr>
 * <th>Column</th>
 * <th>Type</th>
 * <th>Description</th>
 * </tr>
 * </thead> <tbody>
 * <tr>
 * <th>ID</th>
 * <td>varchar(512) not null primary key</td>
 * <td>the document's key (for databases that can not handle 512 character
 * primary keys, such as MySQL, varbinary is possible as wells)</td>
 * </tr>
 * <tr>
 * <th>MODIFIED</th>
 * <td>bigint</td>
 * <td>low-resolution timestamp
 * </tr>
 * <tr>
 * <th>HASBINARY</th>
 * <td>smallint</td>
 * <td>flag indicating whether the document has binary properties
 * </tr>
 * <tr>
 * <th>DELETEDONCE</th>
 * <td>smallint</td>
 * <td>flag indicating whether the document has been deleted once
 * </tr>
 * <tr>
 * <th>MODCOUNT</th>
 * <td>bigint</td>
 * <td>modification counter, used for avoiding overlapping updates</td>
 * </tr>
 * <tr>
 * <th>DSIZE</th>
 * <td>bigint</td>
 * <td>the approximate size of the document's JSON serialization (for debugging
 * purposes)</td>
 * </tr>
 * <tr>
 * <th>DATA</th>
 * <td>varchar(16384)</td>
 * <td>the document's JSON serialization (only used for small document sizes, in
 * which case BDATA (below) is not set), or a sequence of JSON serialized update
 * operations to be applied against the last full serialization</td>
 * </tr>
 * <tr>
 * <th>BDATA</th>
 * <td>blob</td>
 * <td>the document's JSON serialization (usually GZIPped, only used for "large"
 * documents)</td>
 * </tr>
 * </tbody>
 * </table>
 * <p>
 * The names of database tables can be prefixed; the purpose is mainly for
 * testing, as tables can also be dropped automatically when the store is
 * disposed (this only happens for those tables that have been created on
 * demand).
 * <p>
 * <em>Note that the database needs to be created/configured to support all Unicode
 * characters in text fields, and to collate by Unicode code point (in DB2: "collate using identity",
 * in Postgres: "C").
 * THIS IS NOT THE DEFAULT!</em>
 * <p>
 * <em>For MySQL, the database parameter "max_allowed_packet" needs to be increased to support ~16M blobs.</em>
 * 
 * <h3>Caching</h3>
 * <p>
 * The cache borrows heavily from the {@link MongoDocumentStore} implementation.
 * 
 * <h3>Queries</h3>
 * <p>
 * The implementation currently supports only three indexed properties:
 * "_bin", "deletedOnce", and "_modified". Attempts to use a different indexed property will
 * cause a {@link DocumentStoreException}.
 */
public class RDBDocumentStore implements DocumentStore {

    /**
     * Creates a {@linkplain RDBDocumentStore} instance using the provided
     * {@link DataSource}, {@link DocumentMK.Builder}, and {@link RDBOptions}.
     */
    public RDBDocumentStore(DataSource ds, DocumentMK.Builder builder, RDBOptions options) {
        try {
            initialize(ds, builder, options);
        } catch (Exception ex) {
            throw new DocumentStoreException("initializing RDB document store", ex);
        }
    }

    /**
     * Creates a {@linkplain RDBDocumentStore} instance using the provided
     * {@link DataSource}, {@link DocumentMK.Builder}, and default
     * {@link RDBOptions}.
     */
    public RDBDocumentStore(DataSource ds, DocumentMK.Builder builder) {
        this(ds, builder, new RDBOptions());
    }

    @Override
    public <T extends Document> T find(Collection<T> collection, String id) {
        return find(collection, id, Integer.MAX_VALUE);
    }

    @Override
    public <T extends Document> T find(final Collection<T> collection, final String id, int maxCacheAge) {
        return readDocumentCached(collection, id, maxCacheAge);
    }

    @Nonnull
    @Override
    public <T extends Document> List<T> query(Collection<T> collection, String fromKey, String toKey, int limit) {
        return query(collection, fromKey, toKey, null, 0, limit);
    }

    @Nonnull
    @Override
    public <T extends Document> List<T> query(Collection<T> collection, String fromKey, String toKey, String indexedProperty,
            long startValue, int limit) {
        return internalQuery(collection, fromKey, toKey, indexedProperty, startValue, limit);
    }

    @Override
    public <T extends Document> void remove(Collection<T> collection, String id) {
        delete(collection, id);
        invalidateCache(collection, id, true);
    }

    @Override
    public <T extends Document> void remove(Collection<T> collection, List<String> ids) {
        for (String id : ids) {
            invalidateCache(collection, id, true);
        }
        delete(collection, ids);
    }

    @Override
    public <T extends Document> int remove(Collection<T> collection,
                                            Map<String, Map<Key, Condition>> toRemove) {
        int num = delete(collection, toRemove);
        for (String id : toRemove.keySet()) {
            invalidateCache(collection, id, true);
        }
        return num;
    }

    @Override
    public <T extends Document> boolean create(Collection<T> collection, List<UpdateOp> updateOps) {
        return internalCreate(collection, updateOps);
    }

    @Override
    public <T extends Document> void update(Collection<T> collection, List<String> keys, UpdateOp updateOp) {
        UpdateUtils.assertUnconditional(updateOp);
        internalUpdate(collection, keys, updateOp);
    }

    @Override
    public <T extends Document> T createOrUpdate(Collection<T> collection, UpdateOp update) {
        UpdateUtils.assertUnconditional(update);
        return internalCreateOrUpdate(collection, update, true, false);
    }

    @Override
    public <T extends Document> T findAndUpdate(Collection<T> collection, UpdateOp update) {
        return internalCreateOrUpdate(collection, update, false, true);
    }

    @Override
    public CacheInvalidationStats invalidateCache() {
        for (NodeDocument nd : nodesCache.asMap().values()) {
            nd.markUpToDate(0);
        }
        return null;
    }

    @Override
    public CacheInvalidationStats invalidateCache(Iterable<String> keys) {
        //TODO: optimize me
        return invalidateCache();
    }

    @Override
    public <T extends Document> void invalidateCache(Collection<T> collection, String id) {
        invalidateCache(collection, id, false);
    }

    private <T extends Document> void invalidateCache(Collection<T> collection, String id, boolean remove) {
        if (collection == Collection.NODES) {
            invalidateNodesCache(id, remove);
        }
    }

    private void invalidateNodesCache(String id, boolean remove) {
        Lock lock = getAndLock(id);
        try {
            if (remove) {
                nodesCache.invalidate(id);
            } else {
                NodeDocument entry = nodesCache.getIfPresent(id);
                if (entry != null) {
                    entry.markUpToDate(0);
                }
            }
        } finally {
            lock.unlock();
        }
    }

    @Override
    public long determineServerTimeDifferenceMillis() {
        Connection connection = null;
        try {
            connection = this.ch.getROConnection();
            long result = this.db.determineServerTimeDifferenceMillis(connection, getTable(Collection.NODES));
            connection.commit();
            return result;
        } catch (SQLException ex) {
            LOG.error("Trying to determine time difference to server", ex);
            throw new DocumentStoreException(ex);
        } finally {
            this.ch.closeConnection(connection);
        }
    }

    // used for diagnostics
    private String droppedTables = "";

    public String getDroppedTables() {
        return this.droppedTables;
    }

    // table names
    private static Map<Collection<? extends Document>, String> TABLEMAP;
    private static List<String> TABLENAMES;
    static {
        Map<Collection<? extends Document>, String> tmp = new HashMap<Collection<? extends Document>, String>();
        tmp.put(Collection.CLUSTER_NODES, "CLUSTERNODES");
        tmp.put(Collection.JOURNAL, "JOURNAL");
        tmp.put(Collection.NODES, "NODES");
        tmp.put(Collection.SETTINGS, "SETTINGS");
        TABLEMAP = Collections.unmodifiableMap(tmp);
        List<String> tl = new ArrayList<String>(TABLEMAP.values());
        Collections.sort(tl);
        TABLENAMES = Collections.unmodifiableList(tl);
    }

    public static List<String> getTableNames() {
        return TABLENAMES;
    }

    /**
     * Holds the data about a table that can vary: name, whether the primary key
     * is binary, and the estimated size of the "data" column.
     */
    static class RDBTableMetaData {

        private final String name;
        private boolean idIsBinary = false;
        private int dataLimitInOctets = 16384;

        public RDBTableMetaData(String name) {
            this.name = name;
        }

        public int getDataLimitInOctets() {
            return this.dataLimitInOctets;
        }

        public String getName() {
            return this.name;
        }

        public boolean isIdBinary() {
            return this.idIsBinary;
        }

        public void setIdIsBinary(boolean idIsBinary) {
            this.idIsBinary = idIsBinary;
        }

        public void setDataLimitInOctets(int dataLimitInOctets) {
            this.dataLimitInOctets = dataLimitInOctets;
        }
    }

    private final Map<Collection<? extends Document>, RDBTableMetaData> tableMeta = new HashMap<Collection<? extends Document>, RDBTableMetaData>();

    @Override
    public void dispose() {
        if (!this.tablesToBeDropped.isEmpty()) {
            String dropped = "";
            LOG.debug("attempting to drop: " + this.tablesToBeDropped);
            for (String tname : this.tablesToBeDropped) {
                Connection con = null;
                try {
                    con = this.ch.getRWConnection();
                    Statement stmt = null;
                    try {
                        stmt = con.createStatement();
                        stmt.execute("drop table " + tname);
                        stmt.close();
                        con.commit();
                        dropped += tname + " ";
                    } catch (SQLException ex) {
                        LOG.debug("attempting to drop: " + tname, ex);
                    } finally {
                        closeStatement(stmt);
                    }
                } catch (SQLException ex) {
                    LOG.debug("attempting to drop: " + tname, ex);
                } finally {
                    this.ch.closeConnection(con);
                }
            }
            this.droppedTables = dropped.trim();
        }
        try {
            this.ch.close();
        } catch (IOException ex) {
            LOG.error("closing connection handler", ex);
        }
    }

    @Override
    public <T extends Document> T getIfCached(Collection<T> collection, String id) {
        if (collection != Collection.NODES) {
            return null;
        } else {
            NodeDocument doc = nodesCache.getIfPresent(id);
            return castAsT(doc);
        }
    }

    @Override
    public CacheStats getCacheStats() {
        return nodesCache.getCacheStats();
    }

    @Override
    public Map<String, String> getMetadata() {
        return metadata;
    }

    // implementation

    private static final String MODIFIED = "_modified";
    private static final String MODCOUNT = "_modCount";

    /**
     * Optional counter for changes to "_collisions" map ({@link NodeDocument#COLLISIONS}).
     */
    public static final String COLLISIONSMODCOUNT = "_collisionsModCount";

    private static final String ID = "_id";

    private static final Logger LOG = LoggerFactory.getLogger(RDBDocumentStore.class);

    private Exception callStack;

    private RDBConnectionHandler ch;

    // from options
    private Set<String> tablesToBeDropped = new HashSet<String>();

    // ratio between Java characters and UTF-8 encoding
    // a) single characters will fit into 3 bytes
    // b) a surrogate pair (two Java characters) will fit into 4 bytes
    // thus...
    public static final int CHAR2OCTETRATIO = 3;

    // number of retries for updates
    private static final int RETRIES = 10;

    // see OAK-2044
    protected static final boolean USECMODCOUNT = true;

    private static final Key MODIFIEDKEY = new Key(MODIFIED, null);

    // DB-specific information
    private RDBDocumentStoreDB dbInfo;

    // utility class for performing low-level operations
    private RDBDocumentStoreJDBC db;

    private Map<String, String> metadata;

    // set of supported indexed properties
    private static final Set<String> INDEXEDPROPERTIES = new HashSet<String>(Arrays.asList(new String[] { MODIFIED,
            NodeDocument.HAS_BINARY_FLAG, NodeDocument.DELETED_ONCE }));

    // set of properties not serialized to JSON
    private static final Set<String> COLUMNPROPERTIES = new HashSet<String>(Arrays.asList(new String[] { ID,
            NodeDocument.HAS_BINARY_FLAG, NodeDocument.DELETED_ONCE, COLLISIONSMODCOUNT, MODIFIED, MODCOUNT }));

    private final RDBDocumentSerializer ser = new RDBDocumentSerializer(this, COLUMNPROPERTIES);

    private void initialize(DataSource ds, DocumentMK.Builder builder, RDBOptions options) throws Exception {

        this.tableMeta.put(Collection.NODES,
                new RDBTableMetaData(createTableName(options.getTablePrefix(), TABLEMAP.get(Collection.NODES))));
        this.tableMeta.put(Collection.CLUSTER_NODES,
                new RDBTableMetaData(createTableName(options.getTablePrefix(), TABLEMAP.get(Collection.CLUSTER_NODES))));
        this.tableMeta.put(Collection.JOURNAL,
                new RDBTableMetaData(createTableName(options.getTablePrefix(), TABLEMAP.get(Collection.JOURNAL))));
        this.tableMeta.put(Collection.SETTINGS,
                new RDBTableMetaData(createTableName(options.getTablePrefix(), TABLEMAP.get(Collection.SETTINGS))));

        this.ch = new RDBConnectionHandler(ds);
        this.callStack = LOG.isDebugEnabled() ? new Exception("call stack of RDBDocumentStore creation") : null;

        this.nodesCache = builder.buildNodeDocumentCache(this);

        Connection con = this.ch.getRWConnection();

        int isolation = con.getTransactionIsolation();
        String isolationDiags = RDBJDBCTools.isolationLevelToString(isolation);
        if (isolation != Connection.TRANSACTION_READ_COMMITTED) {
            LOG.info("Detected transaction isolation level " + isolationDiags + " is "
                    + (isolation < Connection.TRANSACTION_READ_COMMITTED ? "lower" : "higher") + " than expected "
                    + RDBJDBCTools.isolationLevelToString(Connection.TRANSACTION_READ_COMMITTED)
                    + " - check datasource configuration");
        }

        DatabaseMetaData md = con.getMetaData();
        String dbDesc = String.format("%s %s (%d.%d)", md.getDatabaseProductName(), md.getDatabaseProductVersion(),
                md.getDatabaseMajorVersion(), md.getDatabaseMinorVersion()).replaceAll("[\r\n\t]", " ").trim();
        String driverDesc = String.format("%s %s (%d.%d)", md.getDriverName(), md.getDriverVersion(), md.getDriverMajorVersion(),
                md.getDriverMinorVersion()).replaceAll("[\r\n\t]", " ").trim();
        String dbUrl = md.getURL();

        this.dbInfo = RDBDocumentStoreDB.getValue(md.getDatabaseProductName());
        this.db = new RDBDocumentStoreJDBC(this.dbInfo, this.ser, QUERYHITSLIMIT, QUERYTIMELIMIT);
        this.metadata = ImmutableMap.<String,String>builder()
                .put("type", "rdb")
                .put("db", md.getDatabaseProductName())
                .put("version", md.getDatabaseProductVersion())
                .build();
        String versionDiags = dbInfo.checkVersion(md);
        if (!versionDiags.isEmpty()) {
            LOG.info(versionDiags);
        }

        if (! "".equals(dbInfo.getInitializationStatement())) {
            Statement stmt = null;
            try {
                stmt = con.createStatement();
                stmt.execute(dbInfo.getInitializationStatement());
                stmt.close();
                con.commit();
            }
            finally {
                closeStatement(stmt);
            }
        }

        List<String> tablesCreated = new ArrayList<String>();
        List<String> tablesPresent = new ArrayList<String>();
        StringBuilder tableDiags = new StringBuilder();
        try {
            createTableFor(con, Collection.CLUSTER_NODES, this.tableMeta.get(Collection.CLUSTER_NODES), tablesCreated,
                    tablesPresent, tableDiags);
            createTableFor(con, Collection.NODES, this.tableMeta.get(Collection.NODES), tablesCreated, tablesPresent,
                    tableDiags);
            createTableFor(con, Collection.SETTINGS, this.tableMeta.get(Collection.SETTINGS), tablesCreated, tablesPresent,
                    tableDiags);
            createTableFor(con, Collection.JOURNAL, this.tableMeta.get(Collection.JOURNAL), tablesCreated, tablesPresent,
                    tableDiags);
        } finally {
            con.commit();
            con.close();
        }

        if (options.isDropTablesOnClose()) {
            tablesToBeDropped.addAll(tablesCreated);
        }

        if (tableDiags.length() != 0) {
            tableDiags.insert(0, ", ");
        }

        String diag = dbInfo.getAdditionalDiagnostics(this.ch, this.tableMeta.get(Collection.NODES).getName());

        LOG.info("RDBDocumentStore (" + OakVersion.getVersion() + ") instantiated for database " + dbDesc + ", using driver: "
                + driverDesc + ", connecting to: " + dbUrl + (diag.isEmpty() ? "" : (", properties: " + diag))
                + ", transaction isolation level: " + isolationDiags + tableDiags);
        if (!tablesPresent.isEmpty()) {
            LOG.info("Tables present upon startup: " + tablesPresent);
        }
        if (!tablesCreated.isEmpty()) {
            LOG.info("Tables created upon startup: " + tablesCreated
                    + (options.isDropTablesOnClose() ? " (will be dropped on exit)" : ""));
        }
    }

    private static boolean isBinaryType(int sqlType) {
        return sqlType == Types.VARBINARY || sqlType == Types.BINARY || sqlType == Types.LONGVARBINARY;
    }

    private void obtainFlagsFromResultSetMeta(ResultSetMetaData met, RDBTableMetaData tmd) throws SQLException {
        for (int i = 1; i <= met.getColumnCount(); i++) {
            String lcName = met.getColumnName(i).toLowerCase(Locale.ENGLISH);
            if ("id".equals(lcName)) {
                tmd.setIdIsBinary(isBinaryType(met.getColumnType(i)));
            }
            if ("data".equals(lcName)) {
                tmd.setDataLimitInOctets(met.getPrecision(i));
            }
        }
    }

    private static String asQualifiedDbName(String one, String two) {
        if (one == null && two == null) {
            return null;
        }
        else {
            one = one == null ? "" : one.trim();
            two = two == null ? "" : two.trim();
            return one.isEmpty() ? two : one + "." + two;
        }
    }

    private static String indexTypeAsString(int type) {
        switch (type) {
            case DatabaseMetaData.tableIndexClustered:
                return "clustered";
            case DatabaseMetaData.tableIndexHashed:
                return "hashed";
            case DatabaseMetaData.tableIndexStatistic:
                return "statistic";
            case DatabaseMetaData.tableIndexOther:
                return "other";
            default:
                return "indexType=" + type;
        }
    }

    private String dumpIndexData(DatabaseMetaData met, ResultSetMetaData rmet, String tableName) {

        ResultSet rs = null;
        try {
            // if the result set metadata provides a table name, use that (the other one
            // might be inaccurate due to case insensitivity issues
            String rmetTableName = rmet.getTableName(1);
            if (rmetTableName != null && !rmetTableName.trim().isEmpty()) {
                tableName = rmetTableName.trim();
            }

            String rmetSchemaName = rmet.getSchemaName(1);
            rmetSchemaName = rmetSchemaName == null ? "" : rmetSchemaName.trim();

            Map<String, Map<String, Object>> indices = new TreeMap<String, Map<String, Object>>();
            StringBuilder sb = new StringBuilder();
            rs = met.getIndexInfo(null, null, tableName, false, true);
            while (rs.next()) {
                String name = asQualifiedDbName(rs.getString(5), rs.getString(6));
                if (name != null) {
                    Map<String, Object> info = indices.get(name);
                    if (info == null) {
                        info = new HashMap<String, Object>();
                        indices.put(name, info);
                        info.put("fields", new TreeMap<Integer, String>());
                    }
                    info.put("nonunique", rs.getBoolean(4));
                    info.put("type", indexTypeAsString(rs.getInt(7)));
                    String inSchema = rs.getString(2);
                    inSchema = inSchema == null ? "" : inSchema.trim();
                    // skip indices on tables in other schemas in case we have that information
                    if (rmetSchemaName.isEmpty() || inSchema.isEmpty() || rmetSchemaName.equals(inSchema)) {
                        String tname = asQualifiedDbName(inSchema, rs.getString(3));
                        info.put("tname", tname);
                        String cname = rs.getString(9);
                        if (cname != null) {
                            String order = "A".equals(rs.getString(10)) ? " ASC" : ("D".equals(rs.getString(10)) ? " DESC" : "");
                            ((Map<Integer, String>) info.get("fields")).put(rs.getInt(8), cname + order);
                        }
                    }
                }
            }
            for (Entry<String, Map<String, Object>> index : indices.entrySet()) {
                boolean nonUnique = ((Boolean) index.getValue().get("nonunique"));
                Map<Integer, String> fields = (Map<Integer, String>) index.getValue().get("fields");
                if (!fields.isEmpty()) {
                    if (sb.length() != 0) {
                        sb.append(", ");
                    }
                    sb.append(String.format("%sindex %s on %s (", nonUnique ? "" : "unique ", index.getKey(),
                            index.getValue().get("tname")));
                    String delim = "";
                    for (String field : fields.values()) {
                        sb.append(delim);
                        delim = ", ";
                        sb.append(field);
                    }
                    sb.append(")");
                    sb.append(" ").append(index.getValue().get("type"));
                }
            }
            if (sb.length() != 0) {
                sb.insert(0, "/* ").append(" */");
            }
            return sb.toString();
        } catch (SQLException ex) {
            // well it was best-effort
            return String.format("/* exception while retrieving index information: %s, code %d, state %s */",
                    ex.getMessage(), ex.getErrorCode(), ex.getSQLState());
        } finally {
            closeResultSet(rs);
        }
    }

    private void createTableFor(Connection con, Collection<? extends Document> col, RDBTableMetaData tmd, List<String> tablesCreated,
            List<String> tablesPresent, StringBuilder diagnostics) throws SQLException {
        String dbname = this.dbInfo.toString();
        if (con.getMetaData().getURL() != null) {
            dbname += " (" + con.getMetaData().getURL() + ")";
        }
        String tableName = tmd.getName();

        PreparedStatement checkStatement = null, checkStatement2 = null;

        ResultSet checkResultSet = null;
        Statement creatStatement = null;
        try {
            checkStatement = con.prepareStatement("select * from " + tableName + " where ID = ?");
            checkStatement.setString(1, "0:/");
            checkResultSet = checkStatement.executeQuery();

            // try to discover size of DATA column and binary-ness of ID
            ResultSetMetaData met = checkResultSet.getMetaData();
            obtainFlagsFromResultSetMeta(met, tmd);

            if (col == Collection.NODES) {
                String tableInfo = RDBJDBCTools.dumpResultSetMeta(met);
                diagnostics.append(tableInfo);
                String indexInfo = dumpIndexData(con.getMetaData(), met, tableName);
                if (!indexInfo.isEmpty()) {
                    diagnostics.append(" ").append(indexInfo);
                }
            }
            tablesPresent.add(tableName);
        } catch (SQLException ex) {
            // table does not appear to exist
            con.rollback();

            try {
                creatStatement = con.createStatement();
                creatStatement.execute(this.dbInfo.getTableCreationStatement(tableName));
                creatStatement.close();

                for (String ic : this.dbInfo.getIndexCreationStatements(tableName)) {
                    creatStatement = con.createStatement();
                    creatStatement.execute(ic);
                    creatStatement.close();
                }

                con.commit();

                tablesCreated.add(tableName);

                checkStatement2 = con.prepareStatement("select * from " + tableName + " where ID = ?");
                checkStatement2.setString(1, "0:/");
                ResultSet rs = checkStatement2.executeQuery();
                // try to discover size of DATA column and binary-ness of ID
                ResultSetMetaData met = rs.getMetaData();
                obtainFlagsFromResultSetMeta(met, tmd);

                if (col == Collection.NODES) {
                    String tableInfo = RDBJDBCTools.dumpResultSetMeta(met);
                    diagnostics.append(tableInfo);
                    String indexInfo = dumpIndexData(con.getMetaData(), met, tableName);
                    if (!indexInfo.isEmpty()) {
                        diagnostics.append(" ").append(indexInfo);
                    }
                }
            }
            catch (SQLException ex2) {
                LOG.error("Failed to create table " + tableName + " in " + dbname, ex2);
                throw ex2;
            }
        }
        finally {
            closeResultSet(checkResultSet);
            closeStatement(checkStatement);
            closeStatement(checkStatement2);
            closeStatement(creatStatement);
        }
    }

    @Override
    protected void finalize() {
        if (!this.ch.isClosed() && this.callStack != null) {
            LOG.debug("finalizing RDBDocumentStore that was not disposed", this.callStack);
        }
    }

    private <T extends Document> T readDocumentCached(final Collection<T> collection, final String id, int maxCacheAge) {
        if (collection != Collection.NODES) {
            return readDocumentUncached(collection, id, null);
        } else {
            NodeDocument doc = null;
            if (maxCacheAge > 0) {
                // first try without lock
                doc = nodesCache.getIfPresent(id);
                if (doc != null) {
                    long lastCheckTime = doc.getLastCheckTime();
                    if (lastCheckTime != 0) {
                        if (maxCacheAge == Integer.MAX_VALUE || System.currentTimeMillis() - lastCheckTime < maxCacheAge) {
                            return castAsT(unwrap(doc));
                        }
                    }
                }
            }
            try {
                Lock lock = getAndLock(id);
                try {
                    // caller really wants the cache to be cleared
                    if (maxCacheAge == 0) {
                        invalidateNodesCache(id, true);
                        doc = null;
                    }
                    final NodeDocument cachedDoc = doc;
                    doc = nodesCache.get(id, new Callable<NodeDocument>() {
                        @Override
                        public NodeDocument call() throws Exception {
                            NodeDocument doc = (NodeDocument) readDocumentUncached(collection, id, cachedDoc);
                            if (doc != null) {
                                doc.seal();
                            }
                            return wrap(doc);
                        }
                    });
                    // inspect the doc whether it can be used
                    long lastCheckTime = doc.getLastCheckTime();
                    if (lastCheckTime != 0 && (maxCacheAge == 0 || maxCacheAge == Integer.MAX_VALUE)) {
                        // we either just cleared the cache or the caller does
                        // not care;
                    } else if (lastCheckTime != 0 && (System.currentTimeMillis() - lastCheckTime < maxCacheAge)) {
                        // is new enough
                    } else {
                        // need to at least revalidate
                        NodeDocument ndoc = (NodeDocument) readDocumentUncached(collection, id, cachedDoc);
                        if (ndoc != null) {
                            ndoc.seal();
                        }
                        doc = wrap(ndoc);
                        nodesCache.put(doc);
                    }
                } finally {
                    lock.unlock();
                }
                return castAsT(unwrap(doc));
            } catch (ExecutionException e) {
                throw new IllegalStateException("Failed to load document with " + id, e);
            }
        }
    }

    @CheckForNull
    private <T extends Document> boolean internalCreate(Collection<T> collection, List<UpdateOp> updates) {
        try {
            boolean success = true;
            // try up to CHUNKSIZE ops in one transaction
            for (List<UpdateOp> chunks : Lists.partition(updates, CHUNKSIZE)) {
                List<T> docs = new ArrayList<T>();
                for (UpdateOp update : chunks) {
                    UpdateUtils.assertUnconditional(update);
                    T doc = collection.newDocument(this);
                    addUpdateCounters(update);
                    UpdateUtils.applyChanges(doc, update);
                    if (!update.getId().equals(doc.getId())) {
                        throw new DocumentStoreException("ID mismatch - UpdateOp: " + update.getId() + ", ID property: "
                                + doc.getId());
                    }
                    docs.add(doc);
                }
                boolean done = insertDocuments(collection, docs);
                if (done) {
                    for (T doc : docs) {
                        addToCache(collection, doc);
                    }
                }
                else {
                    success = false;
                }
            }
            return success;
        } catch (DocumentStoreException ex) {
            return false;
        }
    }

    @CheckForNull
    private <T extends Document> T internalCreateOrUpdate(Collection<T> collection, UpdateOp update, boolean allowCreate,
            boolean checkConditions) {
        T oldDoc = readDocumentCached(collection, update.getId(), Integer.MAX_VALUE);

        if (oldDoc == null) {
            if (!allowCreate) {
                return null;
            } else if (!update.isNew()) {
                throw new DocumentStoreException("Document does not exist: " + update.getId());
            }
            T doc = collection.newDocument(this);
            if (checkConditions && !checkConditions(doc, update.getConditions())) {
                return null;
            }
            addUpdateCounters(update);
            UpdateUtils.applyChanges(doc, update);
            try {
                insertDocuments(collection, Collections.singletonList(doc));
                addToCache(collection, doc);
                return oldDoc;
            } catch (DocumentStoreException ex) {
                // may have failed due to a race condition; try update instead
                // this is an edge case, so it's ok to bypass the cache
                // (avoiding a race condition where the DB is already updated
                // but the cache is not)
                oldDoc = readDocumentUncached(collection, update.getId(), null);
                if (oldDoc == null) {
                    // something else went wrong
                    LOG.error("insert failed, but document " + update.getId() + " is not present, aborting", ex);
                    throw (ex);
                }
                return internalUpdate(collection, update, oldDoc, checkConditions, RETRIES);
            }
        } else {
            T result = internalUpdate(collection, update, oldDoc, checkConditions, RETRIES);
            if (allowCreate && result == null) {
                // TODO OAK-2655 need to implement some kind of retry
                LOG.error("update of " + update.getId() + " failed, race condition?");
                throw new DocumentStoreException("update of " + update.getId() + " failed, race condition?");
            }
            return result;
        }
    }

    /**
     * @return previous version of document or <code>null</code>
     */
    @CheckForNull
    private <T extends Document> T internalUpdate(Collection<T> collection, UpdateOp update, T oldDoc, boolean checkConditions,
            int maxRetries) {
        if (checkConditions && !UpdateUtils.checkConditions(oldDoc, update.getConditions())) {
            return null;
        } else {
            addUpdateCounters(update);
            T doc = createNewDocument(collection, oldDoc, update);
            Lock l = getAndLock(update.getId());
            try {
                boolean success = false;

                int retries = maxRetries;
                while (!success && retries > 0) {
                    long lastmodcount = modcountOf(oldDoc);
                    success = updateDocument(collection, doc, update, lastmodcount);
                    if (!success) {
                        retries -= 1;
                        oldDoc = readDocumentCached(collection, update.getId(), Integer.MAX_VALUE);
                        if (oldDoc != null) {
                            long newmodcount = modcountOf(oldDoc);
                            if (lastmodcount == newmodcount) {
                                // cached copy did not change so it probably was
                                // updated by a different instance, get a fresh one
                                oldDoc = readDocumentUncached(collection, update.getId(), null);
                            }
                        }

                        if (oldDoc == null) {
                            // document was there but is now gone
                            LOG.debug("failed to apply update because document is gone in the meantime: " + update.getId(), new Exception("call stack"));
                            return null;
                        }

                        if (checkConditions && !UpdateUtils.checkConditions(oldDoc, update.getConditions())) {
                            return null;
                        }
<<<<<<< HEAD
                    } else {
                        if (collection == Collection.NODES) {
                            nodesCache.replaceCachedDocument((NodeDocument) oldDoc, (NodeDocument) doc);
=======
                        else {
                            addUpdateCounters(update);
                            doc = createNewDocument(collection, oldDoc, update);
>>>>>>> 6869d028
                        }
                    } else {
                        updateCache(collection, oldDoc, doc);
                    }
                }

                if (!success) {
                    throw new DocumentStoreException("failed update of " + doc.getId() + " (race?) after " + maxRetries
                            + " retries");
                }

                return oldDoc;
            } finally {
                l.unlock();
            }
        }
    }

    @Nonnull
    private <T extends Document> T createNewDocument(Collection<T> collection, T oldDoc, UpdateOp update) {
        T doc = collection.newDocument(this);
        oldDoc.deepCopy(doc);
        UpdateUtils.applyChanges(doc, update);
        doc.seal();
        return doc;
    }

    private static void addUpdateCounters(UpdateOp update) {
        if (hasChangesToCollisions(update)) {
            update.increment(COLLISIONSMODCOUNT, 1);
        }
        update.increment(MODCOUNT, 1);
    }

    @CheckForNull
    private <T extends Document> void internalUpdate(Collection<T> collection, List<String> ids, UpdateOp update) {

        if (isAppendableUpdate(update) && !requiresPreviousState(update)) {
            Operation modOperation = update.getChanges().get(MODIFIEDKEY);
            long modified = getModifiedFromOperation(modOperation);
            boolean modifiedIsConditional = modOperation == null || modOperation.type != UpdateOp.Operation.Type.SET;
            String appendData = ser.asString(update);

            for (List<String> chunkedIds : Lists.partition(ids, CHUNKSIZE)) {

                Set<QueryContext> seenQueryContext = Collections.emptySet();
                Map<String, NodeDocument> cachedDocs = Collections.emptyMap();

                if (collection == Collection.NODES) {
                    // remember what we already have in the cache
                    cachedDocs = new HashMap<String, NodeDocument>();
                    for (String key : chunkedIds) {
                        cachedDocs.put(key, nodesCache.getIfPresent(key));
                    }

                    // keep concurrently running queries from updating
                    // the cache entry for this key
                    seenQueryContext = new HashSet<QueryContext>();
                    for (QueryContext qc : qmap.values()) {
                        qc.addKeys(chunkedIds);
                        seenQueryContext.add(qc);
                    }
                }

                Connection connection = null;
                RDBTableMetaData tmd = getTable(collection);
                boolean success = false;
                try {
                    connection = this.ch.getRWConnection();
                    success = db.batchedAppendingUpdate(connection, tmd, chunkedIds, modified, modifiedIsConditional, appendData);
                    connection.commit();
                } catch (SQLException ex) {
                    success = false;
                    this.ch.rollbackConnection(connection);
                } finally {
                    this.ch.closeConnection(connection);
                }
                if (success) {
                    if (collection == Collection.NODES) {
                        // keep concurrently running queries from updating
                        // the cache entry for this key
                        for (QueryContext qc : qmap.values()) {
                            if (!seenQueryContext.contains(qc)) {
                                qc.addKeys(chunkedIds);
                            }
                        }
                    }
                    for (Entry<String, NodeDocument> entry : cachedDocs.entrySet()) {
                        T oldDoc = castAsT(entry.getValue());
<<<<<<< HEAD
                        if (oldDoc == null) {
                            String id = entry.getKey();
                            // make sure concurrently loaded document is
                            // invalidated
                            invalidateNodesCache(id, true);
                        } else {
                            T newDoc = applyChanges(collection, oldDoc, update, true);
                            if (newDoc != null) {
                                nodesCache.replaceCachedDocument((NodeDocument) oldDoc, (NodeDocument) newDoc);
=======
                        String id = entry.getKey();
                        Lock lock = getAndLock(id);
                        try {
                            if (oldDoc == null) {
                                // make sure concurrently loaded document is
                                // invalidated
                                nodesCache.invalidate(new StringValue(id));
                            } else {
                                addUpdateCounters(update);
                                T newDoc = createNewDocument(collection, oldDoc, update);
                                updateCache(collection, oldDoc, newDoc);
>>>>>>> 6869d028
                            }
                        } finally {
                            lock.unlock();
                        }
                    }
                } else {
                    for (String id : chunkedIds) {
                        UpdateOp up = update.copy();
                        up = up.shallowCopy(id);
                        internalCreateOrUpdate(collection, up, false, true);
                    }
                }
            }
        } else {
            for (String id : ids) {
                UpdateOp up = update.copy();
                up = up.shallowCopy(id);
                internalCreateOrUpdate(collection, up, false, true);
            }
        }
    }

    /**
     * Class used to track which documents may have been updated since the start
     * of the query and thus may not put into the cache.
     */
    private class QueryContext {

        private static final double FPP = 0.01d;
        private static final int ENTRIES_SCOPED = 1000;
        private static final int ENTRIES_OPEN = 10000;

        private final String fromKey, toKey;
        private volatile BloomFilter<String> filter = null;

        private BloomFilter<String> getFilter() {
            if (filter == null) {
                synchronized (this) {
                    if (filter == null) {
                        filter = BloomFilter.create(new Funnel<String>() {
                            private static final long serialVersionUID = -7114267990225941161L;

                            @Override
                            public void funnel(String from, PrimitiveSink into) {
                                into.putUnencodedChars(from);
                            }
                        }, toKey.equals(NodeDocument.MAX_ID_VALUE) ? ENTRIES_OPEN : ENTRIES_SCOPED, FPP);
                    }
                }
            }
            return filter;
        }

        public QueryContext(String fromKey, String toKey) {
            this.fromKey = fromKey;
            this.toKey = toKey;
        }

        public void addKey(String key) {
            if (fromKey.compareTo(key) < 0 && toKey.compareTo(key) > 0) {
                getFilter().put(key);
            }
        }

        public void addKeys(List<String> keys) {
            for (String key: keys) {
                addKey(key);
            }
        }

        public boolean mayUpdate(String key) {
            return filter == null ? true : !getFilter().mightContain(key);
        }

        synchronized public void dispose() {
            if (LOG.isDebugEnabled()) {
                if (filter != null) {
                    LOG.debug("Disposing QueryContext for range " + fromKey + "..." + toKey + " - filter fpp was: "
                            + filter.expectedFpp());
                } else {
                    LOG.debug("Disposing QueryContext for range " + fromKey + "..." + toKey + " - no filter was needed");
                }
            }
        }
    }

    private Map<Thread, QueryContext> qmap = new ConcurrentHashMap<Thread, QueryContext>();

    private <T extends Document> List<T> internalQuery(Collection<T> collection, String fromKey, String toKey,
            String indexedProperty, long startValue, int limit) {
        Connection connection = null;
        RDBTableMetaData tmd = getTable(collection);
        if (indexedProperty != null && (!INDEXEDPROPERTIES.contains(indexedProperty))) {
            String message = "indexed property " + indexedProperty + " not supported, query was '>= '" + startValue
                    + "'; supported properties are " + INDEXEDPROPERTIES;
            LOG.info(message);
            throw new DocumentStoreException(message);
        }
        try {
            long now = System.currentTimeMillis();
            QueryContext qp = null;
            if (collection == Collection.NODES) {
                qp = new QueryContext(fromKey, toKey);
                qmap.put(Thread.currentThread(), qp);
            }
            connection = this.ch.getROConnection();
            String from = collection == Collection.NODES && NodeDocument.MIN_ID_VALUE.equals(fromKey) ? null : fromKey;
            String to = collection == Collection.NODES && NodeDocument.MAX_ID_VALUE.equals(toKey) ? null : toKey;
            List<RDBRow> dbresult = db.query(connection, tmd, from, to, indexedProperty, startValue, limit);
            connection.commit();

            int size = dbresult.size();
            List<T> result = new ArrayList<T>(size);
            for (int i = 0; i < size; i++) {
                RDBRow row = dbresult.set(i, null); // free RDBRow ASAP
                T doc = runThroughCache(collection, row, now, qp);
                result.add(doc);
            }
            if (qp != null) {
                qp.dispose();
            }
            return result;
        } catch (Exception ex) {
            LOG.error("SQL exception on query", ex);
            throw new DocumentStoreException(ex);
        } finally {
            qmap.remove(Thread.currentThread());
            this.ch.closeConnection(connection);
        }
    }

    @Nonnull
    private <T extends Document> RDBTableMetaData getTable(Collection<T> collection) {
        RDBTableMetaData tmd = this.tableMeta.get(collection);
        if (tmd != null) {
            return tmd;
        } else {
            throw new IllegalArgumentException("Unknown collection: " + collection.toString());
        }
    }

    @CheckForNull
    private <T extends Document> T readDocumentUncached(Collection<T> collection, String id, NodeDocument cachedDoc) {
        Connection connection = null;
        RDBTableMetaData tmd = getTable(collection);
        try {
            long lastmodcount = -1;
            if (cachedDoc != null) {
                lastmodcount = modcountOf(cachedDoc);
            }
            connection = this.ch.getROConnection();
            RDBRow row = db.read(connection, tmd, id, lastmodcount);
            connection.commit();
            if (row == null) {
                return null;
            } else {
                if (lastmodcount == row.getModcount()) {
                    // we can re-use the cached document
                    cachedDoc.markUpToDate(System.currentTimeMillis());
                    return castAsT(cachedDoc);
                } else {
                    return convertFromDBObject(collection, row);
                }
            }
        } catch (Exception ex) {
            throw new DocumentStoreException(ex);
        } finally {
            this.ch.closeConnection(connection);
        }
    }

    private <T extends Document> void delete(Collection<T> collection, String id) {
        Connection connection = null;
        RDBTableMetaData tmd = getTable(collection);
        try {
            connection = this.ch.getRWConnection();
            db.delete(connection, tmd, Collections.singletonList(id));
            connection.commit();
        } catch (Exception ex) {
            throw new DocumentStoreException(ex);
        } finally {
            this.ch.closeConnection(connection);
        }
    }

    private <T extends Document> int delete(Collection<T> collection, List<String> ids) {
        int numDeleted = 0;
        RDBTableMetaData tmd = getTable(collection);
        for (List<String> sublist : Lists.partition(ids, 64)) {
            Connection connection = null;
            try {
                connection = this.ch.getRWConnection();
                numDeleted += db.delete(connection, tmd, sublist);
                connection.commit();
            } catch (Exception ex) {
                throw new DocumentStoreException(ex);
            } finally {
                this.ch.closeConnection(connection);
            }
        }
        return numDeleted;
    }

    private <T extends Document> int delete(Collection<T> collection,
                                            Map<String, Map<Key, Condition>> toRemove) {
        int numDeleted = 0;
        RDBTableMetaData tmd = getTable(collection);
        Map<String, Map<Key, Condition>> subMap = Maps.newHashMap();
        Iterator<Entry<String, Map<Key, Condition>>> it = toRemove.entrySet().iterator();
        while (it.hasNext()) {
            Entry<String, Map<Key, Condition>> entry = it.next();
            subMap.put(entry.getKey(), entry.getValue());
            if (subMap.size() == 64 || !it.hasNext()) {
                Connection connection = null;
                try {
                    connection = this.ch.getRWConnection();
                    numDeleted += db.delete(connection, tmd, subMap);
                    connection.commit();
                } catch (Exception ex) {
                    throw DocumentStoreException.convert(ex);
                } finally {
                    this.ch.closeConnection(connection);
                }
                subMap.clear();
            }
        }
        return numDeleted;
    }

    private <T extends Document> boolean updateDocument(@Nonnull Collection<T> collection, @Nonnull T document,
            @Nonnull UpdateOp update, Long oldmodcount) {
        Connection connection = null;
        RDBTableMetaData tmd = getTable(collection);
        String data = null;
        try {
            connection = this.ch.getRWConnection();
            Operation modOperation = update.getChanges().get(MODIFIEDKEY);
            long modified = getModifiedFromOperation(modOperation);
            boolean modifiedIsConditional = modOperation == null || modOperation.type != UpdateOp.Operation.Type.SET;
            Number flagB = (Number) document.get(NodeDocument.HAS_BINARY_FLAG);
            Boolean hasBinary = flagB != null && flagB.intValue() == NodeDocument.HAS_BINARY_VAL;
            Boolean flagD = (Boolean) document.get(NodeDocument.DELETED_ONCE);
            Boolean deletedOnce = flagD != null && flagD.booleanValue();
            Long modcount = (Long) document.get(MODCOUNT);
            Long cmodcount = (Long) document.get(COLLISIONSMODCOUNT);
            boolean success = false;
            boolean shouldRetry = true;

            // every 16th update is a full rewrite
            if (isAppendableUpdate(update) && modcount % 16 != 0) {
                String appendData = ser.asString(update);
                if (appendData.length() < tmd.getDataLimitInOctets() / CHAR2OCTETRATIO) {
                    try {
                        success = db.appendingUpdate(connection, tmd, document.getId(), modified, modifiedIsConditional, hasBinary,
                                deletedOnce, modcount, cmodcount, oldmodcount, appendData);
                        // if we get here, a retry is not going to help (the SQL
                        // operation succeeded but simply did not select a row
                        // that could be updated, likely because of the check on
                        // MODCOUNT
                        shouldRetry = false;
                        connection.commit();
                    } catch (SQLException ex) {
                        continueIfStringOverflow(ex);
                        this.ch.rollbackConnection(connection);
                        success = false;
                    }
                }
            }
            if (!success && shouldRetry) {
                data = ser.asString(document);
                success = db.update(connection, tmd, document.getId(), modified, hasBinary, deletedOnce, modcount, cmodcount,
                        oldmodcount, data);
                connection.commit();
            }
            return success;
        } catch (SQLException ex) {
            this.ch.rollbackConnection(connection);
            String addDiags = "";
            if (RDBJDBCTools.matchesSQLState(ex, "22", "72")) {
                byte[] bytes = asBytes(data);
                addDiags = String.format(" (DATA size in Java characters: %d, in octets: %d, computed character limit: %d)",
                        data.length(), bytes.length, tmd.getDataLimitInOctets() / CHAR2OCTETRATIO);
            }
            String message = String.format("Update for %s failed%s", document.getId(), addDiags);
            LOG.debug(message, ex);
            throw new DocumentStoreException(message, ex);
        } finally {
            this.ch.closeConnection(connection);
        }
    }

    private static void continueIfStringOverflow(SQLException ex) throws SQLException {
        String state = ex.getSQLState();
        if ("22001".equals(state) /* everybody */|| ("72000".equals(state) && 1489 == ex.getErrorCode()) /* Oracle */) {
            // ok
        } else {
            throw (ex);
        }
    }

    /*
     * currently we use append for all updates, but this might change in the
     * future
     */
    private static boolean isAppendableUpdate(UpdateOp update) {
        return true;
    }

    /*
     * check whether this update operation requires knowledge about the previous
     * state
     */
    private static boolean requiresPreviousState(UpdateOp update) {
        return !update.getConditions().isEmpty();
    }

    private static long getModifiedFromOperation(Operation op) {
        return op == null ? 0L : Long.parseLong(op.value.toString());
    }

    private <T extends Document> boolean insertDocuments(Collection<T> collection, List<T> documents) {
        Connection connection = null;
        RDBTableMetaData tmd = getTable(collection);
        try {
            connection = this.ch.getRWConnection();
            boolean result = db.insert(connection, tmd, documents);
            connection.commit();
            return result;
        } catch (SQLException ex) {
            this.ch.rollbackConnection(connection);

            List<String> ids = new ArrayList<String>();
            for (T doc : documents) {
                ids.add(doc.getId());
            }
            String message = String.format("insert of %s failed", ids);
            LOG.debug(message, ex);

            // collect additional exceptions
            String messages = LOG.isDebugEnabled() ? RDBJDBCTools.getAdditionalMessages(ex) : "";

            // see whether a DATA error was involved
            boolean dataRelated = false;
            SQLException walk = ex;
            while (walk != null && !dataRelated) {
                dataRelated = RDBJDBCTools.matchesSQLState(walk, "22", "72");
                walk = walk.getNextException();
            }
            if (dataRelated) {
                String id = null;
                int longest = 0, longestChars = 0;

                for (Document d : documents) {
                    String data = ser.asString(d);
                    byte bytes[] = asBytes(data);
                    if (bytes.length > longest) {
                        longest = bytes.length;
                        longestChars = data.length();
                        id = d.getId();
                    }
                }

                String m = String
                        .format(" (potential cause: long data for ID %s - longest octet DATA size in Java characters: %d, in octets: %d, computed character limit: %d)",
                                id, longest, longestChars, tmd.getDataLimitInOctets() / CHAR2OCTETRATIO);
                messages += m;
            }

            if (!messages.isEmpty()) {
                LOG.debug("additional diagnostics: " + messages);
            }

            throw new DocumentStoreException(message, ex);
        } finally {
            this.ch.closeConnection(connection);
        }
    }

    // configuration

    // Whether to use GZIP compression
    private static final boolean NOGZIP = Boolean
            .getBoolean("org.apache.jackrabbit.oak.plugins.document.rdb.RDBDocumentStore.NOGZIP");
    // Number of documents to insert at once for batch create
    private static final int CHUNKSIZE = Integer.getInteger(
            "org.apache.jackrabbit.oak.plugins.document.rdb.RDBDocumentStore.CHUNKSIZE", 64);
    // Number of query hits above which a diagnostic warning is generated
    private static final int QUERYHITSLIMIT = Integer.getInteger(
            "org.apache.jackrabbit.oak.plugins.document.rdb.RDBDocumentStore.QUERYHITSLIMIT", 4096);
    // Number of elapsed ms in a query above which a diagnostic warning is generated
    private static final int QUERYTIMELIMIT = Integer.getInteger(
            "org.apache.jackrabbit.oak.plugins.document.rdb.RDBDocumentStore.QUERYTIMELIMIT", 10000);

    public static byte[] asBytes(String data) {
        byte[] bytes;
        try {
            bytes = data.getBytes("UTF-8");
        } catch (UnsupportedEncodingException ex) {
            LOG.error("UTF-8 not supported??", ex);
            throw new DocumentStoreException(ex);
        }

        if (NOGZIP) {
            return bytes;
        } else {
            try {
                ByteArrayOutputStream bos = new ByteArrayOutputStream(data.length());
                GZIPOutputStream gos = new GZIPOutputStream(bos) {
                    {
                        // TODO: make this configurable
                        this.def.setLevel(Deflater.BEST_SPEED);
                    }
                };
                gos.write(bytes);
                gos.close();
                return bos.toByteArray();
            } catch (IOException ex) {
                LOG.error("Error while gzipping contents", ex);
                throw new DocumentStoreException(ex);
            }
        }
    }


    @Override
    public void setReadWriteMode(String readWriteMode) {
        // ignored
    }

    @SuppressWarnings("unchecked")
    private static <T extends Document> T castAsT(NodeDocument doc) {
        return (T) doc;
    }

    private NodeDocumentCache nodesCache;

    private final Striped<Lock> locks = Striped.lock(64);

    private Lock getAndLock(String key) {
        Lock l = locks.get(key);
        l.lock();
        return l;
    }

    @CheckForNull
    private static NodeDocument unwrap(@Nonnull NodeDocument doc) {
        return doc == NodeDocument.NULL ? null : doc;
    }

    @Nonnull
    private static NodeDocument wrap(@CheckForNull NodeDocument doc) {
        return doc == null ? NodeDocument.NULL : doc;
    }

    @Nonnull
    private static String idOf(@Nonnull Document doc) {
        String id = doc.getId();
        if (id == null) {
            throw new IllegalArgumentException("non-null ID expected");
        }
        return id;
    }

    private static long modcountOf(@Nonnull Document doc) {
        Number n = doc.getModCount();
        return n != null ? n.longValue() : -1;
    }

    private <T extends Document> void addToCache(Collection<T> collection, T doc) {
        if (collection == Collection.NODES) {
            Lock lock = getAndLock(idOf(doc));
            try {
<<<<<<< HEAD
                nodesCache.putIfAbsent((NodeDocument) doc);
=======
                addToCache((NodeDocument) doc);
>>>>>>> 6869d028
            } finally {
                lock.unlock();
            }
        }
    }

<<<<<<< HEAD
=======
    /**
     * Applies an update to the nodes cache. This method does not acquire
     * a lock for the document. The caller must ensure it holds a lock for
     * the updated document. See striped {@link #locks}.
     *
     * @param <T> the document type.
     * @param collection the document collection.
     * @param oldDoc the old document.
     * @param updateOp the update operation.
     */
    private <T extends Document> void updateCache(@Nonnull Collection<T> collection,
                                                  @Nonnull T oldDoc,
                                                  @Nonnull T newDoc) {
        // cache the new document
        if (collection == Collection.NODES) {
            checkNotNull(oldDoc);
            checkNotNull(newDoc);
            // we can only update the cache based on the oldDoc if we
            // still have the oldDoc in the cache, otherwise we may
            // update the cache with an outdated document
            CacheValue key = new StringValue(idOf(newDoc));
            NodeDocument cached = nodesCache.getIfPresent(key);
            if (cached == null) {
                // cannot use oldDoc to update cache
                return;
            }

            // check if the currently cached document matches oldDoc
            if (Objects.equal(cached.getModCount(), oldDoc.getModCount())) {
                nodesCache.put(key, (NodeDocument)newDoc);
            } else {
                // the cache entry was modified by some other thread in
                // the meantime. the updated cache entry may or may not
                // include this update. we cannot just apply our update
                // on top of the cached entry.
                // therefore we must invalidate the cache entry
                nodesCache.invalidate(key);
            }
        }
    }

    /**
     * Adds a document to the {@link #nodesCache} iff there is no document
     * in the cache with the document key. This method does not acquire a lock
     * from {@link #locks}! The caller must ensure a lock is held for the
     * given document.
     *
     * @param doc the document to add to the cache.
     * @return either the given <code>doc</code> or the document already present
     *         in the cache.
     */
    @Nonnull
    private NodeDocument addToCache(@Nonnull final NodeDocument doc) {
        if (doc == NodeDocument.NULL) {
            throw new IllegalArgumentException("doc must not be NULL document");
        }
        doc.seal();
        // make sure we only cache the document if it wasn't
        // changed and cached by some other thread in the
        // meantime. That is, use get() with a Callable,
        // which is only used when the document isn't there
        try {
            CacheValue key = new StringValue(idOf(doc));
            for (;;) {
                NodeDocument cached = nodesCache.get(key, new Callable<NodeDocument>() {
                    @Override
                    public NodeDocument call() {
                        return doc;
                    }
                });
                if (cached != NodeDocument.NULL) {
                    return cached;
                } else {
                    nodesCache.invalidate(key);
                }
            }
        } catch (ExecutionException e) {
            // will never happen because call() just returns
            // the already available doc
            throw new IllegalStateException(e);
        }
    }

>>>>>>> 6869d028
    @Nonnull
    protected <T extends Document> T convertFromDBObject(@Nonnull Collection<T> collection, @Nonnull RDBRow row) {
        // this method is present here in order to facilitate unit testing for OAK-3566
        return ser.fromRow(collection, row);
    }

    private <T extends Document> T runThroughCache(Collection<T> collection, RDBRow row, long now, QueryContext qp) {

        if (collection != Collection.NODES) {
            // not in the cache anyway
            return convertFromDBObject(collection, row);
        }

        String id = row.getId();
        NodeDocument inCache = nodesCache.getIfPresent(id);
        Number modCount = row.getModcount();

        // do not overwrite document in cache if the
        // existing one in the cache is newer
        if (inCache != null && inCache != NodeDocument.NULL) {
            // check mod count
            Number cachedModCount = inCache.getModCount();
            if (cachedModCount == null) {
                throw new IllegalStateException("Missing " + Document.MOD_COUNT);
            }
            if (modCount.longValue() <= cachedModCount.longValue()) {
                // we can use the cached document
                inCache.markUpToDate(now);
                return castAsT(inCache);
            }
        }

        NodeDocument fresh = (NodeDocument) convertFromDBObject(collection, row);
        fresh.seal();

        if (!qp.mayUpdate(id)) {
            return castAsT(fresh);
        }

        Lock lock = getAndLock(id);
        try {
            fresh = nodesCache.putIfNewer(fresh);
        } finally {
            lock.unlock();
        }
        return castAsT(fresh);
    }

    private static boolean hasChangesToCollisions(UpdateOp update) {
        if (!USECMODCOUNT) {
            return false;
        } else {
            for (Entry<Key, Operation> e : checkNotNull(update).getChanges().entrySet()) {
                Key k = e.getKey();
                Operation op = e.getValue();
                if (op.type == Operation.Type.SET_MAP_ENTRY) {
                    if (NodeDocument.COLLISIONS.equals(k.getName())) {
                        return true;
                    }
                }
            }
            return false;
        }
    }

    protected NodeDocumentCache getNodeDocumentCache() {
        return nodesCache;
    }
}<|MERGE_RESOLUTION|>--- conflicted
+++ resolved
@@ -57,17 +57,13 @@
 import javax.sql.DataSource;
 
 import org.apache.jackrabbit.oak.cache.CacheStats;
-import org.apache.jackrabbit.oak.cache.CacheValue;
 import org.apache.jackrabbit.oak.plugins.document.Collection;
 import org.apache.jackrabbit.oak.plugins.document.Document;
 import org.apache.jackrabbit.oak.plugins.document.DocumentMK;
 import org.apache.jackrabbit.oak.plugins.document.DocumentStore;
 import org.apache.jackrabbit.oak.plugins.document.DocumentStoreException;
 import org.apache.jackrabbit.oak.plugins.document.NodeDocument;
-<<<<<<< HEAD
 import org.apache.jackrabbit.oak.plugins.document.NodeDocumentCache;
-=======
->>>>>>> 6869d028
 import org.apache.jackrabbit.oak.plugins.document.UpdateOp;
 import org.apache.jackrabbit.oak.plugins.document.UpdateOp.Condition;
 import org.apache.jackrabbit.oak.plugins.document.UpdateOp.Key;
@@ -79,7 +75,6 @@
 import org.slf4j.Logger;
 import org.slf4j.LoggerFactory;
 
-import com.google.common.cache.Cache;
 import com.google.common.collect.ImmutableMap;
 import com.google.common.collect.Lists;
 import com.google.common.collect.Maps;
@@ -995,18 +990,14 @@
                         if (checkConditions && !UpdateUtils.checkConditions(oldDoc, update.getConditions())) {
                             return null;
                         }
-<<<<<<< HEAD
+                        else {
+                            addUpdateCounters(update);
+                            doc = createNewDocument(collection, oldDoc, update);
+                        }
                     } else {
                         if (collection == Collection.NODES) {
                             nodesCache.replaceCachedDocument((NodeDocument) oldDoc, (NodeDocument) doc);
-=======
-                        else {
-                            addUpdateCounters(update);
-                            doc = createNewDocument(collection, oldDoc, update);
->>>>>>> 6869d028
                         }
-                    } else {
-                        updateCache(collection, oldDoc, doc);
                     }
                 }
 
@@ -1093,29 +1084,17 @@
                     }
                     for (Entry<String, NodeDocument> entry : cachedDocs.entrySet()) {
                         T oldDoc = castAsT(entry.getValue());
-<<<<<<< HEAD
-                        if (oldDoc == null) {
-                            String id = entry.getKey();
-                            // make sure concurrently loaded document is
-                            // invalidated
-                            invalidateNodesCache(id, true);
-                        } else {
-                            T newDoc = applyChanges(collection, oldDoc, update, true);
-                            if (newDoc != null) {
-                                nodesCache.replaceCachedDocument((NodeDocument) oldDoc, (NodeDocument) newDoc);
-=======
                         String id = entry.getKey();
                         Lock lock = getAndLock(id);
                         try {
                             if (oldDoc == null) {
                                 // make sure concurrently loaded document is
                                 // invalidated
-                                nodesCache.invalidate(new StringValue(id));
+                                nodesCache.invalidate(id);
                             } else {
                                 addUpdateCounters(update);
                                 T newDoc = createNewDocument(collection, oldDoc, update);
-                                updateCache(collection, oldDoc, newDoc);
->>>>>>> 6869d028
+                                nodesCache.replaceCachedDocument((NodeDocument) oldDoc, (NodeDocument) newDoc);
                             }
                         } finally {
                             lock.unlock();
@@ -1588,103 +1567,13 @@
         if (collection == Collection.NODES) {
             Lock lock = getAndLock(idOf(doc));
             try {
-<<<<<<< HEAD
                 nodesCache.putIfAbsent((NodeDocument) doc);
-=======
-                addToCache((NodeDocument) doc);
->>>>>>> 6869d028
             } finally {
                 lock.unlock();
             }
         }
     }
 
-<<<<<<< HEAD
-=======
-    /**
-     * Applies an update to the nodes cache. This method does not acquire
-     * a lock for the document. The caller must ensure it holds a lock for
-     * the updated document. See striped {@link #locks}.
-     *
-     * @param <T> the document type.
-     * @param collection the document collection.
-     * @param oldDoc the old document.
-     * @param updateOp the update operation.
-     */
-    private <T extends Document> void updateCache(@Nonnull Collection<T> collection,
-                                                  @Nonnull T oldDoc,
-                                                  @Nonnull T newDoc) {
-        // cache the new document
-        if (collection == Collection.NODES) {
-            checkNotNull(oldDoc);
-            checkNotNull(newDoc);
-            // we can only update the cache based on the oldDoc if we
-            // still have the oldDoc in the cache, otherwise we may
-            // update the cache with an outdated document
-            CacheValue key = new StringValue(idOf(newDoc));
-            NodeDocument cached = nodesCache.getIfPresent(key);
-            if (cached == null) {
-                // cannot use oldDoc to update cache
-                return;
-            }
-
-            // check if the currently cached document matches oldDoc
-            if (Objects.equal(cached.getModCount(), oldDoc.getModCount())) {
-                nodesCache.put(key, (NodeDocument)newDoc);
-            } else {
-                // the cache entry was modified by some other thread in
-                // the meantime. the updated cache entry may or may not
-                // include this update. we cannot just apply our update
-                // on top of the cached entry.
-                // therefore we must invalidate the cache entry
-                nodesCache.invalidate(key);
-            }
-        }
-    }
-
-    /**
-     * Adds a document to the {@link #nodesCache} iff there is no document
-     * in the cache with the document key. This method does not acquire a lock
-     * from {@link #locks}! The caller must ensure a lock is held for the
-     * given document.
-     *
-     * @param doc the document to add to the cache.
-     * @return either the given <code>doc</code> or the document already present
-     *         in the cache.
-     */
-    @Nonnull
-    private NodeDocument addToCache(@Nonnull final NodeDocument doc) {
-        if (doc == NodeDocument.NULL) {
-            throw new IllegalArgumentException("doc must not be NULL document");
-        }
-        doc.seal();
-        // make sure we only cache the document if it wasn't
-        // changed and cached by some other thread in the
-        // meantime. That is, use get() with a Callable,
-        // which is only used when the document isn't there
-        try {
-            CacheValue key = new StringValue(idOf(doc));
-            for (;;) {
-                NodeDocument cached = nodesCache.get(key, new Callable<NodeDocument>() {
-                    @Override
-                    public NodeDocument call() {
-                        return doc;
-                    }
-                });
-                if (cached != NodeDocument.NULL) {
-                    return cached;
-                } else {
-                    nodesCache.invalidate(key);
-                }
-            }
-        } catch (ExecutionException e) {
-            // will never happen because call() just returns
-            // the already available doc
-            throw new IllegalStateException(e);
-        }
-    }
-
->>>>>>> 6869d028
     @Nonnull
     protected <T extends Document> T convertFromDBObject(@Nonnull Collection<T> collection, @Nonnull RDBRow row) {
         // this method is present here in order to facilitate unit testing for OAK-3566

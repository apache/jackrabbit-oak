--- conflicted
+++ resolved
@@ -871,7 +871,7 @@
      * Try to apply all the {@link UpdateOp}s with at least MongoDB requests as
      * possible. The return value is the list of the old documents (before
      * applying changes). The mechanism is as follows:
-     * 
+     *
      * <ol>
      * <li>For each UpdateOp try to read the assigned document from the cache. Add them to {@code oldDocs}.</li>
      * <li>Prepare a list of all UpdateOps that doesn't have their documents and
@@ -1056,21 +1056,6 @@
             UpdateUtils.applyChanges(doc, op, comparator);
             addToCache(doc);
         }
-    }
-
-    @Override
-    public <T extends Document> List<T> createOrUpdate(Collection<T> collection, List<UpdateOp> updateOps) {
-        List<T> result = new ArrayList<T>(updateOps.size());
-        int i = 0;
-        for (UpdateOp update : updateOps) {
-            try {
-                result.add(createOrUpdate(collection, update));
-            } catch(DocumentStoreException e) {
-                throw new BulkUpdateException(e, updateOps.subList(0, i + 1));
-            }
-            i++;
-        }
-        return result;
     }
 
     @Override
@@ -1742,7 +1727,6 @@
         return diff;
     }
 
-<<<<<<< HEAD
     private static class BulkUpdateResult {
 
         private final Set<String> failedUpdates;
@@ -1752,7 +1736,9 @@
         private BulkUpdateResult(Set<String> failedUpdates, Set<String> upserts) {
             this.failedUpdates = failedUpdates;
             this.upserts = upserts;
-=======
+        }
+    }
+
     private static class InvalidationResult implements CacheInvalidationStats {
         int invalidationCount;
         int upToDateCount;
@@ -1774,7 +1760,6 @@
         @Override
         public String summaryReport() {
             return toString();
->>>>>>> fd3e1dd7
         }
     }
 }
/*
 * Licensed to the Apache Software Foundation (ASF) under one or more
 * contributor license agreements.  See the NOTICE file distributed with
 * this work for additional information regarding copyright ownership.
 * The ASF licenses this file to You under the Apache License, Version 2.0
 * (the "License"); you may not use this file except in compliance with
 * the License.  You may obtain a copy of the License at
 *
 *      http://www.apache.org/licenses/LICENSE-2.0
 *
 * Unless required by applicable law or agreed to in writing, software
 * distributed under the License is distributed on an "AS IS" BASIS,
 * WITHOUT WARRANTIES OR CONDITIONS OF ANY KIND, either express or implied.
 * See the License for the specific language governing permissions and
 * limitations under the License.
 */
package org.apache.jackrabbit.oak.plugins.document.mongo;

import java.io.Closeable;
import java.io.IOException;
import java.util.ArrayList;
import java.util.Arrays;
import java.util.Collections;
import java.util.Date;
import java.util.Iterator;
import java.util.List;
import java.util.Map;
import java.util.Map.Entry;
import java.util.TreeMap;
import java.util.concurrent.Callable;
import java.util.concurrent.ExecutionException;
import java.util.concurrent.TimeUnit;
import java.util.concurrent.atomic.AtomicLong;
import java.util.concurrent.locks.Lock;
import java.util.concurrent.locks.ReadWriteLock;
import java.util.concurrent.locks.ReentrantReadWriteLock;
import java.util.regex.Matcher;
import java.util.regex.Pattern;

import javax.annotation.CheckForNull;
import javax.annotation.Nonnull;
import javax.annotation.Nullable;

import com.google.common.collect.ImmutableMap;
import com.google.common.collect.Lists;
import com.google.common.util.concurrent.UncheckedExecutionException;
import com.mongodb.MongoClientURI;
import com.mongodb.MongoExecutionTimeoutException;
import com.mongodb.QueryOperators;
import com.mongodb.ReadPreference;

import org.apache.jackrabbit.oak.cache.CacheStats;
import org.apache.jackrabbit.oak.cache.CacheValue;
import org.apache.jackrabbit.oak.plugins.document.CachedNodeDocument;
import org.apache.jackrabbit.oak.plugins.document.Collection;
import org.apache.jackrabbit.oak.plugins.document.Document;
import org.apache.jackrabbit.oak.plugins.document.DocumentMK;
import org.apache.jackrabbit.oak.plugins.document.DocumentStore;
import org.apache.jackrabbit.oak.plugins.document.DocumentStoreException;
import org.apache.jackrabbit.oak.plugins.document.JournalEntry;
import org.apache.jackrabbit.oak.plugins.document.NodeDocument;
import org.apache.jackrabbit.oak.plugins.document.Revision;
import org.apache.jackrabbit.oak.plugins.document.StableRevisionComparator;
import org.apache.jackrabbit.oak.plugins.document.UnmergedBranches;
import org.apache.jackrabbit.oak.plugins.document.UnmergedBranchesAware;
import org.apache.jackrabbit.oak.plugins.document.UpdateOp;
import org.apache.jackrabbit.oak.plugins.document.UpdateOp.Condition;
import org.apache.jackrabbit.oak.plugins.document.UpdateOp.Key;
import org.apache.jackrabbit.oak.plugins.document.UpdateOp.Operation;
import org.apache.jackrabbit.oak.plugins.document.UpdateUtils;
import org.apache.jackrabbit.oak.plugins.document.cache.CacheInvalidationStats;
import org.apache.jackrabbit.oak.plugins.document.util.StringValue;
import org.apache.jackrabbit.oak.plugins.document.util.Utils;
import org.apache.jackrabbit.oak.stats.Clock;
import org.apache.jackrabbit.oak.util.PerfLogger;
import org.slf4j.Logger;
import org.slf4j.LoggerFactory;

import com.google.common.base.Objects;
import com.google.common.cache.Cache;
import com.google.common.collect.Maps;
import com.google.common.util.concurrent.Striped;
import com.mongodb.BasicDBObject;
import com.mongodb.DB;
import com.mongodb.DBCollection;
import com.mongodb.DBCursor;
import com.mongodb.DBObject;
import com.mongodb.MongoException;
import com.mongodb.QueryBuilder;
import com.mongodb.WriteConcern;
import com.mongodb.WriteResult;

import static com.google.common.base.Preconditions.checkArgument;
import static com.google.common.base.Preconditions.checkNotNull;

/**
 * A document store that uses MongoDB as the backend.
 */
public class MongoDocumentStore implements DocumentStore, UnmergedBranchesAware {

    private static final Logger LOG = LoggerFactory.getLogger(MongoDocumentStore.class);
    private static final PerfLogger PERFLOG = new PerfLogger(
            LoggerFactory.getLogger(MongoDocumentStore.class.getName()
                    + ".perf"));

    private static final DBObject BY_ID_ASC = new BasicDBObject(Document.ID, 1);

    enum DocumentReadPreference {
        PRIMARY,
        PREFER_PRIMARY,
        PREFER_SECONDARY,
        PREFER_SECONDARY_IF_OLD_ENOUGH
    }

    public static final int IN_CLAUSE_BATCH_SIZE = 500;

    private final DBCollection nodes;
    private final DBCollection clusterNodes;
    private final DBCollection settings;
    private final DBCollection journal;

    private final DB db;

    private final Cache<CacheValue, NodeDocument> nodesCache;
    private final CacheStats cacheStats;

    /**
     * Locks to ensure cache consistency on reads, writes and invalidation.
     */
    private final Striped<Lock> locks = Striped.lock(4096);

    /**
     * ReadWriteLocks to synchronize cache access when child documents are
     * requested from MongoDB and put into the cache. Accessing a single
     * document in the cache will acquire a read (shared) lock for the parent
     * key in addition to the lock (from {@link #locks}) for the individual
     * document. Reading multiple sibling documents will acquire a write
     * (exclusive) lock for the parent key. See OAK-1897.
     */
    private final Striped<ReadWriteLock> parentLocks = Striped.readWriteLock(2048);

    /**
     * Counts how many times {@link TreeLock}s were acquired.
     */
    private final AtomicLong lockAcquisitionCounter = new AtomicLong();

    private Clock clock = Clock.SIMPLE;

    private UnmergedBranches unmergedBranches;

    private final ReplicaSetInfo replicaInfo;

    /**
     * Duration in seconds under which queries would use index on _modified field
     * If set to -1 then modifiedTime index would not be used.
     * <p>
     * Default is 60 seconds.
     */
    private final long maxDeltaForModTimeIdxSecs =
            Long.getLong("oak.mongo.maxDeltaForModTimeIdxSecs", 60);

    /**
     * Disables the index hint sent to MongoDB.
     * This overrides {@link #maxDeltaForModTimeIdxSecs}.
     */
    private final boolean disableIndexHint =
            Boolean.getBoolean("oak.mongo.disableIndexHint");

    /**
     * Duration in milliseconds after which a mongo query will be terminated.
     * <p>
     * If this value is -1 no timeout is being set at all, if it is 1 or greater
     * this translated to MongoDB's maxTimeNS being set accordingly.
     * <p>
     * Default is 60'000 (one minute).
     * See: http://mongodb.github.io/node-mongodb-native/driver-articles/anintroductionto1_4_and_2_6.html#maxtimems
     */
    private final long maxQueryTimeMS =
            Long.getLong("oak.mongo.maxQueryTimeMS", TimeUnit.MINUTES.toMillis(1));

    /**
     * Duration in milliseconds after a mongo query with an additional
     * constraint (e.g. _modified) on the NODES collection times out and is
     * executed again without holding a {@link TreeLock} and without updating
     * the cache with data retrieved from MongoDB.
     * <p>
     * Default is 3000 (three seconds).
     */
    private long maxLockedQueryTimeMS =
            Long.getLong("oak.mongo.maxLockedQueryTimeMS", TimeUnit.SECONDS.toMillis(3));

    /**
     * How often in milliseconds the MongoDocumentStore should estimate the
     * replication lag.
     * <p>
     * Default is 60'000 (one minute).
     */
    private long estimationPullFrequencyMS =
            Long.getLong("oak.mongo.estimationPullFrequencyMS", TimeUnit.SECONDS.toMillis(60));

    private String lastReadWriteMode;

    private final Map<String, String> metadata;

    public MongoDocumentStore(DB db, DocumentMK.Builder builder) {
        String version = checkVersion(db);
        metadata = ImmutableMap.<String,String>builder()
                .put("type", "mongo")
                .put("version", version)
                .build();

        this.db = db;
        nodes = db.getCollection(Collection.NODES.toString());
        clusterNodes = db.getCollection(Collection.CLUSTER_NODES.toString());
        settings = db.getCollection(Collection.SETTINGS.toString());
        journal = db.getCollection(Collection.JOURNAL.toString());

        long maxReplicationLagMillis = builder.getMaxReplicationLagMillis();
        replicaInfo = new ReplicaSetInfo(db, builder.getMongoSecondaryCredentials(), builder.getClusterId(), maxReplicationLagMillis, estimationPullFrequencyMS);
        new Thread(replicaInfo, "MongoDocumentStore replica set info provider (" + builder.getClusterId() + ")").start();

        // indexes:
        // the _id field is the primary key, so we don't need to define it
        DBObject index = new BasicDBObject();
        // modification time (descending)
        index.put(NodeDocument.MODIFIED_IN_SECS, -1L);
        DBObject options = new BasicDBObject();
        options.put("unique", Boolean.FALSE);
        nodes.createIndex(index, options);

        // index on the _bin flag to faster access nodes with binaries for GC
        index = new BasicDBObject();
        index.put(NodeDocument.HAS_BINARY_FLAG, 1);
        options = new BasicDBObject();
        options.put("unique", Boolean.FALSE);
        options.put("sparse", Boolean.TRUE);
        this.nodes.createIndex(index, options);

        index = new BasicDBObject();
        index.put(NodeDocument.DELETED_ONCE, 1);
        options = new BasicDBObject();
        options.put("unique", Boolean.FALSE);
        options.put("sparse", Boolean.TRUE);
        this.nodes.createIndex(index, options);

        index = new BasicDBObject();
        index.put(NodeDocument.SD_TYPE, 1);
        options = new BasicDBObject();
        options.put("unique", Boolean.FALSE);
        options.put("sparse", Boolean.TRUE);
        this.nodes.createIndex(index, options);

        index = new BasicDBObject();
        index.put(JournalEntry.MODIFIED, 1);
        options = new BasicDBObject();
        options.put("unique", Boolean.FALSE);
        this.journal.createIndex(index, options);


        nodesCache = builder.buildDocumentCache(this);
        cacheStats = new CacheStats(nodesCache, "Document-Documents", builder.getWeigher(),
                builder.getDocumentCacheSize());
        LOG.info("Configuration maxReplicationLagMillis {}, " +
                "maxDeltaForModTimeIdxSecs {}, disableIndexHint {}, {}",
                maxReplicationLagMillis, maxDeltaForModTimeIdxSecs,
                disableIndexHint, db.getWriteConcern());
    }

    private static String checkVersion(DB db) {
        String version = db.command("buildInfo").getString("version");
        Matcher m = Pattern.compile("^(\\d+)\\.(\\d+)\\..*").matcher(version);
        if (!m.matches()) {
            throw new IllegalArgumentException("Malformed MongoDB version: " + version);
        }
        int major = Integer.parseInt(m.group(1));
        int minor = Integer.parseInt(m.group(2));
        if (major > 2) {
            return version;
        }
        if (minor < 6) {
            String msg = "MongoDB version 2.6.0 or higher required. " +
                    "Currently connected to a MongoDB with version: " + version;
            throw new RuntimeException(msg);
        }

        return version;
    }

    @Override
    public void finalize() throws Throwable {
        super.finalize();
        // TODO should not be needed, but it seems
        // oak-jcr doesn't call dispose()
        dispose();
    }

    @Override
    public CacheInvalidationStats invalidateCache() {
        InvalidationResult result = new InvalidationResult();
        for (CacheValue key : nodesCache.asMap().keySet()) {
            result.invalidationCount++;
            invalidateCache(Collection.NODES, key.toString());
        }
        return result;
    }
    
    @Override
    public CacheInvalidationStats invalidateCache(Iterable<String> keys) {
        LOG.debug("invalidateCache: start");
        final InvalidationResult result = new InvalidationResult();
        int size  = 0;

        final Iterator<String> it = keys.iterator();
        while(it.hasNext()) {
            // read chunks of documents only
            final List<String> ids = new ArrayList<String>(IN_CLAUSE_BATCH_SIZE);
            while(it.hasNext() && ids.size() < IN_CLAUSE_BATCH_SIZE) {
                final String id = it.next();
                if (getCachedNodeDoc(id) != null) {
                    // only add those that we actually do have cached
                    ids.add(id);
                }
            }
            size += ids.size();
            if (LOG.isTraceEnabled()) {
                LOG.trace("invalidateCache: batch size: {} of total so far {}",
                        ids.size(), size);
            }
            
            QueryBuilder query = QueryBuilder.start(Document.ID).in(ids);
            // Fetch only the modCount and id
            final BasicDBObject fields = new BasicDBObject(Document.ID, 1);
            fields.put(Document.MOD_COUNT, 1);
            
            DBCursor cursor = nodes.find(query.get(), fields);
            cursor.setReadPreference(ReadPreference.primary());
            result.queryCount++;
            
            for (DBObject obj : cursor) {
                result.cacheEntriesProcessedCount++;
                String id = (String) obj.get(Document.ID);
                Number modCount = (Number) obj.get(Document.MOD_COUNT);
                
                CachedNodeDocument cachedDoc = getCachedNodeDoc(id);
                if (cachedDoc != null
                        && !Objects.equal(cachedDoc.getModCount(), modCount)) {
                    invalidateCache(Collection.NODES, id);
                    result.invalidationCount++;
                } else {
                    result.upToDateCount++;
                }
            }
        }

        result.cacheSize = size;
        LOG.trace("invalidateCache: end. total: {}", size);
        return result;
    }

    @Override
    public <T extends Document> void invalidateCache(Collection<T> collection, String key) {
        if (collection == Collection.NODES) {
            TreeLock lock = acquire(key, collection);
            try {
                nodesCache.invalidate(new StringValue(key));
            } finally {
                lock.unlock();
            }
        }
    }

    public <T extends Document> void invalidateCache(Collection<T> collection, List<String> keys) {
        for(String key : keys){
            invalidateCache(collection, key);
        }
    }


    @Override
    public <T extends Document> T find(Collection<T> collection, String key) {
        final long start = PERFLOG.start();
        final T result = find(collection, key, true, -1);
        PERFLOG.end(start, 1, "find: preferCached=true, key={}", key);
        return result;
    }

    @Override
    public <T extends Document> T find(final Collection<T> collection,
                                       final String key,
                                       int maxCacheAge) {
        final long start = PERFLOG.start();
        final T result = find(collection, key, false, maxCacheAge);
        PERFLOG.end(start, 1, "find: preferCached=false, key={}", key);
        return result;
    }

    @SuppressWarnings("unchecked")
    private <T extends Document> T find(final Collection<T> collection,
                                       final String key,
                                       boolean preferCached,
                                       final int maxCacheAge) {
        if (collection != Collection.NODES) {
            return findUncachedWithRetry(collection, key,
                    DocumentReadPreference.PRIMARY, 2);
        }
        CacheValue cacheKey = new StringValue(key);
        NodeDocument doc;
        if (maxCacheAge > 0 || preferCached) {
            // first try without lock
            doc = nodesCache.getIfPresent(cacheKey);
            if (doc != null) {
                if (preferCached ||
                        getTime() - doc.getCreated() < maxCacheAge) {
                    if (doc == NodeDocument.NULL) {
                        return null;
                    }
                    return (T) doc;
                }
            }
        }
        Throwable t;
        try {
            TreeLock lock = acquire(key, collection);
            try {
                if (maxCacheAge > 0 || preferCached) {
                    // try again some other thread may have populated
                    // the cache by now
                    doc = nodesCache.getIfPresent(cacheKey);
                    if (doc != null) {
                        if (preferCached ||
                                getTime() - doc.getCreated() < maxCacheAge) {
                            if (doc == NodeDocument.NULL) {
                                return null;
                            }
                            return (T) doc;
                        }
                    }
                }
                final NodeDocument d = (NodeDocument) findUncachedWithRetry(
                        collection, key,
                        getReadPreference(maxCacheAge), 2);
                invalidateCache(collection, key);
                doc = nodesCache.get(cacheKey, new Callable<NodeDocument>() {
                    @Override
                    public NodeDocument call() throws Exception {
                        return d == null ? NodeDocument.NULL : d;
                    }
                });
            } finally {
                lock.unlock();
            }
            if (doc == NodeDocument.NULL) {
                return null;
            } else {
                return (T) doc;
            }
        } catch (UncheckedExecutionException e) {
            t = e.getCause();
        } catch (ExecutionException e) {
            t = e.getCause();
        } catch (RuntimeException e) {
            t = e;
        }
        throw new DocumentStoreException("Failed to load document with " + key, t);
    }

    /**
     * Finds a document and performs a number of retries if the read fails with
     * an exception.
     *
     * @param collection the collection to read from.
     * @param key the key of the document to find.
     * @param docReadPref the read preference.
     * @param retries the number of retries. Must not be negative.
     * @param <T> the document type of the given collection.
     * @return the document or {@code null} if the document doesn't exist.
     */
    @CheckForNull
    private <T extends Document> T findUncachedWithRetry(
            Collection<T> collection, String key,
            DocumentReadPreference docReadPref,
            int retries) {
        checkArgument(retries >= 0, "retries must not be negative");
        if (key.equals("0:/")) {
            LOG.trace("root node");
        }
        int numAttempts = retries + 1;
        MongoException ex = null;
        for (int i = 0; i < numAttempts; i++) {
            if (i > 0) {
                LOG.warn("Retrying read of " + key);
            }
            try {
                return findUncached(collection, key, docReadPref);
            } catch (MongoException e) {
                ex = e;
            }
        }
        if (ex != null) {
            throw ex;
        } else {
            // impossible to get here
            throw new IllegalStateException();
        }
    }

    @CheckForNull
    protected <T extends Document> T findUncached(Collection<T> collection, String key, DocumentReadPreference docReadPref) {
        log("findUncached", key, docReadPref);
        DBCollection dbCollection = getDBCollection(collection);
        final long start = PERFLOG.start();
        boolean isSlaveOk = false;
        try {
            ReadPreference readPreference = getMongoReadPreference(collection, key, Utils.getParentId(key), docReadPref);

            if(readPreference.isSlaveOk()){
                LOG.trace("Routing call to secondary for fetching [{}]", key);
                isSlaveOk = true;
            }

            DBObject obj = dbCollection.findOne(getByKeyQuery(key).get(), null, null, readPreference);

            if (obj == null
                    && readPreference.isSlaveOk()) {
                //In case secondary read preference is used and node is not found
                //then check with primary again as it might happen that node document has not been
                //replicated. This is required for case like SplitDocument where the SplitDoc is fetched with
                //maxCacheAge == Integer.MAX_VALUE which results in readPreference of secondary.
                //In such a case we know that document with such an id must exist
                //but possibly dut to replication lag it has not reached to secondary. So in that case read again
                //from primary
                obj = dbCollection.findOne(getByKeyQuery(key).get(), null, null, ReadPreference.primary());
            }
            if(obj == null){
                return null;
            }
            T doc = convertFromDBObject(collection, obj);
            if (doc != null) {
                doc.seal();
            }
            return doc;
        } finally {
            PERFLOG.end(start, 1, "findUncached on key={}, isSlaveOk={}", key,
                    isSlaveOk);
        }
    }

    @Nonnull
    @Override
    public <T extends Document> List<T> query(Collection<T> collection,
                                String fromKey,
                                String toKey,
                                int limit) {
        return query(collection, fromKey, toKey, null, 0, limit);
    }

    @Nonnull
    @Override
    public <T extends Document> List<T> query(Collection<T> collection,
                                              String fromKey,
                                              String toKey,
                                              String indexedProperty,
                                              long startValue,
                                              int limit) {
        boolean withLock = true;
        if (collection == Collection.NODES && indexedProperty != null) {
            long maxQueryTime;
            if (maxQueryTimeMS > 0) {
                maxQueryTime = Math.min(maxQueryTimeMS, maxLockedQueryTimeMS);
            } else {
                maxQueryTime = maxLockedQueryTimeMS;
            }
            try {
                return queryInternal(collection, fromKey, toKey, indexedProperty,
                        startValue, limit, maxQueryTime, true);
            } catch (MongoExecutionTimeoutException e) {
                LOG.info("query timed out after {} milliseconds and will be retried without lock {}",
                        maxQueryTime, Lists.newArrayList(fromKey, toKey, indexedProperty, startValue, limit));
                withLock = false;
            }
        }
        return queryInternal(collection, fromKey, toKey, indexedProperty,
                startValue, limit, maxQueryTimeMS, withLock);
    }

    @Nonnull
    <T extends Document> List<T> queryInternal(Collection<T> collection,
                                                       String fromKey,
                                                       String toKey,
                                                       String indexedProperty,
                                                       long startValue,
                                                       int limit,
                                                       long maxQueryTime,
                                                       boolean withLock) {
        log("query", fromKey, toKey, indexedProperty, startValue, limit);
        DBCollection dbCollection = getDBCollection(collection);
        QueryBuilder queryBuilder = QueryBuilder.start(Document.ID);
        queryBuilder.greaterThan(fromKey);
        queryBuilder.lessThan(toKey);

        DBObject hint = new BasicDBObject(NodeDocument.ID, 1);

        if (indexedProperty != null) {
            if (NodeDocument.DELETED_ONCE.equals(indexedProperty)) {
                if (startValue != 1) {
                    throw new DocumentStoreException(
                            "unsupported value for property " + 
                                    NodeDocument.DELETED_ONCE);
                }
                queryBuilder.and(indexedProperty);
                queryBuilder.is(true);
            } else {
                queryBuilder.and(indexedProperty);
                queryBuilder.greaterThanEquals(startValue);

                if (NodeDocument.MODIFIED_IN_SECS.equals(indexedProperty)
                        && canUseModifiedTimeIdx(startValue)) {
                    hint = new BasicDBObject(NodeDocument.MODIFIED_IN_SECS, -1);
                }
            }
        }
        DBObject query = queryBuilder.get();
        String parentId = Utils.getParentIdFromLowerLimit(fromKey);
        long lockTime = -1;
        final long start = PERFLOG.start();
        TreeLock lock = withLock ? acquireExclusive(parentId != null ? parentId : "") : null;
        try {
            if (start != -1) {
                lockTime = System.currentTimeMillis() - start;
            }
            DBCursor cursor = dbCollection.find(query).sort(BY_ID_ASC);
            if (!disableIndexHint) {
                cursor.hint(hint);
            }
            if (maxQueryTime > 0) {
                // OAK-2614: set maxTime if maxQueryTimeMS > 0
                cursor.maxTime(maxQueryTime, TimeUnit.MILLISECONDS);
            }
            ReadPreference readPreference =
                    getMongoReadPreference(collection, null, parentId, getDefaultReadPreference(collection));

            if(readPreference.isSlaveOk()){
                LOG.trace("Routing call to secondary for fetching children from [{}] to [{}]", fromKey, toKey);
            }

            cursor.setReadPreference(readPreference);

            List<T> list;
            try {
                list = new ArrayList<T>();
                for (int i = 0; i < limit && cursor.hasNext(); i++) {
                    DBObject o = cursor.next();
                    T doc = convertFromDBObject(collection, o);
                    if (collection == Collection.NODES
                            && doc != null
                            && lock != null) {
                        doc.seal();
                        String id = doc.getId();
                        CacheValue cacheKey = new StringValue(id);
                        // do not overwrite document in cache if the
                        // existing one in the cache is newer
                        NodeDocument cached = nodesCache.getIfPresent(cacheKey);
                        if (cached != null && cached != NodeDocument.NULL) {
                            // check mod count
                            Number cachedModCount = cached.getModCount();
                            Number modCount = doc.getModCount();
                            if (cachedModCount == null || modCount == null) {
                                throw new IllegalStateException(
                                        "Missing " + Document.MOD_COUNT);
                            }
                            if (modCount.longValue() > cachedModCount.longValue()) {
                                nodesCache.put(cacheKey, (NodeDocument) doc);
                            }
                        } else {
                            nodesCache.put(cacheKey, (NodeDocument) doc);
                        }
                    }
                    list.add(doc);
                }
            } finally {
                cursor.close();
            }
            return list;
        } finally {
            if (lock != null) {
                lock.unlock();
            }
            PERFLOG.end(start, 1, "query for children from [{}] to [{}], lock:{}", fromKey, toKey, lockTime);
        }
    }

    boolean canUseModifiedTimeIdx(long modifiedTimeInSecs) {
        if (maxDeltaForModTimeIdxSecs < 0) {
            return false;
        }
        return (NodeDocument.getModifiedInSecs(getTime()) - modifiedTimeInSecs) <= maxDeltaForModTimeIdxSecs;
    }

    @Override
    public <T extends Document> void remove(Collection<T> collection, String key) {
        log("remove", key);
        DBCollection dbCollection = getDBCollection(collection);
        long start = PERFLOG.start();
        try {
            dbCollection.remove(getByKeyQuery(key).get());
        } catch (Exception e) {
            throw DocumentStoreException.convert(e, "Remove failed for " + key);
        } finally {
            invalidateCache(collection, key);
            PERFLOG.end(start, 1, "remove key={}", key);
        }
    }

    @Override
    public <T extends Document> void remove(Collection<T> collection, List<String> keys) {
        log("remove", keys);
        DBCollection dbCollection = getDBCollection(collection);
        long start = PERFLOG.start();
        try {
            for(List<String> keyBatch : Lists.partition(keys, IN_CLAUSE_BATCH_SIZE)){
                DBObject query = QueryBuilder.start(Document.ID).in(keyBatch).get();
                try {
                    dbCollection.remove(query);
                } catch (Exception e) {
                    throw DocumentStoreException.convert(e, "Remove failed for " + keyBatch);
                } finally {
                    invalidateCache(collection, keyBatch);
                }
            }
        } finally {
            PERFLOG.end(start, 1, "remove keys={}", keys);
        }
    }

    @Override
    public <T extends Document> int remove(Collection<T> collection,
                                           Map<String, Map<Key, Condition>> toRemove) {
        log("remove", toRemove);
        int num = 0;
        DBCollection dbCollection = getDBCollection(collection);
        long start = PERFLOG.start();
        try {
            List<String> batchIds = Lists.newArrayList();
            List<DBObject> batch = Lists.newArrayList();
            Iterator<Entry<String, Map<Key, Condition>>> it = toRemove.entrySet().iterator();
            while (it.hasNext()) {
                Entry<String, Map<Key, Condition>> entry = it.next();
                QueryBuilder query = createQueryForUpdate(
                        entry.getKey(), entry.getValue());
                batchIds.add(entry.getKey());
                batch.add(query.get());
                if (!it.hasNext() || batch.size() == IN_CLAUSE_BATCH_SIZE) {
                    DBObject q = new BasicDBObject();
                    q.put(QueryOperators.OR, batch);
                    try {
                        num += dbCollection.remove(q).getN();
                    } catch (Exception e) {
                        throw DocumentStoreException.convert(e, "Remove failed for " + batch);
                    } finally {
                        invalidateCache(collection, Lists.newArrayList(batchIds));
                    }
                    batchIds.clear();
                    batch.clear();
                }
            }
        } finally {
            PERFLOG.end(start, 1, "remove keys={}", toRemove);
        }
        return num;
    }

    @CheckForNull
    private <T extends Document> T findAndModify(Collection<T> collection,
                                                 UpdateOp updateOp,
                                                 boolean upsert,
                                                 boolean checkConditions) {
        DBCollection dbCollection = getDBCollection(collection);
        // make sure we don't modify the original updateOp
        updateOp = updateOp.copy();
        DBObject update = createUpdate(updateOp);

        TreeLock lock = acquire(updateOp.getId(), collection);
        final long start = PERFLOG.start();
        try {
            // get modCount of cached document
            Number modCount = null;
            T cachedDoc = null;
            if (collection == Collection.NODES) {
                @SuppressWarnings("unchecked")
                T doc = (T) nodesCache.getIfPresent(new StringValue(updateOp.getId()));
                cachedDoc = doc;
                if (cachedDoc != null) {
                    modCount = cachedDoc.getModCount();
                }
            }

            // perform a conditional update with limited result
            // if we have a matching modCount
            if (modCount != null) {

                QueryBuilder query = createQueryForUpdate(updateOp.getId(),
                        updateOp.getConditions());
                query.and(Document.MOD_COUNT).is(modCount);

                WriteResult result = dbCollection.update(query.get(), update);
                if (result.getN() > 0) {
                    // success, update cached document
                    putToCache(collection, cachedDoc, updateOp);
                    // return previously cached document
                    return cachedDoc;
                }
            }

            // conditional update failed or not possible
            // perform operation and get complete document
            QueryBuilder query = createQueryForUpdate(updateOp.getId(), updateOp.getConditions());
            DBObject oldNode = dbCollection.findAndModify(query.get(), null, null /*sort*/, false /*remove*/, update, false /*returnNew*/, upsert);
            if (checkConditions && oldNode == null) {
                return null;
            }
            T oldDoc = convertFromDBObject(collection, oldNode);
            if (oldDoc != null) {
                putToCache(collection, oldDoc, updateOp);
                oldDoc.seal();
            } else if (upsert) {
                if (collection == Collection.NODES) {
                    NodeDocument doc = (NodeDocument) collection.newDocument(this);
                    UpdateUtils.applyChanges(doc, updateOp);
                    addToCache(doc);
                }
            } else {
                // updateOp without conditions and not an upsert
                // this means the document does not exist
            }
            return oldDoc;
        } catch (Exception e) {
            throw DocumentStoreException.convert(e);
        } finally {
            lock.unlock();
            PERFLOG.end(start, 1, "findAndModify [{}]", updateOp.getId());
        }
    }

    @CheckForNull
    @Override
    public <T extends Document> T createOrUpdate(Collection<T> collection, UpdateOp update)
            throws DocumentStoreException {
        log("createOrUpdate", update);
        UpdateUtils.assertUnconditional(update);
        T doc = findAndModify(collection, update, true, false);
        log("createOrUpdate returns ", doc);
        return doc;
    }

    @Override
    public <T extends Document> T findAndUpdate(Collection<T> collection, UpdateOp update)
            throws DocumentStoreException {
        log("findAndUpdate", update);
        T doc = findAndModify(collection, update, false, true);
        log("findAndUpdate returns ", doc);
        return doc;
    }

    @Override
    public <T extends Document> boolean create(Collection<T> collection, List<UpdateOp> updateOps) {
        log("create", updateOps);
        List<T> docs = new ArrayList<T>();
        DBObject[] inserts = new DBObject[updateOps.size()];

        for (int i = 0; i < updateOps.size(); i++) {
            inserts[i] = new BasicDBObject();
            UpdateOp update = updateOps.get(i);
            UpdateUtils.assertUnconditional(update);
            T target = collection.newDocument(this);
            UpdateUtils.applyChanges(target, update);
            docs.add(target);
            for (Entry<Key, Operation> entry : update.getChanges().entrySet()) {
                Key k = entry.getKey();
                Operation op = entry.getValue();
                switch (op.type) {
                    case SET:
                    case MAX:
                    case INCREMENT: {
                        inserts[i].put(k.toString(), op.value);
                        break;
                    }
                    case SET_MAP_ENTRY: {
                        Revision r = k.getRevision();
                        if (r == null) {
                            throw new IllegalStateException(
                                    "SET_MAP_ENTRY must not have null revision");
                        }
                        DBObject value = (DBObject) inserts[i].get(k.getName());
                        if (value == null) {
                            value = new RevisionEntry(r, op.value);
                            inserts[i].put(k.getName(), value);
                        } else if (value.keySet().size() == 1) {
                            String key = value.keySet().iterator().next();
                            Object val = value.get(key);
                            value = new BasicDBObject(key, val);
                            value.put(r.toString(), op.value);
                            inserts[i].put(k.getName(), value);
                        } else {
                            value.put(r.toString(), op.value);
                        }
                        break;
                    }
                    case REMOVE_MAP_ENTRY:
                        // nothing to do for new entries
                        break;
                }
            }
            if (!inserts[i].containsField(Document.MOD_COUNT)) {
                inserts[i].put(Document.MOD_COUNT, 1L);
                target.put(Document.MOD_COUNT, 1L);
            }
        }

        DBCollection dbCollection = getDBCollection(collection);
        final long start = PERFLOG.start();
        try {
            try {
                dbCollection.insert(inserts);
                if (collection == Collection.NODES) {
                    for (T doc : docs) {
                        TreeLock lock = acquire(doc.getId(), collection);
                        try {
                            addToCache((NodeDocument) doc);
                        } finally {
                            lock.unlock();
                        }
                    }
                }
                return true;
            } catch (MongoException e) {
                return false;
            }
        } finally {
            PERFLOG.end(start, 1, "create");
        }
    }

    @Override
    public <T extends Document> void update(Collection<T> collection,
                                            List<String> keys,
                                            UpdateOp updateOp) {
        log("update", keys, updateOp);
        UpdateUtils.assertUnconditional(updateOp);
        DBCollection dbCollection = getDBCollection(collection);
        QueryBuilder query = QueryBuilder.start(Document.ID).in(keys);
        // make sure we don't modify the original updateOp
        updateOp = updateOp.copy();
        DBObject update = createUpdate(updateOp);
        final long start = PERFLOG.start();
        try {
            Map<String, NodeDocument> cachedDocs = Collections.emptyMap();
            if (collection == Collection.NODES) {
                cachedDocs = Maps.newHashMap();
                for (String key : keys) {
                    cachedDocs.put(key, nodesCache.getIfPresent(new StringValue(key)));
                }
            }
            try {
                dbCollection.update(query.get(), update, false, true);
                if (collection == Collection.NODES) {
                    // update cache
                    for (Entry<String, NodeDocument> entry : cachedDocs.entrySet()) {
                        TreeLock lock = acquire(entry.getKey(), collection);
                        try {
                            if (entry.getValue() == null
                                    || entry.getValue() == NodeDocument.NULL) {
                                // make sure concurrently loaded document is invalidated
                                nodesCache.invalidate(new StringValue(entry.getKey()));
                            } else {
                                updateCache(Collection.NODES, entry.getValue(), updateOp.shallowCopy(entry.getKey()));
                            }
                        } finally {
                            lock.unlock();
                        }
                    }
                }
            } catch (MongoException e) {
                throw DocumentStoreException.convert(e);
            }
        } finally {
            PERFLOG.end(start, 1, "update");
        }
    }

    DocumentReadPreference getReadPreference(int maxCacheAge){
        if(maxCacheAge >= 0 && !replicaInfo.isSecondarySafe(maxCacheAge, getTime())) {
            return DocumentReadPreference.PRIMARY;
        } else if(maxCacheAge == Integer.MAX_VALUE){
            return DocumentReadPreference.PREFER_SECONDARY;
        } else {
           return DocumentReadPreference.PREFER_SECONDARY_IF_OLD_ENOUGH;
        }
    }

    DocumentReadPreference getDefaultReadPreference(Collection col){
        return col == Collection.NODES ? DocumentReadPreference.PREFER_SECONDARY_IF_OLD_ENOUGH : DocumentReadPreference.PRIMARY;
    }

    <T extends Document> ReadPreference getMongoReadPreference(Collection<T> collection,
                                                               String documentId,
                                                               String parentId,
                                                               DocumentReadPreference preference) {
        switch(preference){
            case PRIMARY:
                return ReadPreference.primary();
            case PREFER_PRIMARY :
                return ReadPreference.primaryPreferred();
            case PREFER_SECONDARY :
                return getConfiguredReadPreference(collection);
            case PREFER_SECONDARY_IF_OLD_ENOUGH:
                if(collection != Collection.NODES){
                    return ReadPreference.primary();
                }

                // read from primary unless parent has not been modified
                // within replication lag period
                ReadPreference readPreference = ReadPreference.primary();

                if (!belongsToBranch(documentId) && parentId != null) {
                    NodeDocument cachedDoc = (NodeDocument) getIfCached(collection, parentId);
                    if (replicaInfo.isSecondarySafe(cachedDoc, getTime())) {
                        readPreference = getConfiguredReadPreference(collection);
                    }
                }
                return readPreference;
            default:
                throw new IllegalArgumentException("Unsupported usage " + preference);
        }
    }

    /**
     * Retrieves the ReadPreference specified for the Mongo DB in use irrespective of
     * DBCollection. Depending on deployments the user can tweak the default references
     * to read from secondary and in that also tag secondaries
     *
     * @return db level ReadPreference
     */
    ReadPreference getConfiguredReadPreference(Collection collection){
        return getDBCollection(collection).getReadPreference();
    }

    @CheckForNull
    protected <T extends Document> T convertFromDBObject(@Nonnull Collection<T> collection,
                                                         @Nullable DBObject n) {
        T copy = null;
        if (n != null) {
            copy = collection.newDocument(this);
            for (String key : n.keySet()) {
                Object o = n.get(key);
                if (o instanceof String) {
                    copy.put(key, o);
                } else if (o instanceof Long) {
                    copy.put(key, o);
                } else if (o instanceof Integer) {
                    copy.put(key, o);
                } else if (o instanceof Boolean) {
                    copy.put(key, o);
                } else if (o instanceof BasicDBObject) {
                    copy.put(key, convertMongoMap((BasicDBObject) o));
                }
            }
        }
        return copy;
    }

    @Nonnull
    private Map<Revision, Object> convertMongoMap(@Nonnull BasicDBObject obj) {
        Map<Revision, Object> map = new TreeMap<Revision, Object>(StableRevisionComparator.REVERSE);
        for (Map.Entry<String, Object> entry : obj.entrySet()) {
            map.put(Revision.fromString(entry.getKey()), entry.getValue());
        }
        return map;
    }

    <T extends Document> DBCollection getDBCollection(Collection<T> collection) {
        if (collection == Collection.NODES) {
            return nodes;
        } else if (collection == Collection.CLUSTER_NODES) {
            return clusterNodes;
        } else if (collection == Collection.SETTINGS) {
            return settings;
        } else if (collection == Collection.JOURNAL) {
            return journal;
        } else {
            throw new IllegalArgumentException(
                    "Unknown collection: " + collection.toString());
        }
    }

    private static QueryBuilder getByKeyQuery(String key) {
        return QueryBuilder.start(Document.ID).is(key);
    }

    @Override
    public void dispose() {
        replicaInfo.stop();
        nodes.getDB().getMongo().close();

        if (nodesCache instanceof Closeable) {
            try {
                ((Closeable) nodesCache).close();
            } catch (IOException e) {

                LOG.warn("Error occurred while closing Off Heap Cache", e);
            }
        }
    }

    @Override
    public CacheStats getCacheStats() {
        return cacheStats;
    }

    @Override
    public Map<String, String> getMetadata() {
        return metadata;
    }

    long getMaxDeltaForModTimeIdxSecs() {
        return maxDeltaForModTimeIdxSecs;
    }

    boolean getDisableIndexHint() {
        return disableIndexHint;
    }

    Iterable<? extends Map.Entry<CacheValue, ? extends CachedNodeDocument>> getCacheEntries() {
        return nodesCache.asMap().entrySet();
    }

    CachedNodeDocument getCachedNodeDoc(String id) {
        return nodesCache.getIfPresent(new StringValue(id));
    }

    protected Cache<CacheValue, NodeDocument> getNodeDocumentCache() {
        return nodesCache;
    }

    private static void log(String message, Object... args) {
        if (LOG.isDebugEnabled()) {
            String argList = Arrays.toString(args);
            if (argList.length() > 10000) {
                argList = argList.length() + ": " + argList;
            }
            LOG.debug(message + argList);
        }
    }

    @Override
    public <T extends Document> T getIfCached(Collection<T> collection, String key) {
        if (collection != Collection.NODES) {
            return null;
        }
        @SuppressWarnings("unchecked")
        T doc = (T) nodesCache.getIfPresent(new StringValue(key));
        return doc;
    }

    /**
     * Applies an update to the nodes cache. This method does not acquire
     * a lock for the document. The caller must ensure it holds a lock for
     * the updated document. See striped {@link #locks}.
     *
     * @param <T> the document type.
     * @param collection the document collection.
     * @param oldDoc the old document.
     * @param updateOp the update operation.
     */
    private <T extends Document> void updateCache(@Nonnull Collection<T> collection,
                                                  @Nonnull T oldDoc,
                                                  @Nonnull UpdateOp updateOp) {
        // cache the new document
        if (collection == Collection.NODES) {
            checkNotNull(oldDoc);
            checkNotNull(updateOp);
            // we can only update the cache based on the oldDoc if we
            // still have the oldDoc in the cache, otherwise we may
            // update the cache with an outdated document
            CacheValue key = new StringValue(updateOp.getId());
            NodeDocument cached = nodesCache.getIfPresent(key);
            if (cached == null) {
                // cannot use oldDoc to update cache
                return;
            }

            // check if the currently cached document matches oldDoc
            if (Objects.equal(cached.getModCount(), oldDoc.getModCount())) {
                NodeDocument newDoc = (NodeDocument) collection.newDocument(this);
                oldDoc.deepCopy(newDoc);

                UpdateUtils.applyChanges(newDoc, updateOp);
                newDoc.seal();

                nodesCache.put(key, newDoc);
            } else {
                // the cache entry was modified by some other thread in
                // the meantime. the updated cache entry may or may not
                // include this update. we cannot just apply our update
                // on top of the cached entry.
                // therefore we must invalidate the cache entry
                nodesCache.invalidate(key);
            }
        }
    }

    /**
     * Adds a document to the {@link #nodesCache} iff there is no document
     * in the cache with the document key. This method does not acquire a lock
     * from {@link #locks}! The caller must ensure a lock is held for the
     * given document.
     *
     * @param doc the document to add to the cache.
     * @return either the given <code>doc</code> or the document already present
     *          in the cache.
     */
    @Nonnull
    private NodeDocument addToCache(@Nonnull final NodeDocument doc) {
        if (doc == NodeDocument.NULL) {
            throw new IllegalArgumentException("doc must not be NULL document");
        }
        doc.seal();
        // make sure we only cache the document if it wasn't
        // changed and cached by some other thread in the
        // meantime. That is, use get() with a Callable,
        // which is only used when the document isn't there
        try {
            CacheValue key = new StringValue(doc.getId());
            for (;;) {
                NodeDocument cached = nodesCache.get(key,
                        new Callable<NodeDocument>() {
                    @Override
                    public NodeDocument call() {
                        return doc;
                    }
                });
                if (cached != NodeDocument.NULL) {
                    return cached;
                } else {
                    nodesCache.invalidate(key);
                }
            }
        } catch (ExecutionException e) {
            // will never happen because call() just returns
            // the already available doc
            throw new IllegalStateException(e);
        }
    }

    /**
     * Unconditionally puts a document into the cache if {@code collection} is
     * {@link Collection#NODES}. The document put into the cache is
     * {@code oldDoc} with the {@code updateOp} applied. This method does not
     * acquire a lock from {@link #locks}! The caller must ensure a lock is held
     * for the given document.
     *
     * @param collection the collection where oldDoc belongs to.
     * @param oldDoc how the document looked before the update.
     * @param updateOp the update just applied to the document.
     */
    private <T extends Document> void putToCache(@Nonnull Collection<T> collection,
                                                 @Nonnull T oldDoc,
                                                 @Nonnull UpdateOp updateOp) {
        if (collection == Collection.NODES) {
            CacheValue key = new StringValue(oldDoc.getId());
            NodeDocument newDoc = (NodeDocument) collection.newDocument(this);
            oldDoc.deepCopy(newDoc);
            UpdateUtils.applyChanges(newDoc, updateOp);
            newDoc.seal();
            nodesCache.put(key, newDoc);
        }
    }

    @Nonnull
    private static QueryBuilder createQueryForUpdate(String key,
                                                     Map<Key, Condition> conditions) {
        QueryBuilder query = getByKeyQuery(key);

        for (Entry<Key, Condition> entry : conditions.entrySet()) {
            Key k = entry.getKey();
            Condition c = entry.getValue();
            switch (c.type) {
                case EXISTS:
                    query.and(k.toString()).exists(c.value);
                    break;
                case EQUALS:
                    query.and(k.toString()).is(c.value);
                    break;
                case NOTEQUALS:
                    query.and(k.toString()).notEquals(c.value);
                    break;
            }
        }

        return query;
    }

    /**
     * Creates a MongoDB update object from the given UpdateOp.
     *
     * @param updateOp the update op.
     * @return the DBObject.
     */
    @Nonnull
    private static DBObject createUpdate(UpdateOp updateOp) {
        BasicDBObject setUpdates = new BasicDBObject();
        BasicDBObject maxUpdates = new BasicDBObject();
        BasicDBObject incUpdates = new BasicDBObject();
        BasicDBObject unsetUpdates = new BasicDBObject();

        // always increment modCount
        updateOp.increment(Document.MOD_COUNT, 1);

        // other updates
        for (Entry<Key, Operation> entry : updateOp.getChanges().entrySet()) {
            Key k = entry.getKey();
            if (k.getName().equals(Document.ID)) {
                // avoid exception "Mod on _id not allowed"
                continue;
            }
            Operation op = entry.getValue();
            switch (op.type) {
                case SET:
                case SET_MAP_ENTRY: {
                    setUpdates.append(k.toString(), op.value);
                    break;
                }
                case MAX: {
                    maxUpdates.append(k.toString(), op.value);
                    break;
                }
                case INCREMENT: {
                    incUpdates.append(k.toString(), op.value);
                    break;
                }
                case REMOVE_MAP_ENTRY: {
                    unsetUpdates.append(k.toString(), "1");
                    break;
                }
            }
        }

        BasicDBObject update = new BasicDBObject();
        if (!setUpdates.isEmpty()) {
            update.append("$set", setUpdates);
        }
        if (!maxUpdates.isEmpty()) {
            update.append("$max", maxUpdates);
        }
        if (!incUpdates.isEmpty()) {
            update.append("$inc", incUpdates);
        }
        if (!unsetUpdates.isEmpty()) {
            update.append("$unset", unsetUpdates);
        }

        return update;
    }

    /**
     * Returns the parent id for the given id. An empty String is returned if
     * the given value is the id of the root document or the id for a long path.
     *
     * @param id an id for a document.
     * @return the id of the parent document or the empty String.
     */
    @Nonnull
    private static String getParentId(@Nonnull String id) {
        String parentId = Utils.getParentId(checkNotNull(id));
        if (parentId == null) {
            parentId = "";
        }
        return parentId;
    }

    /**
     * Acquires a log for the given key. The returned tree lock will also hold
     * a shared lock on the parent key.
     *
     * @param key a key.
     * @param collection the collection for which the lock is acquired.
     * @return the acquired lock for the given key.
     */
    private TreeLock acquire(String key, Collection<?> collection) {
        lockAcquisitionCounter.incrementAndGet();
        if (collection == Collection.NODES) {
            return TreeLock.shared(parentLocks.get(getParentId(key)), locks.get(key));
        } else {
            // return a dummy lock
            return TreeLock.exclusive(new ReentrantReadWriteLock());
        }
    }

    /**
     * Acquires an exclusive lock on the given parent key. Use this method to
     * block cache access for child keys of the given parent key.
     *
     * @param parentKey the parent key.
     * @return the acquired lock for the given parent key.
     */
    private TreeLock acquireExclusive(String parentKey) {
        lockAcquisitionCounter.incrementAndGet();
        return TreeLock.exclusive(parentLocks.get(parentKey));
    }

    @Override
    public void setReadWriteMode(String readWriteMode) {
        if (readWriteMode == null || readWriteMode.equals(lastReadWriteMode)) {
            return;
        }
        lastReadWriteMode = readWriteMode;
        try {
            String rwModeUri = readWriteMode;
            if(!readWriteMode.startsWith("mongodb://")){
                rwModeUri = String.format("mongodb://localhost/?%s", readWriteMode);
            }
            MongoClientURI uri = new MongoClientURI(rwModeUri);
            ReadPreference readPref = uri.getOptions().getReadPreference();

            if (!readPref.equals(nodes.getReadPreference())) {
                nodes.setReadPreference(readPref);
                LOG.info("Using ReadPreference {} ",readPref);
            }

            WriteConcern writeConcern = uri.getOptions().getWriteConcern();
            if (!writeConcern.equals(nodes.getWriteConcern())) {
                nodes.setWriteConcern(writeConcern);
                LOG.info("Using WriteConcern " + writeConcern);
            }
        } catch (Exception e) {
            LOG.error("Error setting readWriteMode " + readWriteMode, e);
        }
    }

    private long getTime() {
        return clock.getTime();
    }

    void setClock(Clock clock) {
        this.clock = clock;
    }

    void setMaxLockedQueryTimeMS(long maxLockedQueryTimeMS) {
        this.maxLockedQueryTimeMS = maxLockedQueryTimeMS;
    }

    long getLockAcquisitionCount() {
        return lockAcquisitionCounter.get();
    }

    private final static class TreeLock {

        private final Lock parentLock;
        private final Lock lock;

        private TreeLock(Lock parentLock, Lock lock) {
            this.parentLock = parentLock;
            this.lock = lock;
        }

        static TreeLock shared(ReadWriteLock parentLock, Lock lock) {
            return new TreeLock(parentLock.readLock(), lock).lock();
        }

        static TreeLock exclusive(ReadWriteLock parentLock) {
            return new TreeLock(parentLock.writeLock(), null).lock();
        }

        private TreeLock lock() {
            parentLock.lock();
            if (lock != null) {
                lock.lock();
            }
            return this;
        }

        private void unlock() {
            if (lock != null) {
                lock.unlock();
            }
            parentLock.unlock();
        }
    }

    @Override
    public long determineServerTimeDifferenceMillis() {
        // the assumption is that the network delay from this instance
        // to the server, and from the server back to this instance
        // are (more or less) equal.
        // taking this assumption into account allows to remove
        // the network delays from the picture: the difference
        // between end and start time is exactly this network
        // delay (plus some server time, but that's neglected).
        // so if the clocks are in perfect sync and the above
        // mentioned assumption holds, then the server time should
        // be exactly at the midPoint between start and end.
        // this should allow a more accurate picture of the diff.
        final long start = System.currentTimeMillis();
        // assumption here: server returns UTC - ie the returned
        // date object is correctly taking care of time zones.
        final Date serverLocalTime = db.command("serverStatus").getDate("localTime");
        final long end = System.currentTimeMillis();

        final long midPoint = (start + end) / 2;
        final long serverLocalTimeMillis = serverLocalTime.getTime();

        // the difference should be
        // * positive when local instance is ahead
        // * and negative when the local instance is behind
        final long diff = midPoint - serverLocalTimeMillis;

        return diff;
    }

<<<<<<< HEAD
    /**
     * @param documentId
     * @return {@code true} if it's possible that this document belongs to a branch
     */
    boolean belongsToBranch(@CheckForNull String documentId) {
        if (unmergedBranches == null) {
            return true;
        }
        if (documentId == null) {
            return false;
        }
        return unmergedBranches.mightAffectPath(Utils.getPathFromId(documentId));
    }

    @Override
    public void setUnmergedBranches(UnmergedBranches unmergedBranches) {
        this.unmergedBranches = unmergedBranches;
=======
    private static class InvalidationResult implements CacheInvalidationStats {
        int invalidationCount;
        int upToDateCount;
        int cacheSize;
        int queryCount;
        int cacheEntriesProcessedCount;

        @Override
        public String toString() {
            return "InvalidationResult{" +
                    "invalidationCount=" + invalidationCount +
                    ", upToDateCount=" + upToDateCount +
                    ", cacheSize=" + cacheSize +
                    ", queryCount=" + queryCount +
                    ", cacheEntriesProcessedCount=" + cacheEntriesProcessedCount +
                    '}';
        }

        @Override
        public String summaryReport() {
            return toString();
        }
>>>>>>> acb6fdbb
    }
}<|MERGE_RESOLUTION|>--- conflicted
+++ resolved
@@ -1516,7 +1516,6 @@
         return diff;
     }
 
-<<<<<<< HEAD
     /**
      * @param documentId
      * @return {@code true} if it's possible that this document belongs to a branch
@@ -1534,7 +1533,8 @@
     @Override
     public void setUnmergedBranches(UnmergedBranches unmergedBranches) {
         this.unmergedBranches = unmergedBranches;
-=======
+    }
+
     private static class InvalidationResult implements CacheInvalidationStats {
         int invalidationCount;
         int upToDateCount;
@@ -1557,6 +1557,5 @@
         public String summaryReport() {
             return toString();
         }
->>>>>>> acb6fdbb
     }
 }
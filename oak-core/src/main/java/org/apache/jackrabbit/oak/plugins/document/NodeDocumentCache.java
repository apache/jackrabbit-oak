--- conflicted
+++ resolved
@@ -234,21 +234,15 @@
      */
     @Nonnull
     public void replaceCachedDocument(@Nonnull final NodeDocument oldDocument, @Nonnull final NodeDocument newDoc) {
-<<<<<<< HEAD
         if (newDoc == NodeDocument.NULL) {
             throw new IllegalArgumentException("doc must not be NULL document");
         }
-        String id = newDoc.getId();
-
-        Lock lock = locks.acquire(id);
-        try {
-            NodeDocument cached = putIfAbsent(newDoc);
-            if (cached == newDoc) {
-                // successful
-                return;
-            } else if (oldDocument == null) {
-                // this is an insert and some other thread was quicker
-                // loading it into the cache -> return now
+        String key = oldDocument.getId();
+
+        Lock lock = locks.acquire(key);
+        try {
+            NodeDocument cached = getIfPresent(key);
+            if (cached == null) {
                 return;
             } else {
                 // this is an update (oldDoc != null)
@@ -260,25 +254,8 @@
                     // include this update. we cannot just apply our update
                     // on top of the cached entry.
                     // therefore we must invalidate the cache entry
-                    invalidate(newDoc.getId());
-                }
-=======
-        String key = oldDocument.getId();
-        NodeDocument cached = getIfPresent(key);
-        if (cached == null) {
-            return;
-        } else {
-            // this is an update (oldDoc != null)
-            if (Objects.equal(cached.getModCount(), oldDocument.getModCount())) {
-                put(newDoc);
-            } else {
-                // the cache entry was modified by some other thread in
-                // the meantime. the updated cache entry may or may not
-                // include this update. we cannot just apply our update
-                // on top of the cached entry.
-                // therefore we must invalidate the cache entry
-                invalidate(key);
->>>>>>> 9db2c074
+                    invalidate(key);
+                }
             }
         } finally {
             lock.unlock();

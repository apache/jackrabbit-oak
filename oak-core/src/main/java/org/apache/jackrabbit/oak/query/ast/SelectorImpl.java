/*
 * Licensed to the Apache Software Foundation (ASF) under one
 * or more contributor license agreements.  See the NOTICE file
 * distributed with this work for additional information
 * regarding copyright ownership.  The ASF licenses this file
 * to you under the Apache License, Version 2.0 (the
 * "License"); you may not use this file except in compliance
 * with the License.  You may obtain a copy of the License at
 *
 *   http://www.apache.org/licenses/LICENSE-2.0
 *
 * Unless required by applicable law or agreed to in writing,
 * software distributed under the License is distributed on an
 * "AS IS" BASIS, WITHOUT WARRANTIES OR CONDITIONS OF ANY
 * KIND, either express or implied.  See the License for the
 * specific language governing permissions and limitations
 * under the License.
 */
package org.apache.jackrabbit.oak.query.ast;

import static com.google.common.base.Preconditions.checkNotNull;
import static com.google.common.collect.Sets.newHashSet;
import static org.apache.jackrabbit.JcrConstants.JCR_ISMIXIN;
import static org.apache.jackrabbit.JcrConstants.JCR_MIXINTYPES;
import static org.apache.jackrabbit.JcrConstants.JCR_NODETYPENAME;
import static org.apache.jackrabbit.JcrConstants.JCR_PRIMARYTYPE;
import static org.apache.jackrabbit.JcrConstants.NT_BASE;
import static org.apache.jackrabbit.oak.api.Type.NAME;
import static org.apache.jackrabbit.oak.api.Type.NAMES;
import static org.apache.jackrabbit.oak.plugins.nodetype.NodeTypeConstants.REP_MIXIN_SUBTYPES;
import static org.apache.jackrabbit.oak.plugins.nodetype.NodeTypeConstants.REP_NAMED_SINGLE_VALUED_PROPERTIES;
import static org.apache.jackrabbit.oak.plugins.nodetype.NodeTypeConstants.REP_PRIMARY_SUBTYPES;
import static org.apache.jackrabbit.oak.plugins.nodetype.NodeTypeConstants.REP_SUPERTYPES;

import java.util.ArrayList;
import java.util.Set;

import javax.annotation.Nonnull;

import org.apache.jackrabbit.oak.api.PropertyState;
import org.apache.jackrabbit.oak.api.PropertyValue;
import org.apache.jackrabbit.oak.api.Tree;
import org.apache.jackrabbit.oak.api.Type;
import org.apache.jackrabbit.oak.commons.PathUtils;
import org.apache.jackrabbit.oak.plugins.memory.PropertyBuilder;
import org.apache.jackrabbit.oak.query.QueryImpl;
import org.apache.jackrabbit.oak.query.fulltext.FullTextExpression;
import org.apache.jackrabbit.oak.query.index.FilterImpl;
import org.apache.jackrabbit.oak.query.plan.ExecutionPlan;
import org.apache.jackrabbit.oak.query.plan.SelectorExecutionPlan;
import org.apache.jackrabbit.oak.spi.query.Cursor;
import org.apache.jackrabbit.oak.spi.query.Cursors;
import org.apache.jackrabbit.oak.spi.query.IndexRow;
import org.apache.jackrabbit.oak.spi.query.PropertyValues;
import org.apache.jackrabbit.oak.spi.query.QueryIndex;
import org.apache.jackrabbit.oak.spi.query.QueryIndex.AdvancedQueryIndex;
import org.apache.jackrabbit.oak.spi.query.QueryIndex.IndexPlan;
import org.apache.jackrabbit.oak.spi.state.NodeState;

import com.google.common.collect.ImmutableSet;
import com.google.common.collect.Iterables;

/**
 * A selector within a query.
 */
public class SelectorImpl extends SourceImpl {
    
    // TODO possibly support using multiple indexes (using index intersection / index merge)
    private SelectorExecutionPlan plan;
    
    /**
     * The WHERE clause of the query.
     */
    private ConstraintImpl queryConstraint;
    
    /**
     * The join condition of this selector that can be evaluated at execution
     * time. For the query "select * from nt:base as a inner join nt:base as b
     * on a.x = b.x", the join condition "a.x = b.x" is only set for the
     * selector b, as selector a can't evaluate it if it is executed first
     * (until b is executed).
     */
    private JoinConditionImpl joinCondition;

    /**
     * The node type associated with the {@link #nodeTypeName}
     */
    private final NodeState nodeType;

    private final String selectorName;

    private final String nodeTypeName;

    private final boolean matchesAllTypes;

    /**
     * All of the matching supertypes, or empty if the {@link #matchesAllTypes}
     * flag is set
     */
    private final Set<String> supertypes;

    /**
     * All of the matching primary subtypes, or empty if the
     * {@link #matchesAllTypes} flag is set
     */
    private final Set<String> primaryTypes;

    /**
     * All of the matching mixin types, or empty if the {@link #matchesAllTypes}
     * flag is set
     */
    private final Set<String> mixinTypes;
    
    /**
     * Whether this selector is the parent of a descendent or parent-child join.
     * Access rights don't need to be checked in such selectors (unless there
     * are conditions on the selector).
     */
    private boolean isParent;  
    
    /**
     * Whether this selector is the left hand side of a left outer join.
     * Right outer joins are converted to left outer join.
     */
    private boolean outerJoinLeftHandSide;

    /**
     * Whether this selector is the right hand side of a left outer join.
     * Right outer joins are converted to left outer join.
     */
    private boolean outerJoinRightHandSide;
    
    /**
     * The list of all join conditions this selector is involved. For the query
     * "select * from nt:base as a inner join nt:base as b on a.x =
     * b.x", the join condition "a.x = b.x" is set for both selectors a and b,
     * so both can check if the property x is set.
     * The join conditions are added during the init phase.
     */
    private ArrayList<JoinConditionImpl> allJoinConditions =
            new ArrayList<JoinConditionImpl>();

    /**
     * The selector condition can be evaluated when the given selector is
     * evaluated. For example, for the query
     * "select * from nt:base a inner join nt:base b where a.x = 1 and b.y = 2",
     * the condition "a.x = 1" can be evaluated when evaluating selector a. The
     * other part of the condition can't be evaluated until b is available.
     * This field is set during the prepare phase.
     */
    private ConstraintImpl selectorCondition;

    private Cursor cursor;
    private IndexRow currentRow;
    private int scanCount;
    
    private Tree lastTree;
    private String lastPath;

    public SelectorImpl(NodeState nodeType, String selectorName) {
        this.nodeType = checkNotNull(nodeType);
        this.selectorName = checkNotNull(selectorName);

        this.nodeTypeName = nodeType.getName(JCR_NODETYPENAME);
        this.matchesAllTypes = NT_BASE.equals(nodeTypeName);

        if (!this.matchesAllTypes) {
            this.supertypes = newHashSet(nodeType.getNames(REP_SUPERTYPES));
            supertypes.add(nodeTypeName);

            this.primaryTypes = newHashSet(nodeType
                    .getNames(REP_PRIMARY_SUBTYPES));
            this.mixinTypes = newHashSet(nodeType.getNames(REP_MIXIN_SUBTYPES));
            if (nodeType.getBoolean(JCR_ISMIXIN)) {
                mixinTypes.add(nodeTypeName);
            } else {
                primaryTypes.add(nodeTypeName);
            }
        } else {
            this.supertypes = ImmutableSet.of();
            this.primaryTypes = ImmutableSet.of();
            this.mixinTypes = ImmutableSet.of();
        }
    }

    public String getSelectorName() {
        return selectorName;
    }

    public boolean matchesAllTypes() {
        return matchesAllTypes;
    }

    /**
     * @return all of the matching supertypes, or empty if the
     *         {@link #matchesAllTypes} flag is set
     */
    @Nonnull
    public Set<String> getSupertypes() {
        return supertypes;
    }

    /**
     * @return all of the matching primary subtypes, or empty if the
     *         {@link #matchesAllTypes} flag is set
     */
    @Nonnull
    public Set<String> getPrimaryTypes() {
        return primaryTypes;
    }

    /**
     * @return all of the matching mixin types, or empty if the
     *         {@link #matchesAllTypes} flag is set
     */
    @Nonnull
    public Set<String> getMixinTypes() {
        return mixinTypes;
    }

    public Iterable<String> getWildcardColumns() {
        return nodeType.getNames(REP_NAMED_SINGLE_VALUED_PROPERTIES);
    }

    @Override
    boolean accept(AstVisitor v) {
        return v.visit(this);
    }

    @Override
    public String toString() {
        return quote(nodeTypeName) + " as " + quote(selectorName);
    }

    public boolean isPrepared() {
        return plan != null;
    }
    
    @Override
    public void unprepare() {
        plan = null;
        selectorCondition = null;
        isParent = false;
        joinCondition = null;
        allJoinConditions.clear();
    }
    
    @Override
    public void prepare(ExecutionPlan p) {
        if (!(p instanceof SelectorExecutionPlan)) {
            throw new IllegalArgumentException("Not a selector plan");
        }
        SelectorExecutionPlan selectorPlan = (SelectorExecutionPlan) p;
        if (selectorPlan.getSelector() != this) {
            throw new IllegalArgumentException("Not a plan for this selector");
        }
        pushDown();
        this.plan = selectorPlan;
    }
    
    private void pushDown() {
        if (queryConstraint != null) {
            queryConstraint.restrictPushDown(this);
        }
        if (!outerJoinLeftHandSide && !outerJoinRightHandSide) {
            for (JoinConditionImpl c : allJoinConditions) {
                c.restrictPushDown(this);
            }
        }
    }

    @Override
    public ExecutionPlan prepare() {
        if (plan != null) {
            return plan;
        }
        pushDown();
        plan = query.getBestSelectorExecutionPlan(createFilter(true));
        return plan;
    }
    
    public SelectorExecutionPlan getExecutionPlan() {
        return plan;
    }
    
    @Override
    public void setQueryConstraint(ConstraintImpl queryConstraint) {
        this.queryConstraint = queryConstraint;
    }    
    
    @Override
    public void setOuterJoin(boolean outerJoinLeftHandSide, boolean outerJoinRightHandSide) {
        this.outerJoinLeftHandSide = outerJoinLeftHandSide;
        this.outerJoinRightHandSide = outerJoinRightHandSide;
    }    
    
    @Override
    public void addJoinCondition(JoinConditionImpl joinCondition, boolean forThisSelector) {
        if (forThisSelector) {
            this.joinCondition = joinCondition;
        }
        allJoinConditions.add(joinCondition);
        if (joinCondition.isParent(this)) {
            isParent = true;
        }
    }

    @Override
    public void execute(NodeState rootState) {
        QueryIndex index = plan.getIndex();
        if (index == null) {
            cursor = Cursors.newPathCursor(new ArrayList<String>(), query.getSettings());
            return;
        }
        IndexPlan p = plan.getIndexPlan();
        if (p != null) {
            p.setFilter(createFilter(false));
            AdvancedQueryIndex adv = (AdvancedQueryIndex) index;
            cursor = adv.query(p, rootState);
        } else {
            cursor = index.query(createFilter(false), rootState);
        }
    }

    @Override
    public String getPlan(NodeState rootState) {
        StringBuilder buff = new StringBuilder();
        buff.append(toString());
        buff.append(" /* ");
        QueryIndex index = getIndex();
        if (index != null) {
            if (index instanceof AdvancedQueryIndex) {
                AdvancedQueryIndex adv = (AdvancedQueryIndex) index;
                IndexPlan p = plan.getIndexPlan();
                buff.append(adv.getPlanDescription(p, rootState));
            } else {
                buff.append(index.getPlan(createFilter(true), rootState));
            }
        } else {
            buff.append("no-index");
        }
        if (selectorCondition != null) {
            buff.append(" where ").append(selectorCondition);
        }
        buff.append(" */");
        return buff.toString();
    }

    /**
     * Create the filter condition for planning or execution.
     * 
     * @param preparing whether a filter for the prepare phase should be made 
     * @return the filter
     */
    @Override
    public FilterImpl createFilter(boolean preparing) {
        FilterImpl f = new FilterImpl(this, query.getStatement(), query.getSettings());
        f.setPreparing(preparing);
        if (joinCondition != null) {
            joinCondition.restrict(f);
        }
        // rep:excerpt handling: create a (fake) restriction
        // "rep:excerpt is not null" to let the index know that
        // we will need the excerpt
        for (ColumnImpl c : query.getColumns()) {
            if (c.getSelector().equals(this)) {
                if (c.getColumnName().equals("rep:excerpt")) {
                    f.restrictProperty("rep:excerpt", Operator.NOT_EQUAL, null);
                }
            }
        }
        
        // all conditions can be pushed to the selectors -
        // except in some cases to "outer joined" selectors,
        // but the exceptions are handled in the condition
        // itself.
        // An example where it *is* a problem:
        //  "select * from a left outer join b on a.x = b.y
        // where b.y is null" - in this case the selector b
        // must not use an index condition on "y is null"
        // (".. is null" must be written as "not .. is not null").
        if (queryConstraint != null) {
            queryConstraint.restrict(f);
            FullTextExpression ft = queryConstraint.getFullTextConstraint(this);
            f.setFullTextConstraint(ft);
        }
        if (selectorCondition != null) {
            selectorCondition.restrict(f);
        }

        return f;
    }

    @Override
    public boolean next() {
        while (cursor != null && cursor.hasNext()) {
            scanCount++;
            currentRow = cursor.next();
            if (isParent) {
                // we must not check whether the _parent_ is readable
                // for joins of type
                // "select [b].[jcr:primaryType]
                // from [nt:base] as [a] 
                // inner join [nt:base] as [b] 
                // on isdescendantnode([b], [a]) 
                // where [b].[jcr:path] = $path"
                // because if we did, we would filter out
                // correct results
            } else {
                // we must check whether the _child_ is readable
                // (even if no properties are read) for joins of type
                // "select [a].[jcr:primaryType]
                // from [nt:base] as [a] 
                // inner join [nt:base] as [b] 
                // on isdescendantnode([b], [a]) 
                // where [a].[jcr:path] = $path"
                // because not checking would reveal existence
                // of the child node
                Tree tree = getTree(currentRow.getPath());
                if (tree == null || !tree.exists()) {
                    continue;
                }
            }
            if (!matchesAllTypes && !evaluateTypeMatch()) {
                continue;
            }
            if (selectorCondition != null && !selectorCondition.evaluate()) {
                continue;
            }
            if (joinCondition != null && !joinCondition.evaluate()) {
                continue;
            }
            return true;
        }
        cursor = null;
        currentRow = null;
        return false;
    }

    private boolean evaluateTypeMatch() {
        Tree tree = getTree(currentRow.getPath());
        if (tree == null || !tree.exists()) {
            return false;
        }
        PropertyState primary = tree.getProperty(JCR_PRIMARYTYPE);
        if (primary != null && primary.getType() == NAME) {
            String name = primary.getValue(NAME);
            if (primaryTypes.contains(name)) {
                return true;
            }
        }

        PropertyState mixins = tree.getProperty(JCR_MIXINTYPES);
        if (mixins != null && mixins.getType() == NAMES) {
            for (String name : mixins.getValue(NAMES)) {
                if (mixinTypes.contains(name)) {
                    return true;
                }
            }
        }
        // no matches found
        return false; 
    }

    /**
     * Get the current absolute Oak path (normalized).
     *
     * @return the path
     */
    public String currentPath() {
        return cursor == null ? null : currentRow.getPath();
    }
    
    /**
     * Get the tree at the current path.
     * 
     * @return the current tree, or null
     */
    public Tree currentTree() {
        String path = currentPath();
        if (path == null) {
            return null;
        }
        return getTree(path);
    }
    
    /**
     * Get the tree at the given path.
     * 
     * @param path the path
     * @return the tree, or null
     */
    Tree getTree(String path) {
        if (lastPath == null || !path.equals(lastPath)) {
            lastTree = query.getTree(path);
            lastPath = path;
        }
        return lastTree;
    }

    /**
     * The value for the given selector for the current node.
     * 
     * @param propertyName the JCR (not normalized) property name
     * @return the property value
     */
    public PropertyValue currentProperty(String propertyName) {
        String pn = normalizePropertyName(propertyName);
        return currentOakProperty(pn);
    }

    /**
     * The value for the given selector for the current node, filtered by
     * property type.
     * 
     * @param propertyName the JCR (not normalized) property name
     * @param propertyType only include properties of this type
     * @return the property value (possibly null)
     */
    public PropertyValue currentProperty(String propertyName, int propertyType) {
        String pn = normalizePropertyName(propertyName);
        return currentOakProperty(pn, propertyType);
    }

    /**
     * Get the property value. The property name may be relative. The special
     * property names "jcr:path", "jcr:score" and "rep:excerpt" are supported.
     * 
     * @param oakPropertyName (must already be normalized)
     * @return the property value or null if not found
     */
    public PropertyValue currentOakProperty(String oakPropertyName) {
        return currentOakProperty(oakPropertyName, null);
    }

    private PropertyValue currentOakProperty(String oakPropertyName, Integer propertyType) {
        boolean asterisk = oakPropertyName.indexOf('*') >= 0;
        if (asterisk) {
            Tree t = currentTree();
            ArrayList<PropertyValue> list = new ArrayList<PropertyValue>();
            readOakProperties(list, t, oakPropertyName, propertyType);
            if (list.size() == 0) {
                return null;
            } else if (list.size() == 1) {
                return list.get(0);
<<<<<<< HEAD
            }
            Type<?> type = list.get(0).getType();
            for (int i = 1; i < list.size(); i++) {
                Type<?> t2 = list.get(i).getType();
                if (t2 != type) {
                    // types don't match
                    type = Type.STRING;
                    break;
                }
            }
            if (type == Type.STRING) {
                ArrayList<String> strings = new ArrayList<String>();
                for (PropertyValue p : list) {
                    Iterables.addAll(strings, p.getValue(Type.STRINGS));
                }
                return PropertyValues.newString(strings);
            }
=======
            }
            Type<?> type = list.get(0).getType();
            for (int i = 1; i < list.size(); i++) {
                Type<?> t2 = list.get(i).getType();
                if (t2 != type) {
                    // types don't match
                    type = Type.STRING;
                    break;
                }
            }
            if (type == Type.STRING) {
                ArrayList<String> strings = new ArrayList<String>();
                for (PropertyValue p : list) {
                    Iterables.addAll(strings, p.getValue(Type.STRINGS));
                }
                return PropertyValues.newString(strings);
            }
>>>>>>> e0cb895e
            @SuppressWarnings("unchecked")
            PropertyBuilder<Object> builder = (PropertyBuilder<Object>) PropertyBuilder.array(type);
            builder.setName("");
            for (PropertyValue v : list) {
                builder.addValue(v.getValue(type));
            }
            PropertyState s = builder.getPropertyState();
            return PropertyValues.create(s);
        }
        boolean relative = oakPropertyName.indexOf('/') >= 0;
        Tree t = currentTree();
        if (relative) {
            for (String p : PathUtils.elements(PathUtils.getParentPath(oakPropertyName))) {
                if (t == null) {
                    return null;
                }
                if (p.equals("..")) {
                    t = t.isRoot() ? null : t.getParent();
                } else if (p.equals(".")) {
                    // same node
                } else {
                    t = t.getChild(p);
                }
            }
            oakPropertyName = PathUtils.getName(oakPropertyName);
        }
        return currentOakProperty(t, oakPropertyName, propertyType);
    }
    
    private PropertyValue currentOakProperty(Tree t, String oakPropertyName, Integer propertyType) {
        PropertyValue result;
        if (t == null || !t.exists()) {
            return null;
        }
        if (oakPropertyName.equals(QueryImpl.JCR_PATH)) {
            String path = currentPath();
            String local = getLocalPath(path);
            if (local == null) {
                // not a local path
                return null;
            }
            result = PropertyValues.newString(local);
        } else if (oakPropertyName.equals(QueryImpl.JCR_SCORE)) {
            result = currentRow.getValue(QueryImpl.JCR_SCORE);
        } else if (oakPropertyName.equals(QueryImpl.REP_EXCERPT)) {
            result = currentRow.getValue(QueryImpl.REP_EXCERPT);
        } else {
            result = PropertyValues.create(t.getProperty(oakPropertyName));
        }
        if (result == null) {
            return null;
        }
        if (propertyType != null && result.getType().tag() != propertyType) {
            return null;
        }
        return result;
    }
    
    private void readOakProperties(ArrayList<PropertyValue> target, Tree t, String oakPropertyName, Integer propertyType) {
        boolean skipCurrentNode = false;
        while (true) {
            if (t == null || !t.exists()) {
                return;
            }
            int slash = oakPropertyName.indexOf('/');
            if (slash < 0) {
                break;
            }
            String parent = oakPropertyName.substring(0, slash);
            oakPropertyName = oakPropertyName.substring(slash + 1);
            if (parent.equals("..")) {
                t = t.isRoot() ? null : t.getParent();
            } else if (parent.equals(".")) {
                // same node
            } else if (parent.equals("*")) {
                for (Tree child : t.getChildren()) {
                    readOakProperties(target, child, oakPropertyName, propertyType);
                }
                skipCurrentNode = true;
            } else {
                t = t.getChild(parent);
            }
        }
        if (skipCurrentNode) {
            return;
        }
        if (!"*".equals(oakPropertyName)) {
            PropertyValue value = currentOakProperty(t, oakPropertyName, propertyType);
            if (value != null) {
                target.add(value);
            }
            return;
        }
        for (PropertyState p : t.getProperties()) {
            if (propertyType == null || p.getType().tag() == propertyType) {
                PropertyValue v = PropertyValues.create(p);
                target.add(v);
            }
        }
    }

    @Override
    public SelectorImpl getSelector(String selectorName) {
        if (selectorName.equals(this.selectorName)) {
            return this;
        }
        return null;
    }

    public long getScanCount() {
        return scanCount;
    }

    public void restrictSelector(ConstraintImpl constraint) {
        if (selectorCondition == null) {
            selectorCondition = constraint;
        } else {
            selectorCondition = new AndImpl(selectorCondition, constraint);
        }
    }
    
    @Override
    public boolean equals(Object other) {
        if (this == other) {
            return true;
        } else if (!(this instanceof SelectorImpl)) {
            return false;
        }
        return selectorName.equals(((SelectorImpl) other).selectorName);
    }
    
    @Override
    public int hashCode() {
        return selectorName.hashCode();
    }

    QueryIndex getIndex() {
        return plan == null ? null : plan.getIndex();
    }

    @Override
    public ArrayList<SourceImpl> getInnerJoinSelectors() {
        ArrayList<SourceImpl> list = new ArrayList<SourceImpl>();
        list.add(this);
        return list;
    }

    @Override
    public boolean isOuterJoinRightHandSide() {
        return this.outerJoinRightHandSide;
    }

}<|MERGE_RESOLUTION|>--- conflicted
+++ resolved
@@ -327,15 +327,8 @@
         StringBuilder buff = new StringBuilder();
         buff.append(toString());
         buff.append(" /* ");
-        QueryIndex index = getIndex();
-        if (index != null) {
-            if (index instanceof AdvancedQueryIndex) {
-                AdvancedQueryIndex adv = (AdvancedQueryIndex) index;
-                IndexPlan p = plan.getIndexPlan();
-                buff.append(adv.getPlanDescription(p, rootState));
-            } else {
-                buff.append(index.getPlan(createFilter(true), rootState));
-            }
+        if (getIndex() != null) {
+            buff.append(getIndex().getPlan(createFilter(true), rootState));
         } else {
             buff.append("no-index");
         }
@@ -543,7 +536,6 @@
                 return null;
             } else if (list.size() == 1) {
                 return list.get(0);
-<<<<<<< HEAD
             }
             Type<?> type = list.get(0).getType();
             for (int i = 1; i < list.size(); i++) {
@@ -561,25 +553,6 @@
                 }
                 return PropertyValues.newString(strings);
             }
-=======
-            }
-            Type<?> type = list.get(0).getType();
-            for (int i = 1; i < list.size(); i++) {
-                Type<?> t2 = list.get(i).getType();
-                if (t2 != type) {
-                    // types don't match
-                    type = Type.STRING;
-                    break;
-                }
-            }
-            if (type == Type.STRING) {
-                ArrayList<String> strings = new ArrayList<String>();
-                for (PropertyValue p : list) {
-                    Iterables.addAll(strings, p.getValue(Type.STRINGS));
-                }
-                return PropertyValues.newString(strings);
-            }
->>>>>>> e0cb895e
             @SuppressWarnings("unchecked")
             PropertyBuilder<Object> builder = (PropertyBuilder<Object>) PropertyBuilder.array(type);
             builder.setName("");

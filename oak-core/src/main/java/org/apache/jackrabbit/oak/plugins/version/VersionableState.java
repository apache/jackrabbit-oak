/*
 * Licensed to the Apache Software Foundation (ASF) under one
 * or more contributor license agreements.  See the NOTICE file
 * distributed with this work for additional information
 * regarding copyright ownership.  The ASF licenses this file
 * to you under the Apache License, Version 2.0 (the
 * "License"); you may not use this file except in compliance
 * with the License.  You may obtain a copy of the License at
 *
 *   http://www.apache.org/licenses/LICENSE-2.0
 *
 * Unless required by applicable law or agreed to in writing,
 * software distributed under the License is distributed on an
 * "AS IS" BASIS, WITHOUT WARRANTIES OR CONDITIONS OF ANY
 * KIND, either express or implied.  See the License for the
 * specific language governing permissions and limitations
 * under the License.
 */
package org.apache.jackrabbit.oak.plugins.version;

import static com.google.common.base.Preconditions.checkNotNull;
import static javax.jcr.version.OnParentVersionAction.ABORT;
import static javax.jcr.version.OnParentVersionAction.COMPUTE;
import static javax.jcr.version.OnParentVersionAction.COPY;
import static javax.jcr.version.OnParentVersionAction.IGNORE;
import static javax.jcr.version.OnParentVersionAction.INITIALIZE;
import static javax.jcr.version.OnParentVersionAction.VERSION;
import static org.apache.jackrabbit.JcrConstants.JCR_BASEVERSION;
import static org.apache.jackrabbit.JcrConstants.JCR_CREATED;
import static org.apache.jackrabbit.JcrConstants.JCR_FROZENMIXINTYPES;
import static org.apache.jackrabbit.JcrConstants.JCR_FROZENNODE;
import static org.apache.jackrabbit.JcrConstants.JCR_FROZENPRIMARYTYPE;
import static org.apache.jackrabbit.JcrConstants.JCR_FROZENUUID;
import static org.apache.jackrabbit.JcrConstants.JCR_ISCHECKEDOUT;
import static org.apache.jackrabbit.JcrConstants.JCR_MIXINTYPES;
import static org.apache.jackrabbit.JcrConstants.JCR_PREDECESSORS;
import static org.apache.jackrabbit.JcrConstants.JCR_PRIMARYTYPE;
import static org.apache.jackrabbit.JcrConstants.JCR_UUID;
import static org.apache.jackrabbit.JcrConstants.JCR_VERSIONHISTORY;
import static org.apache.jackrabbit.JcrConstants.MIX_REFERENCEABLE;
import static org.apache.jackrabbit.JcrConstants.MIX_VERSIONABLE;
import static org.apache.jackrabbit.JcrConstants.NT_FROZENNODE;
import static org.apache.jackrabbit.JcrConstants.NT_VERSIONEDCHILD;
import static org.apache.jackrabbit.oak.plugins.version.Utils.primaryTypeOf;
import static org.apache.jackrabbit.oak.plugins.version.Utils.uuidFromNode;

import java.util.Collections;
import java.util.HashSet;
import java.util.List;
import java.util.Set;

import javax.jcr.RepositoryException;
import javax.jcr.Value;
import javax.jcr.nodetype.NodeType;
import javax.jcr.nodetype.PropertyDefinition;
import javax.jcr.version.OnParentVersionAction;

import com.google.common.collect.Lists;
import org.apache.jackrabbit.oak.api.CommitFailedException;
import org.apache.jackrabbit.oak.api.PropertyState;
import org.apache.jackrabbit.oak.api.Tree;
import org.apache.jackrabbit.oak.api.Type;
import org.apache.jackrabbit.oak.commons.UUIDUtils;
import org.apache.jackrabbit.oak.plugins.memory.EmptyNodeState;
import org.apache.jackrabbit.oak.plugins.memory.MemoryNodeBuilder;
import org.apache.jackrabbit.oak.plugins.memory.PropertyStates;
import org.apache.jackrabbit.oak.plugins.nodetype.ReadOnlyNodeTypeManager;
import org.apache.jackrabbit.oak.plugins.tree.factories.TreeFactory;
import org.apache.jackrabbit.oak.plugins.tree.impl.ImmutableTree;
import org.apache.jackrabbit.oak.plugins.tree.TreeConstants;
import org.apache.jackrabbit.oak.spi.state.NodeBuilder;
import org.apache.jackrabbit.oak.spi.state.NodeState;
import org.apache.jackrabbit.oak.spi.state.NodeStateUtils;
import org.jetbrains.annotations.NotNull;
import org.jetbrains.annotations.Nullable;
import org.slf4j.Logger;
import org.slf4j.LoggerFactory;

/**
 * {@code VersionableState} provides methods to create a versionable state
 * for a version based on a versionable node.
 * <p>
 * The restore implementation of this class does not handle the removeExisting
 * flag. It is expected that this is handled on a higher level. If this is not
 * done the uniqueness constraint on the jcr:uuid will kick in and fail the
 * commit.
 * </p>
 */
class VersionableState {

    private static final Logger log = LoggerFactory.getLogger(VersionableState.class);

    private static final String JCR_CHILDVERSIONHISTORY = "jcr:childVersionHistory";
    private static final Set<String> BASIC_PROPERTIES = new HashSet<String>();
    private static final Set<String> BASIC_FROZEN_PROPERTIES = new HashSet<String>();

    static {
        BASIC_PROPERTIES.add(JCR_PRIMARYTYPE);
        BASIC_PROPERTIES.add(JCR_UUID);
        BASIC_PROPERTIES.add(JCR_MIXINTYPES);
        BASIC_FROZEN_PROPERTIES.addAll(BASIC_PROPERTIES);
        BASIC_FROZEN_PROPERTIES.add(JCR_FROZENPRIMARYTYPE);
        BASIC_FROZEN_PROPERTIES.add(JCR_FROZENUUID);
        BASIC_FROZEN_PROPERTIES.add(JCR_FROZENMIXINTYPES);
    }

    private final NodeBuilder version;
    private final NodeBuilder history;
    private final NodeBuilder frozenNode;
    private final NodeBuilder versionable;
    private final ReadWriteVersionManager vMgr;
    private final ReadOnlyNodeTypeManager ntMgr;
    
    private final boolean isFrozenNodeReferenceable;

    private VersionableState(@NotNull NodeBuilder version,
                             @NotNull NodeBuilder history,
                             @NotNull NodeBuilder versionable,
                             @NotNull ReadWriteVersionManager vMgr,
                             @NotNull ReadOnlyNodeTypeManager ntMgr) {
        this.version = checkNotNull(version);
        this.history = checkNotNull(history);
        this.frozenNode = version.child(JCR_FROZENNODE);
        this.versionable = checkNotNull(versionable);
        this.vMgr = checkNotNull(vMgr);
        this.ntMgr = checkNotNull(ntMgr);
<<<<<<< HEAD
        
        boolean referenceableFound = false;
        try {
            NodeType[] superTypes = ntMgr.getNodeType(NT_FROZENNODE).getSupertypes();
            for (NodeType superType : superTypes) {
                if (superType.isNodeType(MIX_REFERENCEABLE)) {
                    // OAK-9134: add uuid in older repositories with mix:referenceable in nt:frozenNode
                    referenceableFound = true;
                    break;
                }
            }
        } catch (RepositoryException e) {
            log.warn("Unable to access node type " + NT_FROZENNODE, e);
        }
        this.isFrozenNodeReferenceable = referenceableFound;
=======
        this.isFrozenNodeReferenceable = Utils.isFrozenNodeReferenceable(ntMgr);
>>>>>>> c6642705
    }

    /**
     * Creates a frozen node under the version and initializes it with the basic
     * frozen properties (jcr:frozenPrimaryType, jcr:frozenMixinTypes and
     * jcr:frozenUuid) from the given versionable node.
     *
     * @param version the parent node of the frozen node.
     * @param history the history node of the version.
     * @param versionable the versionable node.
     * @param vMgr the version manager.
     * @param ntMgr the node type manager.
     * @return a versionable state
     */
    @NotNull
    static VersionableState fromVersion(@NotNull NodeBuilder version,
                                        @NotNull NodeBuilder history,
                                        @NotNull NodeBuilder versionable,
                                        @NotNull ReadWriteVersionManager vMgr,
                                        @NotNull ReadOnlyNodeTypeManager ntMgr) {
        VersionableState state = new VersionableState(
                version, history, versionable, vMgr, ntMgr);
        return state.initFrozen(version.child(JCR_FROZENNODE),
                versionable, uuidFromNode(versionable));
    }

    /**
     * Creates a versionable state for a restore.
     *
     * @param version the version to restore.
     * @param history the history node of the version.
     * @param versionable the versionable node.
     * @param vMgr the version manager.
     * @param ntMgr the node type manager.
     * @return a versionable state.
     */
    static VersionableState forRestore(@NotNull NodeBuilder version,
                                       @NotNull NodeBuilder history,
                                       @NotNull NodeBuilder versionable,
                                       @NotNull ReadWriteVersionManager vMgr,
                                       @NotNull ReadOnlyNodeTypeManager ntMgr) {
        return new VersionableState(version, history, versionable, vMgr, ntMgr);
    }

    /**
     * Creates a frozen node and initializes it with the basic
     * frozen properties (jcr:frozenPrimaryType, jcr:frozenMixinTypes and
     * jcr:frozenUuid) from the given node.
     *
     * @return this versionable state.
     */
    private VersionableState initFrozen(NodeBuilder frozen,
                                        NodeBuilder node,
                                        String nodeId) {
        // initialize jcr:frozenNode
        if (isFrozenNodeReferenceable) {
            // OAK-9134: add uuid in older repositories with mix:referenceable in nt:frozenNode
            frozen.setProperty(JCR_UUID, UUIDUtils.generateUUID(), Type.STRING);
        }
        frozen.setProperty(JCR_PRIMARYTYPE, NT_FROZENNODE, Type.NAME);
        List<String> mixinTypes;
        if (node.hasProperty(JCR_MIXINTYPES)) {
            mixinTypes = Lists.newArrayList(node.getNames(JCR_MIXINTYPES));
        } else {
            mixinTypes = Collections.emptyList();
        }
        frozen.setProperty(JCR_FROZENUUID, nodeId, Type.STRING);
        frozen.setProperty(JCR_FROZENPRIMARYTYPE, primaryTypeOf(node), Type.NAME);
        if (mixinTypes.isEmpty()) {
            frozen.removeProperty(JCR_FROZENMIXINTYPES);
        } else {
            frozen.setProperty(JCR_FROZENMIXINTYPES, mixinTypes, Type.NAMES);
        }
        return this;
    }

    /**
     * Creates the versionable state under the version.
     *
     * @return the frozen node.
     * @throws CommitFailedException if the operation fails. E.g. because the
     *              versionable node has a property with OPV ABORT.
     */
    NodeBuilder create() throws CommitFailedException {
        try {
            createFrozen(versionable, uuidFromNode(versionable), frozenNode, VERSION);
            return frozenNode;
        } catch (RepositoryException e) {
            throw new CommitFailedException(CommitFailedException.VERSION,
                    VersionExceptionCode.UNEXPECTED_REPOSITORY_EXCEPTION.ordinal(),
                    "Unexpected RepositoryException", e);
        }
    }

    /**
     * Restore the versionable node to the given version.
     *
     * @param selector an optional version selector. If none is passed, this
     *                 method will use a date based version selector.
     * @return the versionable node.
     * @throws CommitFailedException if the operation fails.
     */
    public NodeBuilder restore(@Nullable VersionSelector selector)
            throws CommitFailedException {
        try {
            if (selector == null) {
                String created = version.getProperty(JCR_CREATED).getValue(Type.DATE);
                selector = new DateVersionSelector(created);
            }
            restoreFrozen(frozenNode, versionable, selector);
            restoreVersionable(versionable, version);
            return versionable;
        } catch (RepositoryException e) {
            throw new CommitFailedException(CommitFailedException.VERSION,
                    VersionExceptionCode.UNEXPECTED_REPOSITORY_EXCEPTION.ordinal(),
                    "Unexpected RepositoryException", e);
        }
    }

    //--------------------------< internal >------------------------------------

    /**
     * Restores the state from {@code src} to a child node of
     * {@code destParent} with the same name as {@code src}.
     *
     * @param src the source node.
     * @param destParent the parent of the destination node.
     * @param name the name of the source node.
     * @param selector the version selector.
     */
    private void restoreState(@NotNull NodeBuilder src,
                              @NotNull NodeBuilder destParent,
                              @NotNull String name,
                              @NotNull VersionSelector selector)
            throws RepositoryException, CommitFailedException {
        checkNotNull(name);
        checkNotNull(destParent);
        String primaryType = primaryTypeOf(src);
        if (primaryType.equals(NT_FROZENNODE)) {
            // replace with frozen state
            destParent.getChildNode(name).remove();
            restoreFrozen(src, destParent.child(name), selector);
        } else if (primaryType.equals(NT_VERSIONEDCHILD)) {
            // only perform chained restore if the node didn't exist
            // before. see 15.7.5 and RestoreTest#testRestoreName
            if (!destParent.hasChildNode(name)) {
                restoreVersionedChild(src, destParent.child(name), selector);
            }
        } else {
            // replace
            destParent.getChildNode(name).remove();
            restoreCopiedNode(src, destParent.child(name), selector);
        }
    }

    /**
     * Restore a nt:frozenNode.
     */
    private void restoreFrozen(@NotNull NodeBuilder frozen,
                               @NotNull NodeBuilder dest,
                               @NotNull VersionSelector selector)
            throws RepositoryException, CommitFailedException {
        // 15.7.2 Restoring Type and Identifier
        restoreFrozenTypeAndUUID(frozen, dest);
        // 15.7.3 Restoring Properties
        for (PropertyState p : frozen.getProperties()) {
            if (BASIC_FROZEN_PROPERTIES.contains(p.getName())) {
                // ignore basic frozen properties we restored earlier
                continue;
            }
            int action = getOPV(dest, p);
            if (action == COPY || action == VERSION) {
                dest.setProperty(p);
            }
        }
        for (PropertyState p : dest.getProperties()) {
            String propName = p.getName();
            if (BASIC_PROPERTIES.contains(propName)) {
                continue;
            }
            if (frozen.hasProperty(propName)) {
                continue;
            }
            int action = getOPV(dest, p);
            if (action == COPY || action == VERSION || action == ABORT) {
                dest.removeProperty(propName);
            } else if (action == IGNORE) {
                // no action
            } else if (action == INITIALIZE) {
                resetToDefaultValue(dest, p);
            } else if (action == COMPUTE) {
                // only COMPUTE property definitions currently are
                // jcr:primaryType and jcr:mixinTypes
                // do nothing for now
                if (!(JCR_PRIMARYTYPE.equals(propName) || JCR_MIXINTYPES.equals(propName))) {
                    log.warn("OPV.COMPUTE not implemented for restoring property: " + propName);
                }
            }
        }
        restoreChildren(frozen, dest, selector);
    }

    /**
     * Restores the basic frozen properties (jcr:primaryType, jcr:mixinTypes
     * and jcr:uuid).
     */
    private void restoreFrozenTypeAndUUID(@NotNull NodeBuilder frozen,
                                          @NotNull NodeBuilder dest) {
        dest.setProperty(JCR_PRIMARYTYPE,
                frozen.getName(JCR_FROZENPRIMARYTYPE), Type.NAME);
        String id = frozen.getProperty(JCR_FROZENUUID).getValue(Type.STRING);
        if (id.indexOf('/') == -1) {
            // only restore jcr:uuid if id is in fact a uuid
            dest.setProperty(JCR_UUID, id, Type.STRING);
        }
        if (frozen.hasProperty(JCR_FROZENMIXINTYPES)) {
            dest.setProperty(JCR_MIXINTYPES,
                    frozen.getNames(JCR_FROZENMIXINTYPES), Type.NAMES);
        }
    }

    /**
     * Restore a copied node.
     */
    private void restoreCopiedNode(NodeBuilder src,
                                   NodeBuilder dest,
                                   VersionSelector selector)
            throws RepositoryException, CommitFailedException {
        if (primaryTypeOf(src).equals(NT_FROZENNODE)) {
            restoreFrozenTypeAndUUID(src, dest);
            copyProperties(src, dest, new OPVProvider() {
                @Override
                public int getAction(NodeBuilder src,
                                     NodeBuilder dest,
                                     PropertyState prop)
                        throws RepositoryException {
                    // copy back, except for basic frozen props
                    if (BASIC_FROZEN_PROPERTIES.contains(prop.getName())) {
                        return IGNORE;
                    } else {
                        return COPY;
                    }
                }
            }, true);
        } else {
            copyProperties(src, dest, OPVForceCopy.INSTANCE, false);
        }
        restoreChildren(src, dest, selector);
    }

    /**
     * Restore an nt:versionedChild node.
     */
    private void restoreVersionedChild(NodeBuilder versionedChild,
                                       NodeBuilder dest,
                                       VersionSelector selector)
            throws RepositoryException, CommitFailedException {
        // 15.7.5 Chained Versions on Restore
        PropertyState id = versionedChild.getProperty(JCR_CHILDVERSIONHISTORY);
        if (id == null) {
            throw new RepositoryException("Mandatory property " +
                    JCR_CHILDVERSIONHISTORY + " is missing.");
        }
        vMgr.restore(id.getValue(Type.REFERENCE), selector, dest);
    }

    /**
     * Restores children of a {@code src}.
     */
    private void restoreChildren(NodeBuilder src,
                                 NodeBuilder dest,
                                 VersionSelector selector)
            throws RepositoryException, CommitFailedException {
        // 15.7.6 Restoring Child Nodes
        for (String name : src.getChildNodeNames()) {
            NodeBuilder srcChild = src.getChildNode(name);
            int action = getOPV(dest, srcChild, name);
            if (action == COPY) {
                // replace on destination
                dest.getChildNode(name).remove();
                restoreCopiedNode(srcChild, dest.child(name), selector);
            } else if (action == VERSION) {
                restoreState(srcChild, dest, name, selector);
            }
        }
        for (String name : dest.getChildNodeNames()) {
            if (src.hasChildNode(name)) {
                continue;
            }
            NodeBuilder destChild = dest.getChildNode(name);
            int action = getOPV(dest, destChild, name);
            if (action == COPY || action == VERSION || action == ABORT) {
                dest.getChildNode(name).remove();
            } else if (action == IGNORE) {
                // no action
            } else if (action == INITIALIZE) {
                log.warn("OPV.INITIALIZE not implemented for restoring child nodes.");
            } else if (action == COMPUTE) {
                // there are currently no child node definitions
                // with OPV compute
                log.warn("OPV.COMPUTE not implemented for restoring child nodes: ");
            }
        }
    }

    /**
     * 15.7.7 Simple vs. Full Versioning after Restore
     */
    private void restoreVersionable(@NotNull NodeBuilder versionable,
                                    @NotNull NodeBuilder version) {
        checkNotNull(versionable).setProperty(JCR_ISCHECKEDOUT,
                false, Type.BOOLEAN);
        versionable.setProperty(JCR_VERSIONHISTORY,
                uuidFromNode(history), Type.REFERENCE);
        versionable.setProperty(JCR_BASEVERSION,
                uuidFromNode(version), Type.REFERENCE);
        versionable.setProperty(JCR_PREDECESSORS,
                Collections.<String>emptyList(), Type.REFERENCES);
    }

    private void resetToDefaultValue(NodeBuilder dest, PropertyState p)
            throws RepositoryException {
        Tree tree = TreeFactory.createReadOnlyTree(dest.getNodeState());
        PropertyDefinition def = ntMgr.getDefinition(tree, p, true);
        Value[] values = def.getDefaultValues();
        if (values != null) {
            if (p.isArray()) {
                p = PropertyStates.createProperty(p.getName(), values);
                dest.setProperty(p);
            } else if (values.length > 0) {
                p = PropertyStates.createProperty(p.getName(), values[0]);
                dest.setProperty(p);
            }
        }
    }

    private void createFrozen(NodeBuilder src, String srcId, NodeBuilder dest, int opva)
            throws CommitFailedException, RepositoryException {
        initFrozen(dest, src, srcId);
        OPVProvider opvProvider;
        if (opva == OnParentVersionAction.COPY) {
            opvProvider = OPVForceCopy.INSTANCE;
        } else {
            opvProvider = new OPVVersion();
        }
        copyProperties(src, dest, opvProvider, true);

        // add the frozen children and histories
        for (String name : src.getChildNodeNames()) {
            if (NodeStateUtils.isHidden(name)) {
                continue;
            }
            NodeBuilder child = src.getChildNode(name);
            String childId = getChildId(srcId, child, name);
            int opv = getOPV(src, child, name);

            if (opv == OnParentVersionAction.ABORT) {
                throw new CommitFailedException(CommitFailedException.VERSION,
                        VersionExceptionCode.OPV_ABORT_ITEM_PRESENT.ordinal(),
                        "Checkin aborted due to OPV abort in " + name);
            }
            if (opv == OnParentVersionAction.VERSION) {
                if (ntMgr.isNodeType(TreeFactory.createReadOnlyTree(child.getNodeState()), MIX_VERSIONABLE)) {
                    // create frozen versionable child
                    versionedChild(child, dest.child(name));
                } else {
                    // else copy
                    createFrozen(child, childId, dest.child(name), COPY);
                }
            } else if (opv == COPY) {
                createFrozen(child, childId, dest.child(name), COPY);
            }
        }
    }

    private void versionedChild(NodeBuilder src, NodeBuilder dest) {
        String ref = src.getProperty(JCR_VERSIONHISTORY).getValue(Type.REFERENCE);
        dest.setProperty(JCR_PRIMARYTYPE, NT_VERSIONEDCHILD, Type.NAME);
        dest.setProperty(JCR_CHILDVERSIONHISTORY, ref, Type.REFERENCE);
    }

    /**
     * Returns the id of the {@code child} node. The id is the value of the
     * jcr:uuid property of the child node if present, or the concatenation of
     * the {@code parentId} and the {@code name} of the child node.
     *
     * @param parentId the parentId.
     * @param child the child node.
     * @param name the name of the child node.
     * @return the identifier of the child node.
     */
    private String getChildId(String parentId, NodeBuilder child, String name) {
        if (child.hasProperty(JCR_UUID)) {
            return uuidFromNode(child);
        } else {
            return parentId + "/" + name;
        }
    }

    private void copyProperties(NodeBuilder src,
                                NodeBuilder dest,
                                OPVProvider opvProvider,
                                boolean ignoreTypeAndUUID)
            throws RepositoryException, CommitFailedException {
        // add the properties
        for (PropertyState prop : src.getProperties()) {
            int opv = opvProvider.getAction(src, dest, prop);

            String propName = prop.getName();
            if (opv == OnParentVersionAction.ABORT) {
                throw new CommitFailedException(CommitFailedException.VERSION,
                        VersionExceptionCode.OPV_ABORT_ITEM_PRESENT.ordinal(),
                        "Checkin aborted due to OPV abort in " + propName);
            }
            if (ignoreTypeAndUUID && BASIC_PROPERTIES.contains(propName)) {
                continue;
            }
            if (isHiddenProperty(propName)) {
                continue;
            }
            if (opv == OnParentVersionAction.VERSION
                    || opv == COPY) {
                dest.setProperty(prop);
            }
        }
    }

    private static boolean isHiddenProperty(@NotNull String propName) {
        return NodeStateUtils.isHidden(propName) && !TreeConstants.OAK_CHILD_ORDER.equals(propName);
    }

    private int getOPV(NodeBuilder parent, NodeBuilder child, String childName)
            throws RepositoryException {
        // ignore hidden tree
        if (childName.startsWith(":")) {
            return IGNORE;
        }
        ImmutableTree parentTree = new ImmutableTree(parent.getNodeState());
        NodeState childState;
        if (NT_FROZENNODE.equals(child.getName(JCR_PRIMARYTYPE))) {
            // need to translate into a regular node to get proper OPV value
            NodeBuilder builder = new MemoryNodeBuilder(EmptyNodeState.EMPTY_NODE);
            builder.setProperty(JCR_PRIMARYTYPE, child.getName(JCR_FROZENPRIMARYTYPE), Type.NAME);
            builder.setProperty(JCR_MIXINTYPES, child.getNames(JCR_MIXINTYPES), Type.NAMES);
            childState = builder.getNodeState();
        } else {
            childState = child.getNodeState();
        }
        ImmutableTree childTree = new ImmutableTree(parentTree, childName, childState);
        return ntMgr.getDefinition(parentTree, childTree).getOnParentVersion();
    }

    private int getOPV(NodeBuilder node, PropertyState property)
            throws RepositoryException {
        if (property.getName().charAt(0) == ':') {
            // FIXME: handle child order properly
            return OnParentVersionAction.COPY;
        } else {
            return ntMgr.getDefinition(TreeFactory.createReadOnlyTree(node.getNodeState()),
                    property, false).getOnParentVersion();
        }
    }

    private interface OPVProvider {

        int getAction(NodeBuilder src,
                NodeBuilder dest,
                PropertyState prop)
                throws RepositoryException;
    }

    private static final class OPVForceCopy implements OPVProvider {

        private static final OPVProvider INSTANCE = new OPVForceCopy();

        @Override
        public int getAction(NodeBuilder src,
                             NodeBuilder dest,
                             PropertyState prop) {
            return COPY;
        }
    }

    private final class OPVVersion implements OPVProvider {

        @Override
        public int getAction(NodeBuilder src,
                             NodeBuilder dest,
                             PropertyState prop)
                throws RepositoryException {
            String propName = prop.getName();
            if (BASIC_FROZEN_PROPERTIES.contains(propName)) {
                // OAK-940: do not overwrite basic frozen properties
                return IGNORE;
            } else if (isHiddenProperty(propName)) {
                // don't copy hidden properties except for :childOrder
                return IGNORE;
            }
            return getOPV(src, prop);
        }
    }
}<|MERGE_RESOLUTION|>--- conflicted
+++ resolved
@@ -124,25 +124,7 @@
         this.versionable = checkNotNull(versionable);
         this.vMgr = checkNotNull(vMgr);
         this.ntMgr = checkNotNull(ntMgr);
-<<<<<<< HEAD
-        
-        boolean referenceableFound = false;
-        try {
-            NodeType[] superTypes = ntMgr.getNodeType(NT_FROZENNODE).getSupertypes();
-            for (NodeType superType : superTypes) {
-                if (superType.isNodeType(MIX_REFERENCEABLE)) {
-                    // OAK-9134: add uuid in older repositories with mix:referenceable in nt:frozenNode
-                    referenceableFound = true;
-                    break;
-                }
-            }
-        } catch (RepositoryException e) {
-            log.warn("Unable to access node type " + NT_FROZENNODE, e);
-        }
-        this.isFrozenNodeReferenceable = referenceableFound;
-=======
         this.isFrozenNodeReferenceable = Utils.isFrozenNodeReferenceable(ntMgr);
->>>>>>> c6642705
     }
 
     /**

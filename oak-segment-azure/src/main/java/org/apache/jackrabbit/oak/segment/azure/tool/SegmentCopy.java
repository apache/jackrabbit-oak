/*
 * Licensed to the Apache Software Foundation (ASF) under one
 * or more contributor license agreements.  See the NOTICE file
 * distributed with this work for additional information
 * regarding copyright ownership.  The ASF licenses this file
 * to you under the Apache License, Version 2.0 (the
 * "License"); you may not use this file except in compliance
 * with the License.  You may obtain a copy of the License at
 *
 *   http://www.apache.org/licenses/LICENSE-2.0
 *
 * Unless required by applicable law or agreed to in writing,
 * software distributed under the License is distributed on an
 * "AS IS" BASIS, WITHOUT WARRANTIES OR CONDITIONS OF ANY
 * KIND, either express or implied.  See the License for the
 * specific language governing permissions and limitations
 * under the License.
 */
package org.apache.jackrabbit.oak.segment.azure.tool;

import static java.util.Objects.requireNonNull;
import static org.apache.jackrabbit.oak.segment.azure.tool.ToolUtils.newSegmentNodeStorePersistence;
import static org.apache.jackrabbit.oak.segment.azure.tool.ToolUtils.printMessage;
import static org.apache.jackrabbit.oak.segment.azure.tool.ToolUtils.printableStopwatch;
import static org.apache.jackrabbit.oak.segment.azure.tool.ToolUtils.storeDescription;
import static org.apache.jackrabbit.oak.segment.azure.tool.ToolUtils.storeTypeFromPathOrUri;

import java.io.File;
import java.io.FileOutputStream;
import java.io.IOException;
import java.io.PrintWriter;
import java.nio.channels.FileChannel;
import java.nio.file.AtomicMoveNotSupportedException;
import java.nio.file.Files;
import java.nio.file.StandardCopyOption;
import java.util.ArrayList;
import java.util.Collections;
import java.util.List;
import java.util.UUID;
import java.util.concurrent.ExecutionException;
import java.util.concurrent.ExecutorService;
import java.util.concurrent.Executors;
import java.util.concurrent.Future;

import org.apache.jackrabbit.oak.commons.Buffer;
import org.apache.jackrabbit.oak.segment.azure.v8.AzureStorageCredentialManagerV8;
import org.apache.jackrabbit.oak.segment.azure.tool.SegmentStoreMigrator.Segment;
import org.apache.jackrabbit.oak.segment.azure.tool.ToolUtils.SegmentStoreType;
import org.apache.jackrabbit.oak.segment.azure.util.Retrier;
import org.apache.jackrabbit.oak.segment.spi.monitor.FileStoreMonitorAdapter;
import org.apache.jackrabbit.oak.segment.spi.monitor.IOMonitorAdapter;
import org.apache.jackrabbit.oak.segment.spi.monitor.RemoteStoreMonitorAdapter;
import org.apache.jackrabbit.oak.segment.spi.persistence.SegmentArchiveEntry;
import org.apache.jackrabbit.oak.segment.spi.persistence.SegmentArchiveManager;
import org.apache.jackrabbit.oak.segment.spi.persistence.SegmentArchiveReader;
import org.apache.jackrabbit.oak.segment.spi.persistence.SegmentNodeStorePersistence;
import org.apache.jackrabbit.oak.segment.tool.Check;

import org.apache.jackrabbit.guava.common.base.Stopwatch;

/**
 * Perform a full-copy of repository data at segment level.
 */
public class SegmentCopy {
    /**
     * Create a builder for the {@link SegmentCopy} command.
     *
     * @return an instance of {@link Builder}.
     */
    public static Builder builder() {
        return new Builder();
    }

    /**
     * Collect options for the {@link SegmentCopy} command.
     */
    public static class Builder {

        private String source;

        private String destination;

        private SegmentNodeStorePersistence srcPersistence;

        private SegmentNodeStorePersistence destPersistence;

        private PrintWriter outWriter;

        private PrintWriter errWriter;

        private Integer revisionsCount = Integer.MAX_VALUE;

        private Boolean flat = false;

        private Boolean appendMode = false;

        private Integer maxSizeGb = 1;

        private Builder() {
            // Prevent external instantiation.
        }

        /**
         * The source path/URI to an existing segment store. This parameter is required.
         *
         * @param source
         *            the source path/URI to an existing segment store.
         * @return this builder.
         */
        public Builder withSource(String source) {
            this.source = requireNonNull(source);
            return this;
        }

        /**
         * The destination path/URI to an existing segment store. This parameter is
         * required.
         *
         * @param destination
         *            the destination path/URI to an existing segment store.
         * @return this builder.
         */
        public Builder withDestination(String destination) {
            this.destination = requireNonNull(destination);
            return this;
        }

        /**
         * The destination {@link SegmentNodeStorePersistence}.
         *
         * @param srcPersistence
         *            the destination {@link SegmentNodeStorePersistence}.
         * @return this builder.
         */
        public Builder withSrcPersistencee(SegmentNodeStorePersistence srcPersistence) {
            this.srcPersistence = requireNonNull(srcPersistence);
            return this;
        }

        /**
         * The destination {@link SegmentNodeStorePersistence}.
         *
         * @param destPersistence
         *            the destination {@link SegmentNodeStorePersistence}.
         * @return this builder.
         */
        public Builder withDestPersistence(SegmentNodeStorePersistence destPersistence) {
            this.destPersistence = requireNonNull(destPersistence);
            return this;
        }

        /**
         * The text output stream writer used to print normal output.
         *
         * @param outWriter
         *            the output writer.
         * @return this builder.
         */
        public Builder withOutWriter(PrintWriter outWriter) {
            this.outWriter = outWriter;
            return this;
        }

        /**
         * The text error stream writer used to print erroneous output.
         *
         * @param errWriter
         *            the error writer.
         * @return this builder.
         */
        public Builder withErrWriter(PrintWriter errWriter) {
            this.errWriter = errWriter;
            return this;
        }

        /**
         * The last {@code revisionsCount} revisions to be copied.
         * This parameter is not required and defaults to {@code 1}.
         *
         * @param revisionsCount number of revisions to copied.
         * @return this builder.
         */
        public Builder withRevisionsCount(Integer revisionsCount) {
            this.revisionsCount = revisionsCount;
            return this;
        }

        /**
         * If enabled, the segments hierarchy will be copied without any
         * TAR archive being created, in a flat hierarchy.
         *
         * @param flat flag controlling the copying in flat hierarchy.
         * @return this builder.
         */
        public Builder withFlat(Boolean flat) {
            this.flat = flat;
            return this;
        }

        /**
         * If enabled, existing segments will be skipped instead of
         * overwritten in the copy process.
         *
         * @param appendMode flag controlling the segment write behavior.
         * @return this builder.
         */
        public Builder withAppendMode(Boolean appendMode) {
            this.appendMode = appendMode;
            return this;
        }

        /**
         * Parameter for configuring the maximum size of the segment store transfer
         *
         * @param maxSizeGb the maximum size up to which repository data will be copied
         * @return this builder.
         */
        public Builder withMaxSizeGb(Integer maxSizeGb) {
            this.maxSizeGb = maxSizeGb;
            return this;
        }

        /**
         * Create an executable version of the {@link Check} command.
         *
         * @return an instance of {@link Runnable}.
         */
        public SegmentCopy build() {
            if (srcPersistence == null && destPersistence == null) {
                requireNonNull(source);
                requireNonNull(destination);
            }

            return new SegmentCopy(this);
        }
    }

    private static final int READ_THREADS = 20;

    private static final Retrier RETRIER = Retrier.withParams(16, 5000);

    private final String source;

    private final String destination;

    private final PrintWriter outWriter;

    private final PrintWriter errWriter;

    private final Integer revisionCount;

    private final Boolean flat;

    private final Boolean appendMode;

    private final Integer maxSizeGb;

    private SegmentNodeStorePersistence srcPersistence;

    private SegmentNodeStorePersistence destPersistence;

    private ExecutorService executor = Executors.newFixedThreadPool(READ_THREADS + 1);
    private final AzureStorageCredentialManagerV8 azureStorageCredentialManagerV8;

    public SegmentCopy(Builder builder) {
        this.source = builder.source;
        this.destination = builder.destination;
        this.srcPersistence = builder.srcPersistence;
        this.destPersistence = builder.destPersistence;
        this.revisionCount = builder.revisionsCount;
        this.flat = builder.flat;
        this.appendMode = builder.appendMode;
        this.maxSizeGb = builder.maxSizeGb;
        this.outWriter = builder.outWriter;
        this.errWriter = builder.errWriter;
        this.azureStorageCredentialManagerV8 = new AzureStorageCredentialManagerV8();
    }

    public int run() {
        Stopwatch watch = Stopwatch.createStarted();

        SegmentStoreType srcType = storeTypeFromPathOrUri(source);
        SegmentStoreType destType = storeTypeFromPathOrUri(destination);

        String srcDescription = storeDescription(srcType, source);
        String destDescription = storeDescription(destType, destination);

        if (flat && destType == SegmentStoreType.TAR) {
            try {
<<<<<<< HEAD
                srcPersistence = newSegmentNodeStorePersistence(srcType, source, azureStorageCredentialManagerV8);
=======
                if (srcPersistence == null) {
                    srcPersistence = newSegmentNodeStorePersistence(srcType, source, azureStorageCredentialManager);
                }
>>>>>>> 07ae4daf

                SegmentArchiveManager sourceManager = srcPersistence.createArchiveManager(false, false,
                        new IOMonitorAdapter(), new FileStoreMonitorAdapter(), new RemoteStoreMonitorAdapter());

                int maxArchives = maxSizeGb * 4;
                int count = 0;

                List<String> archivesList = sourceManager.listArchives();
                archivesList.sort(Collections.reverseOrder());

                for (String archiveName : archivesList) {
                    if (count == maxArchives - 1) {
                        printMessage(outWriter, "Stopping transfer after reaching {0} GB at archive {1}", maxSizeGb,
                                archiveName);
                        break;
                    }

                    printMessage(outWriter, "{0}/{1} -> {2}", source, archiveName, destination);

                    SegmentArchiveReader reader = sourceManager.forceOpen(archiveName);

                    List<Future<Segment>> futures = new ArrayList<>();
                    for (SegmentArchiveEntry entry : reader.listSegments()) {
                        futures.add(executor.submit(() -> RETRIER.execute(() -> {
                            Segment segment = new Segment(entry);
                            segment.read(reader);
                            return segment;
                        })));
                    }

                    File directory = new File(destination);
                    directory.mkdir();

                    for (Future<Segment> future : futures) {
                        Segment segment = future.get();
                        RETRIER.execute(() -> {
                            final byte[] array = segment.data.array();
                            String segmentId = new UUID(segment.entry.getMsb(), segment.entry.getLsb()).toString();
                            File segmentFile = new File(directory, segmentId);
                            File tempSegmentFile = new File(directory, segmentId + System.nanoTime() + ".part");
                            Buffer buffer = Buffer.wrap(array);

                            Buffer bufferCopy = buffer.duplicate();

                            try {
                                try (FileChannel channel = new FileOutputStream(tempSegmentFile).getChannel()) {
                                    bufferCopy.write(channel);
                                }
                                try {
                                    Files.move(tempSegmentFile.toPath(), segmentFile.toPath(),
                                            StandardCopyOption.ATOMIC_MOVE);
                                } catch (AtomicMoveNotSupportedException e) {
                                    Files.move(tempSegmentFile.toPath(), segmentFile.toPath());
                                }
                            } catch (Exception e) {
                                printMessage(errWriter, "Error writing segment {0} to cache: {1} ", segmentId, e);
                                e.printStackTrace(errWriter);
                                try {
                                    Files.deleteIfExists(segmentFile.toPath());
                                    Files.deleteIfExists(tempSegmentFile.toPath());
                                } catch (IOException i) {
                                    printMessage(errWriter, "Error while deleting corrupted segment file {0} {1}",
                                            segmentId, i);
                                }
                            }
                        });
                    }

                    count++;
                }
            } catch (IOException | InterruptedException | ExecutionException e) {
                watch.stop();
                printMessage(errWriter, "A problem occured while copying archives from {0} to {1} ", source,
                        destination);
                e.printStackTrace(errWriter);
                return 1;
            } finally {
                azureStorageCredentialManagerV8.close();
            }
        } else {
            try {
                if (srcPersistence == null || destPersistence == null) {
                    srcPersistence = newSegmentNodeStorePersistence(srcType, source, azureStorageCredentialManagerV8);
                    destPersistence = newSegmentNodeStorePersistence(destType, destination, azureStorageCredentialManagerV8);
                }

                printMessage(outWriter, "Started segment-copy transfer!");
                printMessage(outWriter, "Source: {0}", srcDescription);
                printMessage(outWriter, "Destination: {0}", destDescription);

                SegmentStoreMigrator.Builder migratorBuilder = new SegmentStoreMigrator.Builder()
                        .withSourcePersistence(srcPersistence, srcDescription)
                        .withTargetPersistence(destPersistence, destDescription)
                        .withRevisionCount(revisionCount);

                if (appendMode) {
                    migratorBuilder.setAppendMode();
                }

                migratorBuilder.build().migrate();

            } catch (Exception e) {
                watch.stop();
                printMessage(errWriter, "A problem occured while copying archives from {0} to {1} ", source,
                        destination);
                e.printStackTrace(errWriter);
                return 1;
            } finally {
                azureStorageCredentialManagerV8.close();
            }

        }

        watch.stop();
        printMessage(outWriter, "Segment-copy succeeded in {0}", printableStopwatch(watch));

        return 0;
    }
}<|MERGE_RESOLUTION|>--- conflicted
+++ resolved
@@ -287,13 +287,9 @@
 
         if (flat && destType == SegmentStoreType.TAR) {
             try {
-<<<<<<< HEAD
-                srcPersistence = newSegmentNodeStorePersistence(srcType, source, azureStorageCredentialManagerV8);
-=======
                 if (srcPersistence == null) {
-                    srcPersistence = newSegmentNodeStorePersistence(srcType, source, azureStorageCredentialManager);
+                    srcPersistence = newSegmentNodeStorePersistence(srcType, source, azureStorageCredentialManagerV8);
                 }
->>>>>>> 07ae4daf
 
                 SegmentArchiveManager sourceManager = srcPersistence.createArchiveManager(false, false,
                         new IOMonitorAdapter(), new FileStoreMonitorAdapter(), new RemoteStoreMonitorAdapter());

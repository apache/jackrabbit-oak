--- conflicted
+++ resolved
@@ -23,11 +23,7 @@
     <parent>
         <groupId>org.apache.jackrabbit</groupId>
         <artifactId>oak-parent</artifactId>
-<<<<<<< HEAD
-        <version>1.12-SNAPSHOT</version>
-=======
         <version>1.35-SNAPSHOT</version>
->>>>>>> 0b94651b
         <relativePath>../oak-parent/pom.xml</relativePath>
     </parent>
 
@@ -68,15 +64,12 @@
         </dependency>
         <dependency>
             <groupId>org.apache.jackrabbit</groupId>
-<<<<<<< HEAD
-=======
             <artifactId>oak-segment-aws</artifactId>
             <version>${project.version}</version>
             <scope>test</scope>
         </dependency>
         <dependency>
             <groupId>org.apache.jackrabbit</groupId>
->>>>>>> 0b94651b
             <artifactId>oak-segment-azure</artifactId>
             <version>${project.version}</version>
             <scope>test</scope>
@@ -136,8 +129,6 @@
         </dependency>
         <dependency>
             <groupId>org.apache.jackrabbit</groupId>
-<<<<<<< HEAD
-=======
             <artifactId>oak-segment-aws</artifactId>
             <version>${project.version}</version>
             <type>test-jar</type>
@@ -145,7 +136,6 @@
         </dependency>
         <dependency>
             <groupId>org.apache.jackrabbit</groupId>
->>>>>>> 0b94651b
             <artifactId>oak-segment-azure</artifactId>
             <version>${project.version}</version>
             <type>test-jar</type>
@@ -201,14 +191,6 @@
             <scope>test</scope>
         </dependency>
         <dependency>
-<<<<<<< HEAD
-            <groupId>commons-lang</groupId>
-            <artifactId>commons-lang</artifactId>
-            <scope>test</scope>
-        </dependency>
-        <dependency>
-=======
->>>>>>> 0b94651b
             <groupId>com.h2database</groupId>
             <artifactId>h2</artifactId>
             <version>${h2.version}</version>

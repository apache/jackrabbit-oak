--- conflicted
+++ resolved
@@ -107,11 +107,7 @@
             <_exportcontents>
               !org.apache.lucene.queryparser.xml,
               !org.apache.lucene.queryparser.xml.builders,
-<<<<<<< HEAD
-              org.apache.lucene.*;version=${lucene.version}-oak2
-=======
-              org.apache.lucene.*;version=4.7.2-oak1<!-- first Oak modification of original lucence-core 4.7.2 source code, see OAK-10786 for further information -->
->>>>>>> ecfe8f63
+              org.apache.lucene.*;version=4.7.2-oak2<!-- second Oak modification of original lucence-core 4.7.2 source code, see OAK-10786 for further information -->
             </_exportcontents>
             <Export-Package>
                 org.apache.jackrabbit.oak.plugins.index.lucene,

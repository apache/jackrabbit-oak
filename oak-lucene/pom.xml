--- conflicted
+++ resolved
@@ -452,17 +452,15 @@
       <scope>test</scope>
     </dependency>
     <dependency>
-<<<<<<< HEAD
       <groupId>org.lz4</groupId>
       <artifactId>lz4-java</artifactId>
       <scope>test</scope>
     </dependency>
-=======
+    <dependency>
       <groupId>commons-lang</groupId>
       <artifactId>commons-lang</artifactId>
       <scope>test</scope>
     </dependency>
 
->>>>>>> 856d3cd5
   </dependencies>
 </project>
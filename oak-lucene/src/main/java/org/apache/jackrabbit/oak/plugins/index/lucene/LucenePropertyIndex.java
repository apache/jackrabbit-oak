--- conflicted
+++ resolved
@@ -201,10 +201,6 @@
     private final boolean CACHE_FACET_RESULTS =
             Boolean.parseBoolean(System.getProperty(CACHE_FACET_RESULTS_NAME, "true"));
 
-<<<<<<< HEAD
-    private final static double MIN_COST = 2.1;
-=======
->>>>>>> cb14ad47
     private static boolean FLAG_CACHE_FACET_RESULTS_CHANGE = true;
 
     private static final Logger LOG = LoggerFactory

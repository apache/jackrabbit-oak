--- conflicted
+++ resolved
@@ -137,12 +137,12 @@
 import static org.apache.jackrabbit.oak.spi.filter.PathFilter.PROP_INCLUDED_PATHS;
 import static org.hamcrest.CoreMatchers.containsString;
 import static org.hamcrest.CoreMatchers.not;
+import static org.hamcrest.MatcherAssert.assertThat;
 import static org.junit.Assert.assertEquals;
 import static org.junit.Assert.assertFalse;
 import static org.junit.Assert.assertNotEquals;
 import static org.junit.Assert.assertNotNull;
 import static org.junit.Assert.assertNull;
-import static org.junit.Assert.assertThat;
 import static org.junit.Assert.assertTrue;
 
 @SuppressWarnings("ArraysAsListWithZeroOrOneArgument")
@@ -683,190 +683,6 @@
         assertQuery("select [jcr:path] from [nt:base] where [propa] = 10", asList("/test/a", "/test/a/b"));
     }
 
-<<<<<<< HEAD
-    @Test
-    public void sortOnNodeName() throws Exception {
-        Tree rootTree = root.getTree("/").addChild("test");
-
-        IndexDefinitionBuilder fnNameFunctionIndex = new LuceneIndexDefinitionBuilder().noAsync();
-        LuceneIndexDefinitionBuilder.PropertyRule rule = fnNameFunctionIndex.indexRule("nt:base")
-                .property("nodeName", null)
-                .propertyIndex()
-                .ordered();
-
-        // setup function index on "fn:name()"
-        rule.function("fn:name()");
-        fnNameFunctionIndex.getBuilderTree().setProperty("tags", of("fnName"), STRINGS);
-        fnNameFunctionIndex.build(rootTree.addChild("oak:index").addChild("fnName"));
-
-        // same index as above except for function - "name()"
-        rule.function("name()");
-        fnNameFunctionIndex.getBuilderTree().setProperty("tags", of("name"), STRINGS);
-        fnNameFunctionIndex.build(rootTree.addChild("oak:index").addChild("name"));
-
-        List<String> expected = Lists.newArrayList("/test/oak:index");
-        for (int i = 0; i < 3; i++) {
-            String nodeName = "a" + i;
-            rootTree.addChild(nodeName);
-            expected.add("/test/" + nodeName);
-        }
-        Collections.sort(expected);
-        root.commit();
-
-        String query = "/jcr:root/test/* order by fn:name() option(index tag fnName)";
-        assertXpathPlan(query, "lucene:fnName(/test/oak:index/fnName)");
-        assertEquals(expected, executeQuery(query, XPATH));
-
-        query = "/jcr:root/test/* order by fn:name() ascending option(index tag fnName)";
-        assertXpathPlan(query, "lucene:fnName(/test/oak:index/fnName)");
-        assertEquals(expected, executeQuery(query, XPATH));
-
-        query = "/jcr:root/test/* order by fn:name() descending option(index tag fnName)";
-        assertXpathPlan(query, "lucene:fnName(/test/oak:index/fnName)");
-        assertEquals(Lists.reverse(expected), executeQuery(query, XPATH));
-
-        // order by fn:name() although function index is on "name()"
-        query = "/jcr:root/test/* order by fn:name() option(index tag name)";
-        assertXpathPlan(query, "lucene:name(/test/oak:index/name)");
-        assertEquals(expected, executeQuery(query, XPATH));
-
-        query = "/jcr:root/test/* order by fn:name() ascending option(index tag name)";
-        assertXpathPlan(query, "lucene:name(/test/oak:index/name)");
-        assertEquals(expected, executeQuery(query, XPATH));
-
-        query = "/jcr:root/test/* order by fn:name() descending option(index tag name)";
-        assertXpathPlan(query, "lucene:name(/test/oak:index/name)");
-        assertEquals(Lists.reverse(expected), executeQuery(query, XPATH));
-    }
-
-    @Test
-    public void sortOnLocalName() throws Exception {
-        Tree rootTree = root.getTree("/").addChild("test");
-
-        IndexDefinitionBuilder fnNameFunctionIndex = new LuceneIndexDefinitionBuilder().noAsync();
-        IndexDefinitionBuilder.PropertyRule rule = fnNameFunctionIndex.indexRule("nt:base")
-                .property("nodeName", null)
-                .propertyIndex()
-                .ordered();
-
-        // setup function index on "fn:name()"
-        rule.function("fn:local-name()");
-        fnNameFunctionIndex.getBuilderTree().setProperty("tags", of("fnLocalName"), STRINGS);
-        fnNameFunctionIndex.build(rootTree.addChild("oak:index").addChild("fnLocalName"));
-
-        // same index as above except for function - "name()"
-        rule.function("localname()");
-        fnNameFunctionIndex.getBuilderTree().setProperty("tags", of("localName"), STRINGS);
-        fnNameFunctionIndex.build(rootTree.addChild("oak:index").addChild("localName"));
-
-        List<String> expected = Lists.newArrayList("/test/oak:index");
-        for (int i = 0; i < 3; i++) {
-            String nodeName = "ja" + i;//'j*' should come after (asc) 'index' in sort order
-            rootTree.addChild(nodeName);
-            expected.add("/test/" + nodeName);
-        }
-
-        //sort expectation based on local name
-        Collections.sort(expected, (s1, s2) -> {
-            final StringBuffer sb1 = new StringBuffer();
-            PathUtils.elements(s1).forEach(elem -> {
-                String[] split = elem.split(":", 2);
-                sb1.append(split[split.length - 1]);
-            });
-            s1 = sb1.toString();
-
-            final StringBuffer sb2 = new StringBuffer();
-            PathUtils.elements(s2).forEach(elem -> {
-                String[] split = elem.split(":", 2);
-                sb2.append(split[split.length - 1]);
-            });
-            s2 = sb2.toString();
-
-            return s1.compareTo(s2);
-        });
-        root.commit();
-
-        String query = "/jcr:root/test/* order by fn:local-name() option(index tag fnLocalName)";
-        assertXpathPlan(query, "lucene:fnLocalName(/test/oak:index/fnLocalName)");
-        assertEquals(expected, executeQuery(query, XPATH));
-
-        query = "/jcr:root/test/* order by fn:local-name() ascending option(index tag fnLocalName)";
-        assertXpathPlan(query, "lucene:fnLocalName(/test/oak:index/fnLocalName)");
-        assertEquals(expected, executeQuery(query, XPATH));
-
-        query = "/jcr:root/test/* order by fn:local-name() descending option(index tag fnLocalName)";
-        assertXpathPlan(query, "lucene:fnLocalName(/test/oak:index/fnLocalName)");
-        assertEquals(Lists.reverse(expected), executeQuery(query, XPATH));
-
-        // order by fn:name() although function index is on "name()"
-        query = "/jcr:root/test/* order by fn:local-name() option(index tag localName)";
-        assertXpathPlan(query, "lucene:localName(/test/oak:index/localName)");
-        assertEquals(expected, executeQuery(query, XPATH));
-
-        query = "/jcr:root/test/* order by fn:local-name() ascending option(index tag localName)";
-        assertXpathPlan(query, "lucene:localName(/test/oak:index/localName)");
-        assertEquals(expected, executeQuery(query, XPATH));
-
-        query = "/jcr:root/test/* order by fn:local-name() descending option(index tag localName)";
-        assertXpathPlan(query, "lucene:localName(/test/oak:index/localName)");
-        assertEquals(Lists.reverse(expected), executeQuery(query, XPATH));
-=======
-    //OAK-4516
-    @Test
-    public void wildcardQueryToLookupUnanalyzedText() throws Exception {
-        Tree idx = createIndex("test1", of("propa", "propb"));
-        idx.setProperty(PROP_TYPE, "lucene");
-        idx.addChild(ANALYZERS).setProperty(INDEX_ORIGINAL_TERM, true);
-        useV2(idx);
-        //Do not provide type information
-        root.commit();
-
-        //setup propa def to be analyzed
-        Tree propTree = root.getTree(idx.getPath() + "/indexRules/nt:base/properties/propa");
-        propTree.setProperty(PROP_ANALYZED, true);
-        root.commit();
-
-        //set propb def to be node scope indexed
-        propTree = root.getTree(idx.getPath() + "/indexRules/nt:base/properties/propb");
-        propTree.setProperty(PROP_NODE_SCOPE_INDEX, true);
-        root.getTree(idx.getPath()).setProperty(REINDEX_PROPERTY_NAME, true);
-        root.commit();
-
-        Tree rootTree = root.getTree("/");
-        Tree node1Tree = rootTree.addChild("node1");
-        node1Tree.setProperty("propa", "abcdef");
-        node1Tree.setProperty("propb", "abcdef");
-        Tree node2Tree = rootTree.addChild("node2");
-        node2Tree.setProperty("propa", "abc_def");
-        node2Tree.setProperty("propb", "abc_def");
-        root.commit();
-
-        //normal query still works
-        String query = "select [jcr:path] from [nt:base] where contains('propa', 'abc*')";
-        String explanation = explain(query);
-        assertThat(explanation, containsString("lucene:test1"));
-        assertQuery(query, asList("/node1", "/node2"));
-
-        //unanalyzed wild-card query can still match original term
-        query = "select [jcr:path] from [nt:base] where contains('propa', 'abc_d*')";
-        explanation = explain(query);
-        assertThat(explanation, containsString("lucene:test1"));
-        assertQuery(query, asList("/node2"));
-
-        //normal query still works
-        query = "select [jcr:path] from [nt:base] where contains(*, 'abc*')";
-        explanation = explain(query);
-        assertThat(explanation, containsString("lucene:test1"));
-        assertQuery(query, asList("/node1", "/node2"));
-
-        //unanalyzed wild-card query can still match original term
-        query = "select [jcr:path] from [nt:base] where contains(*, 'abc_d*')";
-        explanation = explain(query);
-        assertThat(explanation, containsString("lucene:test1"));
-        assertQuery(query, asList("/node2"));
->>>>>>> 35d92bbd
-    }
-
     //OAK-4517
     @Test
     public void pathIncludeSubrootIndex() throws Exception {

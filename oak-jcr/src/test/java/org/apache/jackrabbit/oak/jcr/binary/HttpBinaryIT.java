--- conflicted
+++ resolved
@@ -43,15 +43,10 @@
 import com.google.common.collect.Iterables;
 import org.apache.commons.io.IOUtils;
 import org.apache.jackrabbit.JcrConstants;
+import org.apache.jackrabbit.api.JackrabbitValueFactory;
 import org.apache.jackrabbit.api.ReferenceBinary;
-<<<<<<< HEAD
-import org.apache.jackrabbit.api.binary.IllegalHttpUploadArgumentsException;
 import org.apache.jackrabbit.api.binary.BinaryDownload;
 import org.apache.jackrabbit.api.binary.BinaryUpload;
-import org.apache.jackrabbit.api.JackrabbitValueFactory;
-=======
-import org.apache.jackrabbit.oak.api.blob.IllegalHttpUploadArgumentsException;
->>>>>>> 83493af2
 import org.apache.jackrabbit.oak.blob.cloud.s3.S3DataStore;
 import org.apache.jackrabbit.oak.fixture.NodeStoreFixture;
 import org.apache.jackrabbit.oak.plugins.blob.datastore.ConfigurableHttpDataRecordProvider;
@@ -567,7 +562,7 @@
             uploadProvider.initiateBinaryUpload(0, 1);
             fail();
         }
-        catch (IllegalHttpUploadArgumentsException e) { }
+        catch (IllegalArgumentException e) { }
     }
 
     @Test
@@ -578,7 +573,7 @@
             uploadProvider.initiateBinaryUpload(1024 * 20, 0);
             fail();
         }
-        catch (IllegalHttpUploadArgumentsException e) { }
+        catch (IllegalArgumentException e) { }
     }
 
     @Test
@@ -587,12 +582,10 @@
         getConfigurableHttpDataRecordProvider()
                 .setHttpUploadURLExpirySeconds(REGULAR_WRITE_EXPIRY);
         try {
-            ((HttpBinaryProvider) getAdminSession()).initiateHttpUpload(BINARY_PATH, 1024 * 20, -2);
-            fail();
-        }
-        catch (RuntimeException e) {
-            assertTrue(e.getCause() instanceof IllegalHttpUploadArgumentsException);
-        }
+            uploadProvider.initiateBinaryUpload(1024 * 20, -2);
+            fail();
+        }
+        catch (IllegalArgumentException e) { }
     }
 
     @Test
@@ -624,7 +617,7 @@
             uploadProvider.initiateBinaryUpload(1024L * 1024L * 1024L * 10L, 1);
             fail();
         }
-        catch (IllegalHttpUploadArgumentsException e) { }
+        catch (IllegalArgumentException e) { }
     }
 
     @Test
@@ -635,7 +628,7 @@
             uploadProvider.initiateBinaryUpload(1024L * 1024L * 1024L * 1024L * 10L, -1);
             fail();
         }
-        catch (IllegalHttpUploadArgumentsException e) { }
+        catch (IllegalArgumentException e) { }
     }
 
     @Test
@@ -646,11 +639,7 @@
             uploadProvider.initiateBinaryUpload(1024L * 1024L * 1024L * 10L, 10);
             fail();
         }
-<<<<<<< HEAD
-        catch (IllegalHttpUploadArgumentsException e) { }
-=======
         catch (IllegalArgumentException e) { }
->>>>>>> 83493af2
     }
 
     // -----------------------------------------------------------------< helpers >--------------

/*
 * Licensed to the Apache Software Foundation (ASF) under one
 * or more contributor license agreements.  See the NOTICE file
 * distributed with this work for additional information
 * regarding copyright ownership.  The ASF licenses this file
 * to you under the Apache License, Version 2.0 (the
 * "License"); you may not use this file except in compliance
 * with the License.  You may obtain a copy of the License at
 *
 *   http://www.apache.org/licenses/LICENSE-2.0
 *
 * Unless required by applicable law or agreed to in writing,
 * software distributed under the License is distributed on an
 * "AS IS" BASIS, WITHOUT WARRANTIES OR CONDITIONS OF ANY
 * KIND, either express or implied.  See the License for the
 * specific language governing permissions and limitations
 * under the License.
 */
package org.apache.jackrabbit.oak.jcr.binary;

import static junit.framework.TestCase.assertNull;
import static junit.framework.TestCase.assertTrue;
import static org.junit.Assert.assertEquals;
import static org.junit.Assert.assertFalse;
import static org.junit.Assert.assertNotEquals;
import static org.junit.Assert.assertNotNull;
import static org.junit.Assert.fail;

import java.io.ByteArrayInputStream;
import java.io.InputStream;
import java.io.StringWriter;
import java.net.HttpURLConnection;
import java.net.URL;
import java.util.Random;

import javax.jcr.AccessDeniedException;
import javax.jcr.Binary;
import javax.jcr.Node;
import javax.jcr.PathNotFoundException;
import javax.jcr.RepositoryException;
import javax.jcr.Session;

import com.google.common.collect.Iterables;
import org.apache.commons.io.IOUtils;
import org.apache.jackrabbit.JcrConstants;
import org.apache.jackrabbit.api.ReferenceBinary;
<<<<<<< HEAD
import org.apache.jackrabbit.api.binary.HttpBinaryProvider;
import org.apache.jackrabbit.api.binary.HttpBinaryUpload;
import org.apache.jackrabbit.api.binary.IllegalHttpUploadArgumentsException;
import org.apache.jackrabbit.api.binary.InvalidHttpUploadTokenException;
=======
import org.apache.jackrabbit.oak.api.BinaryUpload;
import org.apache.jackrabbit.oak.api.BinaryDownload;
import org.apache.jackrabbit.oak.api.JackrabbitValueFactory;
import org.apache.jackrabbit.oak.api.blob.IllegalHttpUploadArgumentsException;
import org.apache.jackrabbit.oak.api.blob.InvalidHttpUploadTokenException;
>>>>>>> 837d9b70
import org.apache.jackrabbit.oak.blob.cloud.s3.S3DataStore;
import org.apache.jackrabbit.oak.fixture.NodeStoreFixture;
import org.apache.jackrabbit.oak.plugins.blob.datastore.ConfigurableHttpDataRecordProvider;
import org.junit.Assert;
import org.junit.Before;
import org.junit.Ignore;
import org.junit.Test;
import org.junit.runner.RunWith;
import org.junit.runners.Parameterized;

/**
 * Integration test for direct binary GET/PUT via HTTP, that requires a fully working data store
 * (such as S3) for each {@link AbstractHttpBinaryIT#dataStoreFixtures() configured fixture}.
 * The data store in question must support direct GET/PUT access via a URL.
 * 
 * Data store must be configured through e.g. aws.properties.
 *
 * Run this IT in maven using either:
 *
 *   single test:
 *     mvn clean test -Dtest=HttpBinaryIT
 * 
 *   as part of all integration tests:
 *     mvn -PintegrationTesting clean install
 */
@RunWith(Parameterized.class)
public class HttpBinaryIT extends AbstractHttpBinaryIT {

    private static final String FILE_PATH = "/file";
    private static final int REGULAR_WRITE_EXPIRY = 60; // seconds
    private static final int REGULAR_READ_EXPIRY = 60; // seconds

    public HttpBinaryIT(NodeStoreFixture fixture) {
        super(fixture);
    }

    @Before
    public void cleanRepoContents() throws RepositoryException {
        Session adminSession = getAdminSession();
        if (adminSession.nodeExists(FILE_PATH)) {
            adminSession.getNode(FILE_PATH).remove();
            adminSession.save();
        }
    }

    // F1 - basic test
    @Test
    public void testUpload() throws Exception {
        // enable writable URL feature
        getConfigurableHttpDataRecordProvider()
                .setHttpUploadURLExpirySeconds(REGULAR_WRITE_EXPIRY);

        final String content = getRandomString(256);
        final long size = content.getBytes("utf-8").length;

        assertTrue(getAdminSession().getValueFactory() instanceof JackrabbitValueFactory);

        JackrabbitValueFactory uploadProvider = (JackrabbitValueFactory) getAdminSession().getValueFactory();

        BinaryUpload upload = uploadProvider.initiateBinaryUpload(size, 1);
        assertNotNull(upload);

        // very small test binary
        assertTrue(size < upload.getMaxPartSize());

        URL url = upload.getURLs().iterator().next();
        assertNotNull(url);

        LOG.info("- uploading binary via PUT to {}", url.toString());
        int code = httpPut(url, content.getBytes().length, getTestInputStream(content));

        assertTrue("PUT to pre-signed S3 URL failed",
                isSuccessfulHttpPut(code, getConfigurableHttpDataRecordProvider()));

        Binary writeBinary = upload.complete();
        putBinary(getAdminSession(), FILE_PATH, writeBinary);

        Binary readBinary = getBinary(getAdminSession(), FILE_PATH);
        StringWriter writer = new StringWriter();
        IOUtils.copy(readBinary.getStream(), writer, "utf-8");
        assertEquals(content, writer.toString());
    }

    // F3 - Multi-part upload
    @Test
    public void testMultiPartUpload() throws Exception {
        getConfigurableHttpDataRecordProvider()
                .setHttpUploadURLExpirySeconds(REGULAR_WRITE_EXPIRY);

        assertTrue(getAdminSession().getValueFactory() instanceof JackrabbitValueFactory);

        JackrabbitValueFactory uploadProvider = (JackrabbitValueFactory) getAdminSession().getValueFactory();

        // 25MB is a good size to ensure chunking is done
        long uploadSize = 1024 * 1024 * 25;
        BinaryUpload uploadContext = uploadProvider.initiateBinaryUpload(uploadSize, 50);
        assertNotNull(uploadContext);

        String buffer = getRandomString(uploadSize);
        long uploadPartSize = uploadContext.getMaxPartSize();
        long remaining = uploadSize;
        for (URL url : uploadContext.getURLs()) {
            String nextPart = buffer.substring(0, (int) Math.min(uploadPartSize, remaining));
            int code = httpPut(url,
                    nextPart.getBytes().length,
                    new ByteArrayInputStream(nextPart.getBytes()),
                    true);
            assertTrue(isSuccessfulHttpPut(code, getConfigurableHttpDataRecordProvider()));
            remaining -= uploadPartSize;
            if (remaining <= 0) break;
        }

        Binary writeBinary = uploadContext.complete();
        putBinary(getAdminSession(), FILE_PATH, writeBinary);

        Binary readBinary = getBinary(getAdminSession(), FILE_PATH);
        StringWriter writer = new StringWriter();
        IOUtils.copy(readBinary.getStream(), writer, "utf-8");
        assertEquals(buffer, writer.toString());
    }

    // F8 - test reading getBinary().getInputStream() once uploaded
    @Test
    public void testStreamBinaryThroughJCRAfterURLWrite() throws Exception {
        // enable writable URL feature
        getConfigurableHttpDataRecordProvider()
                .setHttpUploadURLExpirySeconds(REGULAR_WRITE_EXPIRY);

        // 1. add binary and upload
        String content = getRandomString(256);
        BinaryUpload upload = ((JackrabbitValueFactory) getAdminSession().getValueFactory()).initiateBinaryUpload(
                content.getBytes().length,
                10);
        int code = httpPut(upload.getURLs().iterator().next(),
                content.getBytes().length,
                new ByteArrayInputStream(content.getBytes()));
        assertTrue(isSuccessfulHttpPut(code, getConfigurableHttpDataRecordProvider()));

        Binary binaryWrite = upload.complete();
        saveFileWithBinary(getAdminSession(), FILE_PATH, binaryWrite);

        // 2. stream through JCR and validate it's the same
        Binary binaryRead = getBinary(createAdminSession(), FILE_PATH);
        StringWriter writer = new StringWriter();
        IOUtils.copy(binaryRead.getStream(), writer, "utf-8");
        assertEquals(content, writer.toString());
    }

    // F10 - GET Binary when created via repo
    @Test
    public void testGetBinary() throws Exception {
        getConfigurableHttpDataRecordProvider()
                .setHttpDownloadURLExpirySeconds(REGULAR_READ_EXPIRY);

        // Must be larger than the minimum file size, to keep it from being inlined in the node store.
        String content = getRandomString(1024*20);
        Binary writeBinary = createFileWithBinary(getAdminSession(), FILE_PATH, new ByteArrayInputStream(content.getBytes()));

        waitForUploads();

        Assert.assertTrue(writeBinary instanceof BinaryDownload);

        URL downloadURL = ((BinaryDownload) writeBinary).getURL();
        StringWriter writer = new StringWriter();
        IOUtils.copy(httpGet(downloadURL), writer, "utf-8");
        assertEquals(content, writer.toString());
    }

    // F9 - GET Binary for binary after write using direct PUT
    @Test
    public void testGetBinaryAfterPut() throws Exception {
        // enable writable and readable URL feature
        ConfigurableHttpDataRecordProvider provider = getConfigurableHttpDataRecordProvider();
        provider.setHttpUploadURLExpirySeconds(REGULAR_WRITE_EXPIRY);
        provider.setHttpDownloadURLExpirySeconds(REGULAR_READ_EXPIRY);

        // 1. add binary and upload
        String content = getRandomString(256);
        JackrabbitValueFactory binaryProvider = (JackrabbitValueFactory) getAdminSession().getValueFactory();
        BinaryUpload upload = binaryProvider.initiateBinaryUpload(content.getBytes().length, 10);
        int code = httpPut(upload.getURLs().iterator().next(),
                content.getBytes().length,
                new ByteArrayInputStream(content.getBytes()));
        assertTrue(isSuccessfulHttpPut(code, getConfigurableHttpDataRecordProvider()));
        Binary writeBinary = upload.complete();

        // 2. read binary, get the URL
        URL downloadURL = ((BinaryDownload)(writeBinary)).getURL();
        StringWriter writer = new StringWriter();
        IOUtils.copy(httpGet(downloadURL), writer, "utf-8");

        // 3. GET on URL and verify contents are the same
        assertEquals(content, writer.toString());
    }

    @Test
    public void testGetSmallBinaryReturnsNull() throws Exception {
        getConfigurableHttpDataRecordProvider()
                .setHttpDownloadURLExpirySeconds(REGULAR_READ_EXPIRY);

        // Must be smaller than the minimum file size, (inlined binary)
        String content = getRandomString(256);
        Binary writeBinary = createFileWithBinary(getAdminSession(), FILE_PATH, new ByteArrayInputStream(content.getBytes()));

        waitForUploads();

        URL downloadURL = ((BinaryDownload)(writeBinary)).getURL();
        assertNull(downloadURL);
    }

    // A6 - Client MUST only get permission to add a blob referenced in a JCR binary property
    //      where the user has JCR set_property permission.
    @Test
    @Ignore("OAK-7602")  // michid FIXME OAK-7602
    public void testUnprivilegedSessionCannotUploadBinary() throws Exception {
        // enable writable URL feature
        getConfigurableHttpDataRecordProvider()
                .setHttpUploadURLExpirySeconds(REGULAR_WRITE_EXPIRY);

        try {
            ((JackrabbitValueFactory) getAnonymousSession().getValueFactory()).initiateBinaryUpload(1024*20, 10);
            fail();
        }
        catch (AccessDeniedException e) { }
    }

    // A2 - disable write URLs entirely
    @Test
    public void testDisableDirectHttpUpload() throws Exception {
        // disable in data store config by setting expiry to zero
        getConfigurableHttpDataRecordProvider()
                .setHttpUploadURLExpirySeconds(0);

        String content = getRandomString(256);
        BinaryUpload upload = ((JackrabbitValueFactory) getAdminSession().getValueFactory())
                .initiateBinaryUpload(content.getBytes().length, 10);

        assertNotNull(upload);
        assertTrue(upload.getURLs().iterator().hasNext());
    }

    // A2 - disable get URLs entirely
    @Test
    public void testDisableDirectHttpDownload() throws Exception {
        getConfigurableHttpDataRecordProvider()
                .setHttpDownloadURLExpirySeconds(0);

        String content = getRandomString(1024*20);
        Binary writeBinary = createFileWithBinary(getAdminSession(), FILE_PATH, new ByteArrayInputStream(content.getBytes()));

        waitForUploads();

        URL downloadURL = ((BinaryDownload)(writeBinary)).getURL();
        assertNull(downloadURL);
    }

    // A2/A3 - configure short expiry time, wait, ensure upload fails after expired
    @Test
    public void testPutURLExpires() throws Exception {
        // short timeout
        getConfigurableHttpDataRecordProvider()
                .setHttpUploadURLExpirySeconds(1);

        String content = getRandomString(1024*20);
        BinaryUpload upload = ((JackrabbitValueFactory) getAdminSession().getValueFactory())
                .initiateBinaryUpload(content.getBytes().length, 10);

        // wait to pass timeout
        Thread.sleep(2 * SECONDS);

        // ensure PUT fails with 403 or anything 400+
        assertTrue(httpPutTestStream(upload.getURLs().iterator().next()) > HttpURLConnection.HTTP_BAD_REQUEST);
    }

    // F2 - CDN & transfer accelerators (S3 only for now)
    @Test
    public void testTransferAcceleration() throws Exception {
        ConfigurableHttpDataRecordProvider provider = getConfigurableHttpDataRecordProvider();
        if (provider instanceof S3DataStore) {
            // This test is S3 specific for now
            provider.setHttpUploadURLExpirySeconds(REGULAR_WRITE_EXPIRY);
            provider.setHttpDownloadURLExpirySeconds(REGULAR_READ_EXPIRY);
            provider.setBinaryTransferAccelerationEnabled(true);

            BinaryUpload upload = ((JackrabbitValueFactory) getAdminSession().getValueFactory())
                    .initiateBinaryUpload(1024 * 20, 1);
            URL url = upload.getURLs().iterator().next();
            assertNotNull(url);

            LOG.info("accelerated URL: {}", url.toString());
            assertTrue(url.getHost().endsWith(".s3-accelerate.amazonaws.com"));

            provider.setBinaryTransferAccelerationEnabled(false);
            upload = ((JackrabbitValueFactory) getAdminSession().getValueFactory())
                    .initiateBinaryUpload(1024*20, 1);
            url = upload.getURLs().iterator().next();
            assertNotNull(url);

            LOG.info("non-accelerated URL: {}", url.toString());
            assertFalse(url.getHost().endsWith(".s3-accelerate.amazonaws.com"));
        }
    }

    // A1 - get put url, change it and try uploading it
    @Test
    public void testModifiedPutURLFails() throws Exception {
        // enable writable URL feature
        getConfigurableHttpDataRecordProvider()
                .setHttpUploadURLExpirySeconds(REGULAR_WRITE_EXPIRY);
        String content = getRandomString(1024*20);
        BinaryUpload upload = ((JackrabbitValueFactory) getAdminSession().getValueFactory())
                .initiateBinaryUpload(content.getBytes().length, 1);
        URL url = upload.getURLs().iterator().next();
        URL changedUrl = new URL(
                String.format("%s://%s/%sX?%s",  // NOTE the injected "X" in the URL filename
                url.getProtocol(),
                url.getHost(),
                url.getPath(),
                url.getQuery())
        );
        int code = httpPut(changedUrl, content.getBytes().length, new ByteArrayInputStream(content.getBytes()));
        assertTrue(isFailedHttpPut(code));
    }

    // A1 - get put url, upload, then try reading from the same url
    @Test
    public void testCannotReadFromPutURL() throws Exception {
        // enable writable URL and readable URL feature
        ConfigurableHttpDataRecordProvider provider = getConfigurableHttpDataRecordProvider();
        provider.setHttpUploadURLExpirySeconds(REGULAR_WRITE_EXPIRY);
        provider.setHttpDownloadURLExpirySeconds(REGULAR_READ_EXPIRY);

        String content = getRandomString(1024*20);
        BinaryUpload upload = ((JackrabbitValueFactory) getAdminSession().getValueFactory())
                .initiateBinaryUpload(content.getBytes().length, 1);
        URL url = upload.getURLs().iterator().next();
        int code = httpPut(url, content.getBytes().length, new ByteArrayInputStream(content.getBytes()));
        assertTrue(isSuccessfulHttpPut(code, getConfigurableHttpDataRecordProvider()));

        HttpURLConnection conn = (HttpURLConnection) url.openConnection();
        code = conn.getResponseCode();
        assertTrue(isFailedHttpPut(code));
    }

    // A1 - add binary via JCR, then get put url, and modify to try to upload over first binary
    @Test
    public void testCannotModifyExistingBinaryViaPutURL() throws Exception {
        // enable writable URL and readable URL feature
        ConfigurableHttpDataRecordProvider provider = getConfigurableHttpDataRecordProvider();
        provider.setHttpUploadURLExpirySeconds(REGULAR_WRITE_EXPIRY);
        provider.setHttpDownloadURLExpirySeconds(REGULAR_READ_EXPIRY);

        String content = getRandomString(1024*20);
        Binary writeBinary = createFileWithBinary(getAdminSession(), FILE_PATH, new ByteArrayInputStream(content.getBytes()));

        waitForUploads();

        URL downloadURL = ((BinaryDownload)(writeBinary)).getURL();
        assertNotNull(downloadURL);

        String moreContent = getRandomString(1024*20);
        BinaryUpload upload = ((JackrabbitValueFactory) getAdminSession().getValueFactory())
                .initiateBinaryUpload(moreContent.getBytes().length, 1);
        HttpURLConnection conn = (HttpURLConnection) downloadURL.openConnection();
        conn.setRequestMethod("PUT");
        conn.setDoOutput(true);
        IOUtils.copy(new ByteArrayInputStream(moreContent.getBytes()), conn.getOutputStream());

        int code = conn.getResponseCode();
        assertTrue(isFailedHttpPut(code));

        StringWriter writer = new StringWriter();
        IOUtils.copy(httpGet(downloadURL), writer, "utf-8");
        assertEquals(content, writer.toString());
    }

    // D1 - immutable after initial upload
    @Test
    public void testUploadedBinaryIsImmutable() throws Exception {
        // enable writable URL feature
        getConfigurableHttpDataRecordProvider()
                .setHttpUploadURLExpirySeconds(REGULAR_WRITE_EXPIRY);
        String content = getRandomString(1024*20);
        BinaryUpload upload = ((JackrabbitValueFactory) getAdminSession().getValueFactory())
                .initiateBinaryUpload(content.getBytes().length, 1);
        assertNotNull(upload);
        int code = httpPut(upload.getURLs().iterator().next(),
                content.getBytes().length,
                new ByteArrayInputStream(content.getBytes()));
        assertTrue(isSuccessfulHttpPut(code, getConfigurableHttpDataRecordProvider()));
        Binary uploadedBinary = upload.complete();
        saveFileWithBinary(getAdminSession(), FILE_PATH, uploadedBinary);

        Binary binary1 = getBinary(getAdminSession(), FILE_PATH);

        String moreContent = getRandomString(1024*21);
        upload = ((JackrabbitValueFactory) getAdminSession().getValueFactory())
                .initiateBinaryUpload(moreContent.getBytes().length, 1);
        assertNotNull(upload);
        code = httpPut(upload.getURLs().iterator().next(),
                content.getBytes().length,
                new ByteArrayInputStream(moreContent.getBytes()));
        assertTrue(isSuccessfulHttpPut(code, getConfigurableHttpDataRecordProvider()));
        uploadedBinary = upload.complete();
        saveFileWithBinary(getAdminSession(), FILE_PATH, uploadedBinary);

        Binary binary2 = getBinary(getAdminSession(), FILE_PATH);

        assertTrue(binary1 instanceof ReferenceBinary);
        assertTrue(binary2 instanceof ReferenceBinary);
        assertNotEquals(((ReferenceBinary) binary1).getReference(), ((ReferenceBinary) binary2).getReference());
    }

    // D2 - unique identifiers
    @Test
    public void testUploadPathsAreUnique() throws Exception {
        // Every upload destination should be unique with no regard to file content
        // The content is not read by the Oak code so no deduplication can be performed
        getConfigurableHttpDataRecordProvider()
                .setHttpUploadURLExpirySeconds(REGULAR_WRITE_EXPIRY);
        String content = getRandomString(1024*20);
        BinaryUpload upload1 = ((JackrabbitValueFactory) getAdminSession().getValueFactory())
                .initiateBinaryUpload(content.getBytes().length, 1);
        assertNotNull(upload1);
        BinaryUpload upload2 = ((JackrabbitValueFactory) getAdminSession().getValueFactory())
                .initiateBinaryUpload(content.getBytes().length, 1);
        assertNotNull(upload2);

        assertNotEquals(upload1.getURLs().iterator().next().toString(),
                upload2.getURLs().iterator().next().toString());
    }

    // D3 - do not delete directly => copy nt:file node, delete one, ensure binary still there
    @Test
    public void testBinaryNotDeletedWithNode() throws Exception {
        getConfigurableHttpDataRecordProvider()
                .setHttpUploadURLExpirySeconds(REGULAR_WRITE_EXPIRY);
        String content = getRandomString(1024*20);
        BinaryUpload upload = ((JackrabbitValueFactory) getAdminSession().getValueFactory())
                .initiateBinaryUpload(content.getBytes().length, 1);
        int code = httpPut(upload.getURLs().iterator().next(),
                content.getBytes().length,
                new ByteArrayInputStream(content.getBytes()));
        assertTrue(isSuccessfulHttpPut(code, getConfigurableHttpDataRecordProvider()));
        Binary binary = upload.complete();
        saveFileWithBinary(getAdminSession(), FILE_PATH+"2", binary);

        saveFileWithBinary(getAdminSession(), FILE_PATH, binary);

        getAdminSession().getNode(FILE_PATH+"2").remove();
        getAdminSession().save();

        Binary savedBinary = getBinary(getAdminSession(), FILE_PATH);
        assertNotNull(savedBinary);
        assertTrue(binary instanceof ReferenceBinary);
        assertTrue(savedBinary instanceof ReferenceBinary);
        assertEquals(((ReferenceBinary) binary).getReference(),
                ((ReferenceBinary) savedBinary).getReference());
    }

    // D5 - blob ref not persisted in nodestore until binary uploaded and immutable
    @Test
    public void testBinaryOnlyPersistedInNodeStoreAfterUploadIsCompleted() throws Exception {
        getConfigurableHttpDataRecordProvider()
                .setHttpUploadURLExpirySeconds(REGULAR_WRITE_EXPIRY);
        String content = getRandomString(1024*20);

        getOrCreateNtFile(getAdminSession(), FILE_PATH);

        Binary binary;
        try {
            binary = getBinary(getAdminSession(), FILE_PATH);
            fail();
        }
        catch (PathNotFoundException e) { }

        BinaryUpload upload = ((JackrabbitValueFactory) getAdminSession().getValueFactory())
                .initiateBinaryUpload(content.getBytes().length, 1);

        try {
            binary = getBinary(getAdminSession(), FILE_PATH);
            fail();
        }
        catch (PathNotFoundException e) { }

        int code = httpPut(upload.getURLs().iterator().next(),
                content.getBytes().length,
                new ByteArrayInputStream(content.getBytes()));
        assertTrue(isSuccessfulHttpPut(code, getConfigurableHttpDataRecordProvider()));

        try {
            binary = getBinary(getAdminSession(), FILE_PATH);
            fail();
        }
        catch (PathNotFoundException e) { }

        Binary uploadedBinary = upload.complete();

        try {
            binary = getBinary(getAdminSession(), FILE_PATH);
            fail();
        }
        catch (PathNotFoundException e) { }

        putBinary(getAdminSession(), FILE_PATH, uploadedBinary);

        binary = getBinary(getAdminSession(), FILE_PATH);
        assertNotNull(binary);

        assertTrue(binary instanceof ReferenceBinary);
        assertTrue(uploadedBinary instanceof ReferenceBinary);
        assertEquals(((ReferenceBinary) uploadedBinary).getReference(),
                ((ReferenceBinary) binary).getReference());
    }

    @Test
    public void testInitiateHttpUploadWithZeroSizeFails() throws RepositoryException {
        getConfigurableHttpDataRecordProvider()
                .setHttpUploadURLExpirySeconds(REGULAR_WRITE_EXPIRY);
        try {
            ((JackrabbitValueFactory) getAdminSession().getValueFactory())
                    .initiateBinaryUpload(0, 1);
            fail();
        }
        catch (RuntimeException e) {
            assertTrue(e.getCause() instanceof IllegalHttpUploadArgumentsException);
        }
    }

    @Test
    public void testInitiateHttpUploadWithZeroUrlsFails() throws RepositoryException {
        getConfigurableHttpDataRecordProvider()
                .setHttpUploadURLExpirySeconds(REGULAR_WRITE_EXPIRY);
        try {
            ((JackrabbitValueFactory) getAdminSession()).initiateBinaryUpload(1024 * 20, 0);
            fail();
        }
        catch (RuntimeException e) {
            assertTrue(e.getCause() instanceof IllegalHttpUploadArgumentsException);
        }
    }

    @Test
    public void testInitiateHttpUploadWithUnlimitedUrls() throws RepositoryException {
        getConfigurableHttpDataRecordProvider()
                .setHttpUploadURLExpirySeconds(REGULAR_WRITE_EXPIRY);
        BinaryUpload upload = ((JackrabbitValueFactory) getAdminSession())
                .initiateBinaryUpload(1024 * 1024 * 1024, -1);
        assertNotNull(upload);
        assertTrue(Iterables.size(upload.getURLs()) > 50);
        // 50 is our default expected client max -
        // this is to make sure we will give as many as needed
        // if the client doesn't specify their own limit
    }

    @Test
    public void testInitiateHttpUploadLargeSinglePut() throws RepositoryException {
        getConfigurableHttpDataRecordProvider()
                .setHttpUploadURLExpirySeconds(REGULAR_WRITE_EXPIRY);
        BinaryUpload upload = ((JackrabbitValueFactory) getAdminSession().getValueFactory())
                .initiateBinaryUpload(1024 * 1024 * 100, 1);
        assertNotNull(upload);
        assertEquals(1, Iterables.size(upload.getURLs()));
    }

    @Test
    public void testInitiateHttpUploadTooLargeForSinglePut() throws RepositoryException {
        getConfigurableHttpDataRecordProvider()
                .setHttpUploadURLExpirySeconds(REGULAR_WRITE_EXPIRY);
        try {
            ((JackrabbitValueFactory) getAdminSession().getValueFactory())
                    .initiateBinaryUpload(1024L * 1024L * 1024L * 10L, 1);
            fail();
        }
        catch (RuntimeException e) {
            assertTrue(e.getCause() instanceof IllegalHttpUploadArgumentsException);
        }
    }

    @Test
    public void testInitiateHttpUploadTooLargeForUpload() throws RepositoryException {
        getConfigurableHttpDataRecordProvider()
                .setHttpUploadURLExpirySeconds(REGULAR_WRITE_EXPIRY);
        try {
            ((JackrabbitValueFactory) getAdminSession().getValueFactory())
                    .initiateBinaryUpload(1024L * 1024L * 1024L * 1024L * 10L, -1);
            fail();
        }
        catch (RuntimeException e) {
            assertTrue(e.getCause() instanceof IllegalHttpUploadArgumentsException);
        }
    }

    @Test
    public void testInitiateHttpUploadTooLargeForRequestedNumUrls() throws RepositoryException {
        getConfigurableHttpDataRecordProvider()
                .setHttpUploadURLExpirySeconds(REGULAR_WRITE_EXPIRY);
        try {
            ((JackrabbitValueFactory) getAdminSession().getValueFactory())
                    .initiateBinaryUpload(1024L * 1024L * 1024L * 10L, 10);
            fail();
        }
        catch (RuntimeException e) {
            assertTrue(e.getCause() instanceof IllegalHttpUploadArgumentsException);
        }
    }

    @Test
    public void testCompleteHttpUploadWithInvalidTokenFails() throws RepositoryException {
        getConfigurableHttpDataRecordProvider()
                .setHttpUploadURLExpirySeconds(REGULAR_WRITE_EXPIRY);

        BinaryUpload upload = ((JackrabbitValueFactory) getAdminSession().getValueFactory())
                .initiateBinaryUpload(256, 10);
        assertNotNull(upload);
        try {
            upload.complete();
            fail();
        }
        catch (InvalidHttpUploadTokenException e) { }
    }

    // -----------------------------------------------------------------< helpers >--------------

    private Node getOrCreateNtFile(Session session, String path) throws RepositoryException {
        if (session.nodeExists(path + "/" + JcrConstants.JCR_CONTENT)) {
            return session.getNode(path + "/" + JcrConstants.JCR_CONTENT);
        }
        Node file = session.getRootNode().addNode(path.substring(1), JcrConstants.NT_FILE);
        return file.addNode(JcrConstants.JCR_CONTENT, JcrConstants.NT_RESOURCE);
    }

    private void putBinary(Session session, String ntFilePath, Binary binary) throws RepositoryException {
        Node node = getOrCreateNtFile(session, ntFilePath);
        node.setProperty(JcrConstants.JCR_DATA, binary);
    }

    private Binary getBinary(Session session, String ntFilePath) throws RepositoryException {
        return session.getNode(ntFilePath)
            .getNode(JcrConstants.JCR_CONTENT)
            .getProperty(JcrConstants.JCR_DATA)
            .getBinary();
    }

    private String getRandomString(long size) {
        String base = "abcdefghijklmnopqrstuvwxyz0123456789ABCDEFGHIJKLMNOPQRSTUVWXYZ+/";
        StringWriter writer = new StringWriter();
        Random random = new Random();
        if (size > 256) {
            String str256 = getRandomString(256);
            while (size >= 256) {
                writer.write(str256);
                size -= 256;
            }
            if (size > 0) {
                writer.write(str256.substring(0, (int)size));
            }
        }
        else {
            for (long i = 0; i < size; i++) {
                writer.append(base.charAt(random.nextInt(base.length())));
            }
        }
        return writer.toString();
    }

    /** Saves an nt:file with a binary at the given path and saves the session. */
    private void saveFileWithBinary(Session session, String path, Binary binary) throws RepositoryException {
        Node node = getOrCreateNtFile(session, path);
        node.setProperty(JcrConstants.JCR_DATA, binary);
        session.save();
    }

    private Binary createFileWithBinary(Session session, String path, InputStream stream) throws RepositoryException {
        Binary binary = session.getValueFactory().createBinary(stream);
        saveFileWithBinary(session, path, binary);
        return binary;
    }

}<|MERGE_RESOLUTION|>--- conflicted
+++ resolved
@@ -44,18 +44,10 @@
 import org.apache.commons.io.IOUtils;
 import org.apache.jackrabbit.JcrConstants;
 import org.apache.jackrabbit.api.ReferenceBinary;
-<<<<<<< HEAD
-import org.apache.jackrabbit.api.binary.HttpBinaryProvider;
-import org.apache.jackrabbit.api.binary.HttpBinaryUpload;
 import org.apache.jackrabbit.api.binary.IllegalHttpUploadArgumentsException;
-import org.apache.jackrabbit.api.binary.InvalidHttpUploadTokenException;
-=======
-import org.apache.jackrabbit.oak.api.BinaryUpload;
-import org.apache.jackrabbit.oak.api.BinaryDownload;
-import org.apache.jackrabbit.oak.api.JackrabbitValueFactory;
-import org.apache.jackrabbit.oak.api.blob.IllegalHttpUploadArgumentsException;
-import org.apache.jackrabbit.oak.api.blob.InvalidHttpUploadTokenException;
->>>>>>> 837d9b70
+import org.apache.jackrabbit.api.binary.BinaryDownload;
+import org.apache.jackrabbit.api.binary.BinaryUpload;
+import org.apache.jackrabbit.api.JackrabbitValueFactory;
 import org.apache.jackrabbit.oak.blob.cloud.s3.S3DataStore;
 import org.apache.jackrabbit.oak.fixture.NodeStoreFixture;
 import org.apache.jackrabbit.oak.plugins.blob.datastore.ConfigurableHttpDataRecordProvider;
@@ -92,9 +84,18 @@
         super(fixture);
     }
 
+    private Session adminSession;
+    private Session anonymousSession;
+    private JackrabbitValueFactory uploadProvider;
+    private JackrabbitValueFactory anonymousUploadProvider;
+
     @Before
     public void cleanRepoContents() throws RepositoryException {
-        Session adminSession = getAdminSession();
+        adminSession = getAdminSession();
+        anonymousSession = getAnonymousSession();
+        uploadProvider = (JackrabbitValueFactory) adminSession.getValueFactory();
+        anonymousUploadProvider = (JackrabbitValueFactory) anonymousSession.getValueFactory();
+
         if (adminSession.nodeExists(FILE_PATH)) {
             adminSession.getNode(FILE_PATH).remove();
             adminSession.save();
@@ -111,9 +112,7 @@
         final String content = getRandomString(256);
         final long size = content.getBytes("utf-8").length;
 
-        assertTrue(getAdminSession().getValueFactory() instanceof JackrabbitValueFactory);
-
-        JackrabbitValueFactory uploadProvider = (JackrabbitValueFactory) getAdminSession().getValueFactory();
+        assertTrue(adminSession.getValueFactory() instanceof JackrabbitValueFactory);
 
         BinaryUpload upload = uploadProvider.initiateBinaryUpload(size, 1);
         assertNotNull(upload);
@@ -131,9 +130,9 @@
                 isSuccessfulHttpPut(code, getConfigurableHttpDataRecordProvider()));
 
         Binary writeBinary = upload.complete();
-        putBinary(getAdminSession(), FILE_PATH, writeBinary);
-
-        Binary readBinary = getBinary(getAdminSession(), FILE_PATH);
+        putBinary(adminSession, FILE_PATH, writeBinary);
+
+        Binary readBinary = getBinary(adminSession, FILE_PATH);
         StringWriter writer = new StringWriter();
         IOUtils.copy(readBinary.getStream(), writer, "utf-8");
         assertEquals(content, writer.toString());
@@ -145,9 +144,7 @@
         getConfigurableHttpDataRecordProvider()
                 .setHttpUploadURLExpirySeconds(REGULAR_WRITE_EXPIRY);
 
-        assertTrue(getAdminSession().getValueFactory() instanceof JackrabbitValueFactory);
-
-        JackrabbitValueFactory uploadProvider = (JackrabbitValueFactory) getAdminSession().getValueFactory();
+        assertTrue(adminSession.getValueFactory() instanceof JackrabbitValueFactory);
 
         // 25MB is a good size to ensure chunking is done
         long uploadSize = 1024 * 1024 * 25;
@@ -169,9 +166,9 @@
         }
 
         Binary writeBinary = uploadContext.complete();
-        putBinary(getAdminSession(), FILE_PATH, writeBinary);
-
-        Binary readBinary = getBinary(getAdminSession(), FILE_PATH);
+        putBinary(adminSession, FILE_PATH, writeBinary);
+
+        Binary readBinary = getBinary(adminSession, FILE_PATH);
         StringWriter writer = new StringWriter();
         IOUtils.copy(readBinary.getStream(), writer, "utf-8");
         assertEquals(buffer, writer.toString());
@@ -186,16 +183,14 @@
 
         // 1. add binary and upload
         String content = getRandomString(256);
-        BinaryUpload upload = ((JackrabbitValueFactory) getAdminSession().getValueFactory()).initiateBinaryUpload(
-                content.getBytes().length,
-                10);
+        BinaryUpload upload = uploadProvider.initiateBinaryUpload(content.getBytes().length, 10);
         int code = httpPut(upload.getURLs().iterator().next(),
                 content.getBytes().length,
                 new ByteArrayInputStream(content.getBytes()));
         assertTrue(isSuccessfulHttpPut(code, getConfigurableHttpDataRecordProvider()));
 
         Binary binaryWrite = upload.complete();
-        saveFileWithBinary(getAdminSession(), FILE_PATH, binaryWrite);
+        saveFileWithBinary(adminSession, FILE_PATH, binaryWrite);
 
         // 2. stream through JCR and validate it's the same
         Binary binaryRead = getBinary(createAdminSession(), FILE_PATH);
@@ -212,7 +207,7 @@
 
         // Must be larger than the minimum file size, to keep it from being inlined in the node store.
         String content = getRandomString(1024*20);
-        Binary writeBinary = createFileWithBinary(getAdminSession(), FILE_PATH, new ByteArrayInputStream(content.getBytes()));
+        Binary writeBinary = createFileWithBinary(adminSession, FILE_PATH, new ByteArrayInputStream(content.getBytes()));
 
         waitForUploads();
 
@@ -234,8 +229,7 @@
 
         // 1. add binary and upload
         String content = getRandomString(256);
-        JackrabbitValueFactory binaryProvider = (JackrabbitValueFactory) getAdminSession().getValueFactory();
-        BinaryUpload upload = binaryProvider.initiateBinaryUpload(content.getBytes().length, 10);
+        BinaryUpload upload = uploadProvider.initiateBinaryUpload(content.getBytes().length, 10);
         int code = httpPut(upload.getURLs().iterator().next(),
                 content.getBytes().length,
                 new ByteArrayInputStream(content.getBytes()));
@@ -258,7 +252,7 @@
 
         // Must be smaller than the minimum file size, (inlined binary)
         String content = getRandomString(256);
-        Binary writeBinary = createFileWithBinary(getAdminSession(), FILE_PATH, new ByteArrayInputStream(content.getBytes()));
+        Binary writeBinary = createFileWithBinary(adminSession, FILE_PATH, new ByteArrayInputStream(content.getBytes()));
 
         waitForUploads();
 
@@ -276,7 +270,7 @@
                 .setHttpUploadURLExpirySeconds(REGULAR_WRITE_EXPIRY);
 
         try {
-            ((JackrabbitValueFactory) getAnonymousSession().getValueFactory()).initiateBinaryUpload(1024*20, 10);
+            anonymousUploadProvider.initiateBinaryUpload(1024*20, 10);
             fail();
         }
         catch (AccessDeniedException e) { }
@@ -290,11 +284,10 @@
                 .setHttpUploadURLExpirySeconds(0);
 
         String content = getRandomString(256);
-        BinaryUpload upload = ((JackrabbitValueFactory) getAdminSession().getValueFactory())
-                .initiateBinaryUpload(content.getBytes().length, 10);
+        BinaryUpload upload = uploadProvider.initiateBinaryUpload(content.getBytes().length, 10);
 
         assertNotNull(upload);
-        assertTrue(upload.getURLs().iterator().hasNext());
+        assertFalse(upload.getURLs().iterator().hasNext());
     }
 
     // A2 - disable get URLs entirely
@@ -304,7 +297,7 @@
                 .setHttpDownloadURLExpirySeconds(0);
 
         String content = getRandomString(1024*20);
-        Binary writeBinary = createFileWithBinary(getAdminSession(), FILE_PATH, new ByteArrayInputStream(content.getBytes()));
+        Binary writeBinary = createFileWithBinary(adminSession, FILE_PATH, new ByteArrayInputStream(content.getBytes()));
 
         waitForUploads();
 
@@ -320,8 +313,7 @@
                 .setHttpUploadURLExpirySeconds(1);
 
         String content = getRandomString(1024*20);
-        BinaryUpload upload = ((JackrabbitValueFactory) getAdminSession().getValueFactory())
-                .initiateBinaryUpload(content.getBytes().length, 10);
+        BinaryUpload upload = uploadProvider.initiateBinaryUpload(content.getBytes().length, 10);
 
         // wait to pass timeout
         Thread.sleep(2 * SECONDS);
@@ -340,8 +332,7 @@
             provider.setHttpDownloadURLExpirySeconds(REGULAR_READ_EXPIRY);
             provider.setBinaryTransferAccelerationEnabled(true);
 
-            BinaryUpload upload = ((JackrabbitValueFactory) getAdminSession().getValueFactory())
-                    .initiateBinaryUpload(1024 * 20, 1);
+            BinaryUpload upload = uploadProvider.initiateBinaryUpload(1024 * 20, 1);
             URL url = upload.getURLs().iterator().next();
             assertNotNull(url);
 
@@ -349,8 +340,7 @@
             assertTrue(url.getHost().endsWith(".s3-accelerate.amazonaws.com"));
 
             provider.setBinaryTransferAccelerationEnabled(false);
-            upload = ((JackrabbitValueFactory) getAdminSession().getValueFactory())
-                    .initiateBinaryUpload(1024*20, 1);
+            upload = uploadProvider.initiateBinaryUpload(1024*20, 1);
             url = upload.getURLs().iterator().next();
             assertNotNull(url);
 
@@ -366,8 +356,7 @@
         getConfigurableHttpDataRecordProvider()
                 .setHttpUploadURLExpirySeconds(REGULAR_WRITE_EXPIRY);
         String content = getRandomString(1024*20);
-        BinaryUpload upload = ((JackrabbitValueFactory) getAdminSession().getValueFactory())
-                .initiateBinaryUpload(content.getBytes().length, 1);
+        BinaryUpload upload = uploadProvider.initiateBinaryUpload(content.getBytes().length, 1);
         URL url = upload.getURLs().iterator().next();
         URL changedUrl = new URL(
                 String.format("%s://%s/%sX?%s",  // NOTE the injected "X" in the URL filename
@@ -389,8 +378,7 @@
         provider.setHttpDownloadURLExpirySeconds(REGULAR_READ_EXPIRY);
 
         String content = getRandomString(1024*20);
-        BinaryUpload upload = ((JackrabbitValueFactory) getAdminSession().getValueFactory())
-                .initiateBinaryUpload(content.getBytes().length, 1);
+        BinaryUpload upload = uploadProvider.initiateBinaryUpload(content.getBytes().length, 1);
         URL url = upload.getURLs().iterator().next();
         int code = httpPut(url, content.getBytes().length, new ByteArrayInputStream(content.getBytes()));
         assertTrue(isSuccessfulHttpPut(code, getConfigurableHttpDataRecordProvider()));
@@ -409,7 +397,7 @@
         provider.setHttpDownloadURLExpirySeconds(REGULAR_READ_EXPIRY);
 
         String content = getRandomString(1024*20);
-        Binary writeBinary = createFileWithBinary(getAdminSession(), FILE_PATH, new ByteArrayInputStream(content.getBytes()));
+        Binary writeBinary = createFileWithBinary(adminSession, FILE_PATH, new ByteArrayInputStream(content.getBytes()));
 
         waitForUploads();
 
@@ -417,8 +405,7 @@
         assertNotNull(downloadURL);
 
         String moreContent = getRandomString(1024*20);
-        BinaryUpload upload = ((JackrabbitValueFactory) getAdminSession().getValueFactory())
-                .initiateBinaryUpload(moreContent.getBytes().length, 1);
+        BinaryUpload upload = uploadProvider.initiateBinaryUpload(moreContent.getBytes().length, 1);
         HttpURLConnection conn = (HttpURLConnection) downloadURL.openConnection();
         conn.setRequestMethod("PUT");
         conn.setDoOutput(true);
@@ -439,30 +426,29 @@
         getConfigurableHttpDataRecordProvider()
                 .setHttpUploadURLExpirySeconds(REGULAR_WRITE_EXPIRY);
         String content = getRandomString(1024*20);
-        BinaryUpload upload = ((JackrabbitValueFactory) getAdminSession().getValueFactory())
-                .initiateBinaryUpload(content.getBytes().length, 1);
+
+        BinaryUpload upload = uploadProvider.initiateBinaryUpload(content.getBytes().length, 1);
         assertNotNull(upload);
         int code = httpPut(upload.getURLs().iterator().next(),
                 content.getBytes().length,
                 new ByteArrayInputStream(content.getBytes()));
         assertTrue(isSuccessfulHttpPut(code, getConfigurableHttpDataRecordProvider()));
         Binary uploadedBinary = upload.complete();
-        saveFileWithBinary(getAdminSession(), FILE_PATH, uploadedBinary);
-
-        Binary binary1 = getBinary(getAdminSession(), FILE_PATH);
+        saveFileWithBinary(adminSession, FILE_PATH, uploadedBinary);
+
+        Binary binary1 = getBinary(adminSession, FILE_PATH);
 
         String moreContent = getRandomString(1024*21);
-        upload = ((JackrabbitValueFactory) getAdminSession().getValueFactory())
-                .initiateBinaryUpload(moreContent.getBytes().length, 1);
+        upload = uploadProvider.initiateBinaryUpload(moreContent.getBytes().length, 1);
         assertNotNull(upload);
         code = httpPut(upload.getURLs().iterator().next(),
                 content.getBytes().length,
                 new ByteArrayInputStream(moreContent.getBytes()));
         assertTrue(isSuccessfulHttpPut(code, getConfigurableHttpDataRecordProvider()));
         uploadedBinary = upload.complete();
-        saveFileWithBinary(getAdminSession(), FILE_PATH, uploadedBinary);
-
-        Binary binary2 = getBinary(getAdminSession(), FILE_PATH);
+        saveFileWithBinary(adminSession, FILE_PATH, uploadedBinary);
+
+        Binary binary2 = getBinary(adminSession, FILE_PATH);
 
         assertTrue(binary1 instanceof ReferenceBinary);
         assertTrue(binary2 instanceof ReferenceBinary);
@@ -477,11 +463,10 @@
         getConfigurableHttpDataRecordProvider()
                 .setHttpUploadURLExpirySeconds(REGULAR_WRITE_EXPIRY);
         String content = getRandomString(1024*20);
-        BinaryUpload upload1 = ((JackrabbitValueFactory) getAdminSession().getValueFactory())
-                .initiateBinaryUpload(content.getBytes().length, 1);
+
+        BinaryUpload upload1 = uploadProvider.initiateBinaryUpload(content.getBytes().length, 1);
         assertNotNull(upload1);
-        BinaryUpload upload2 = ((JackrabbitValueFactory) getAdminSession().getValueFactory())
-                .initiateBinaryUpload(content.getBytes().length, 1);
+        BinaryUpload upload2 = uploadProvider.initiateBinaryUpload(content.getBytes().length, 1);
         assertNotNull(upload2);
 
         assertNotEquals(upload1.getURLs().iterator().next().toString(),
@@ -494,21 +479,21 @@
         getConfigurableHttpDataRecordProvider()
                 .setHttpUploadURLExpirySeconds(REGULAR_WRITE_EXPIRY);
         String content = getRandomString(1024*20);
-        BinaryUpload upload = ((JackrabbitValueFactory) getAdminSession().getValueFactory())
-                .initiateBinaryUpload(content.getBytes().length, 1);
+
+        BinaryUpload upload = uploadProvider.initiateBinaryUpload(content.getBytes().length, 1);
         int code = httpPut(upload.getURLs().iterator().next(),
                 content.getBytes().length,
                 new ByteArrayInputStream(content.getBytes()));
         assertTrue(isSuccessfulHttpPut(code, getConfigurableHttpDataRecordProvider()));
         Binary binary = upload.complete();
-        saveFileWithBinary(getAdminSession(), FILE_PATH+"2", binary);
-
-        saveFileWithBinary(getAdminSession(), FILE_PATH, binary);
-
-        getAdminSession().getNode(FILE_PATH+"2").remove();
-        getAdminSession().save();
-
-        Binary savedBinary = getBinary(getAdminSession(), FILE_PATH);
+        saveFileWithBinary(adminSession, FILE_PATH+"2", binary);
+
+        saveFileWithBinary(adminSession, FILE_PATH, binary);
+
+        adminSession.getNode(FILE_PATH+"2").remove();
+        adminSession.save();
+
+        Binary savedBinary = getBinary(adminSession, FILE_PATH);
         assertNotNull(savedBinary);
         assertTrue(binary instanceof ReferenceBinary);
         assertTrue(savedBinary instanceof ReferenceBinary);
@@ -523,20 +508,19 @@
                 .setHttpUploadURLExpirySeconds(REGULAR_WRITE_EXPIRY);
         String content = getRandomString(1024*20);
 
-        getOrCreateNtFile(getAdminSession(), FILE_PATH);
+        getOrCreateNtFile(adminSession, FILE_PATH);
 
         Binary binary;
         try {
-            binary = getBinary(getAdminSession(), FILE_PATH);
+            binary = getBinary(adminSession, FILE_PATH);
             fail();
         }
         catch (PathNotFoundException e) { }
 
-        BinaryUpload upload = ((JackrabbitValueFactory) getAdminSession().getValueFactory())
-                .initiateBinaryUpload(content.getBytes().length, 1);
-
-        try {
-            binary = getBinary(getAdminSession(), FILE_PATH);
+        BinaryUpload upload = uploadProvider.initiateBinaryUpload(content.getBytes().length, 1);
+
+        try {
+            binary = getBinary(adminSession, FILE_PATH);
             fail();
         }
         catch (PathNotFoundException e) { }
@@ -547,7 +531,7 @@
         assertTrue(isSuccessfulHttpPut(code, getConfigurableHttpDataRecordProvider()));
 
         try {
-            binary = getBinary(getAdminSession(), FILE_PATH);
+            binary = getBinary(adminSession, FILE_PATH);
             fail();
         }
         catch (PathNotFoundException e) { }
@@ -555,14 +539,14 @@
         Binary uploadedBinary = upload.complete();
 
         try {
-            binary = getBinary(getAdminSession(), FILE_PATH);
+            binary = getBinary(adminSession, FILE_PATH);
             fail();
         }
         catch (PathNotFoundException e) { }
 
-        putBinary(getAdminSession(), FILE_PATH, uploadedBinary);
-
-        binary = getBinary(getAdminSession(), FILE_PATH);
+        putBinary(adminSession, FILE_PATH, uploadedBinary);
+
+        binary = getBinary(adminSession, FILE_PATH);
         assertNotNull(binary);
 
         assertTrue(binary instanceof ReferenceBinary);
@@ -576,13 +560,10 @@
         getConfigurableHttpDataRecordProvider()
                 .setHttpUploadURLExpirySeconds(REGULAR_WRITE_EXPIRY);
         try {
-            ((JackrabbitValueFactory) getAdminSession().getValueFactory())
-                    .initiateBinaryUpload(0, 1);
-            fail();
-        }
-        catch (RuntimeException e) {
-            assertTrue(e.getCause() instanceof IllegalHttpUploadArgumentsException);
-        }
+            uploadProvider.initiateBinaryUpload(0, 1);
+            fail();
+        }
+        catch (IllegalHttpUploadArgumentsException e) { }
     }
 
     @Test
@@ -590,20 +571,17 @@
         getConfigurableHttpDataRecordProvider()
                 .setHttpUploadURLExpirySeconds(REGULAR_WRITE_EXPIRY);
         try {
-            ((JackrabbitValueFactory) getAdminSession()).initiateBinaryUpload(1024 * 20, 0);
-            fail();
-        }
-        catch (RuntimeException e) {
-            assertTrue(e.getCause() instanceof IllegalHttpUploadArgumentsException);
-        }
+            uploadProvider.initiateBinaryUpload(1024 * 20, 0);
+            fail();
+        }
+        catch (IllegalHttpUploadArgumentsException e) { }
     }
 
     @Test
     public void testInitiateHttpUploadWithUnlimitedUrls() throws RepositoryException {
         getConfigurableHttpDataRecordProvider()
                 .setHttpUploadURLExpirySeconds(REGULAR_WRITE_EXPIRY);
-        BinaryUpload upload = ((JackrabbitValueFactory) getAdminSession())
-                .initiateBinaryUpload(1024 * 1024 * 1024, -1);
+        BinaryUpload upload = uploadProvider.initiateBinaryUpload(1024 * 1024 * 1024, -1);
         assertNotNull(upload);
         assertTrue(Iterables.size(upload.getURLs()) > 50);
         // 50 is our default expected client max -
@@ -615,8 +593,7 @@
     public void testInitiateHttpUploadLargeSinglePut() throws RepositoryException {
         getConfigurableHttpDataRecordProvider()
                 .setHttpUploadURLExpirySeconds(REGULAR_WRITE_EXPIRY);
-        BinaryUpload upload = ((JackrabbitValueFactory) getAdminSession().getValueFactory())
-                .initiateBinaryUpload(1024 * 1024 * 100, 1);
+        BinaryUpload upload = uploadProvider.initiateBinaryUpload(1024 * 1024 * 100, 1);
         assertNotNull(upload);
         assertEquals(1, Iterables.size(upload.getURLs()));
     }
@@ -626,13 +603,10 @@
         getConfigurableHttpDataRecordProvider()
                 .setHttpUploadURLExpirySeconds(REGULAR_WRITE_EXPIRY);
         try {
-            ((JackrabbitValueFactory) getAdminSession().getValueFactory())
-                    .initiateBinaryUpload(1024L * 1024L * 1024L * 10L, 1);
-            fail();
-        }
-        catch (RuntimeException e) {
-            assertTrue(e.getCause() instanceof IllegalHttpUploadArgumentsException);
-        }
+            uploadProvider.initiateBinaryUpload(1024L * 1024L * 1024L * 10L, 1);
+            fail();
+        }
+        catch (IllegalHttpUploadArgumentsException e) { }
     }
 
     @Test
@@ -640,13 +614,10 @@
         getConfigurableHttpDataRecordProvider()
                 .setHttpUploadURLExpirySeconds(REGULAR_WRITE_EXPIRY);
         try {
-            ((JackrabbitValueFactory) getAdminSession().getValueFactory())
-                    .initiateBinaryUpload(1024L * 1024L * 1024L * 1024L * 10L, -1);
-            fail();
-        }
-        catch (RuntimeException e) {
-            assertTrue(e.getCause() instanceof IllegalHttpUploadArgumentsException);
-        }
+            uploadProvider.initiateBinaryUpload(1024L * 1024L * 1024L * 1024L * 10L, -1);
+            fail();
+        }
+        catch (IllegalHttpUploadArgumentsException e) { }
     }
 
     @Test
@@ -654,28 +625,10 @@
         getConfigurableHttpDataRecordProvider()
                 .setHttpUploadURLExpirySeconds(REGULAR_WRITE_EXPIRY);
         try {
-            ((JackrabbitValueFactory) getAdminSession().getValueFactory())
-                    .initiateBinaryUpload(1024L * 1024L * 1024L * 10L, 10);
-            fail();
-        }
-        catch (RuntimeException e) {
-            assertTrue(e.getCause() instanceof IllegalHttpUploadArgumentsException);
-        }
-    }
-
-    @Test
-    public void testCompleteHttpUploadWithInvalidTokenFails() throws RepositoryException {
-        getConfigurableHttpDataRecordProvider()
-                .setHttpUploadURLExpirySeconds(REGULAR_WRITE_EXPIRY);
-
-        BinaryUpload upload = ((JackrabbitValueFactory) getAdminSession().getValueFactory())
-                .initiateBinaryUpload(256, 10);
-        assertNotNull(upload);
-        try {
-            upload.complete();
-            fail();
-        }
-        catch (InvalidHttpUploadTokenException e) { }
+            uploadProvider.initiateBinaryUpload(1024L * 1024L * 1024L * 10L, 10);
+            fail();
+        }
+        catch (IllegalHttpUploadArgumentsException e) { }
     }
 
     // -----------------------------------------------------------------< helpers >--------------

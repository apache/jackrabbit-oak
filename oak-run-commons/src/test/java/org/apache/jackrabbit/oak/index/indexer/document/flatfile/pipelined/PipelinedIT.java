/*
 * Licensed to the Apache Software Foundation (ASF) under one
 * or more contributor license agreements.  See the NOTICE file
 * distributed with this work for additional information
 * regarding copyright ownership.  The ASF licenses this file
 * to you under the Apache License, Version 2.0 (the
 * "License"); you may not use this file except in compliance
 * with the License.  You may obtain a copy of the License at
 *
 *   http://www.apache.org/licenses/LICENSE-2.0
 *
 * Unless required by applicable law or agreed to in writing,
 * software distributed under the License is distributed on an
 * "AS IS" BASIS, WITHOUT WARRANTIES OR CONDITIONS OF ANY
 * KIND, either express or implied.  See the License for the
 * specific language governing permissions and limitations
 * under the License.
 */
package org.apache.jackrabbit.oak.index.indexer.document.flatfile.pipelined;

import org.apache.commons.lang3.tuple.ImmutablePair;
import org.apache.jackrabbit.oak.api.CommitFailedException;
import org.apache.jackrabbit.oak.commons.Compression;
import org.apache.jackrabbit.oak.commons.PathUtils;
import org.apache.jackrabbit.oak.plugins.document.DocumentMK;
import org.apache.jackrabbit.oak.plugins.document.DocumentMKBuilderProvider;
import org.apache.jackrabbit.oak.plugins.document.DocumentNodeStore;
import org.apache.jackrabbit.oak.plugins.document.MongoConnectionFactory;
import org.apache.jackrabbit.oak.plugins.document.MongoUtils;
import org.apache.jackrabbit.oak.plugins.document.RevisionVector;
import org.apache.jackrabbit.oak.plugins.document.mongo.MongoDocumentStore;
import org.apache.jackrabbit.oak.plugins.document.util.MongoConnection;
import org.apache.jackrabbit.oak.spi.blob.MemoryBlobStore;
import org.apache.jackrabbit.oak.spi.commit.CommitInfo;
import org.apache.jackrabbit.oak.spi.commit.EmptyHook;
import org.apache.jackrabbit.oak.spi.filter.PathFilter;
import org.apache.jackrabbit.oak.spi.state.NodeBuilder;
import org.apache.jackrabbit.oak.spi.state.NodeStore;
import org.jetbrains.annotations.NotNull;
import org.junit.After;
import org.junit.Assume;
import org.junit.BeforeClass;
import org.junit.Ignore;
import org.junit.Rule;
import org.junit.Test;
import org.junit.contrib.java.lang.system.RestoreSystemProperties;
import org.junit.rules.TemporaryFolder;

import java.io.File;
import java.io.IOException;
import java.nio.file.Files;
import java.util.ArrayList;
import java.util.Collections;
import java.util.Comparator;
import java.util.List;
import java.util.Set;
import java.util.function.Predicate;

import static org.apache.jackrabbit.oak.index.indexer.document.flatfile.pipelined.PipelinedMongoDownloadTask.OAK_INDEXER_PIPELINED_MONGO_REGEX_PATH_FILTERING;
import static org.apache.jackrabbit.oak.index.indexer.document.flatfile.pipelined.PipelinedMongoDownloadTask.OAK_INDEXER_PIPELINED_RETRY_ON_CONNECTION_ERRORS;
import static org.junit.Assert.assertEquals;
import static org.junit.Assert.assertThrows;
import static org.junit.Assert.assertTrue;

public class PipelinedIT {
    @Rule
    public final MongoConnectionFactory connectionFactory = new MongoConnectionFactory();
    @Rule
    public final DocumentMKBuilderProvider builderProvider = new DocumentMKBuilderProvider();
    @Rule
    public final RestoreSystemProperties restoreSystemProperties = new RestoreSystemProperties();
    @Rule
    public final TemporaryFolder sortFolder = new TemporaryFolder();

    private static final PathFilter contentDamPathFilter = new PathFilter(List.of("/content/dam"), List.of());

    private static final int LONG_PATH_TEST_LEVELS = 30;
    private static final String LONG_PATH_LEVEL_STRING = "Z12345678901234567890-Level_";

    @BeforeClass
    public static void setup() throws IOException {
        Assume.assumeTrue(MongoUtils.isAvailable());
        // Generate dynamically the entries expected for the long path tests
        StringBuilder path = new StringBuilder("/content/dam");
        for (int i = 0; i < LONG_PATH_TEST_LEVELS; i++) {
            path.append("/").append(LONG_PATH_LEVEL_STRING).append(i);
            EXPECTED_FFS.add(path + "|{}");
        }
    }

    @After
    public void tear() {
        MongoConnection c = connectionFactory.getConnection();
        if (c != null) {
            c.getDatabase().drop();
        }
    }

    @Test
    public void createFFS_retryOnMongoFailures_noMongoFiltering() throws Exception {
        System.setProperty(OAK_INDEXER_PIPELINED_RETRY_ON_CONNECTION_ERRORS, "true");
        System.setProperty(OAK_INDEXER_PIPELINED_MONGO_REGEX_PATH_FILTERING, "false");

        Predicate<String> pathPredicate = s -> contentDamPathFilter.filter(s) != PathFilter.Result.EXCLUDE;
        List<PathFilter> pathFilters = null;

        testSuccessfulDownload(pathPredicate, pathFilters);
    }

    @Test
    public void createFFS_retryOnMongoFailures_mongoFiltering() throws Exception {
        System.setProperty(OAK_INDEXER_PIPELINED_RETRY_ON_CONNECTION_ERRORS, "true");
        System.setProperty(OAK_INDEXER_PIPELINED_MONGO_REGEX_PATH_FILTERING, "true");

        Predicate<String> pathPredicate = s -> true;
        List<PathFilter> pathFilters = List.of(contentDamPathFilter);

        testSuccessfulDownload(pathPredicate, pathFilters);
    }

    @Test
    public void createFFS_noRetryOnMongoFailures_mongoFiltering() throws Exception {
        System.setProperty(OAK_INDEXER_PIPELINED_RETRY_ON_CONNECTION_ERRORS, "false");
        System.setProperty(OAK_INDEXER_PIPELINED_MONGO_REGEX_PATH_FILTERING, "true");

        Predicate<String> pathPredicate = s -> true;
        List<PathFilter> pathFilters = List.of(contentDamPathFilter);

        testSuccessfulDownload(pathPredicate, pathFilters);
    }

    @Test
    public void createFFS_noRetryOnMongoFailures_noMongoFiltering() throws Exception {
        System.setProperty(OAK_INDEXER_PIPELINED_RETRY_ON_CONNECTION_ERRORS, "false");
        System.setProperty(OAK_INDEXER_PIPELINED_MONGO_REGEX_PATH_FILTERING, "false");

        Predicate<String> pathPredicate = s -> contentDamPathFilter.filter(s) != PathFilter.Result.EXCLUDE;
        List<PathFilter> pathFilters = List.of(new PathFilter(List.of("/content/dam"), List.of()));

        testSuccessfulDownload(pathPredicate, pathFilters);
    }

    @Test
    public void createFFS_filter_long_paths() throws Exception {
        System.setProperty(OAK_INDEXER_PIPELINED_RETRY_ON_CONNECTION_ERRORS, "false");
        System.setProperty(OAK_INDEXER_PIPELINED_MONGO_REGEX_PATH_FILTERING, "true");

        // Create a filter on the node with the longest path
        String longestLine = EXPECTED_FFS.stream().max(Comparator.comparingInt(String::length)).get();
        String longestPath = longestLine.substring(0, longestLine.lastIndexOf("|"));
        String parent = PathUtils.getParentPath(longestPath);
        Predicate<String> pathPredicate = s -> true;
        List<PathFilter> pathFilters = List.of(new PathFilter(List.of(parent), List.of()));

        // The results should contain all the parents of the node with the longest path
        ArrayList<String> expected = new ArrayList<>();
        expected.add(longestPath + "|{}");
        while (true) {
            expected.add(parent + "|{}");
            if (parent.equals("/")) {
                break;
            }
            parent = PathUtils.getParentPath(parent);
        }
        // The list above has the longest paths first, reverse it to match the order in the FFS
        Collections.reverse(expected);

        testSuccessfulDownload(pathPredicate, pathFilters, expected);
    }

    private void testSuccessfulDownload(Predicate<String> pathPredicate, List<PathFilter> pathFilters)
            throws CommitFailedException, IOException {
        testSuccessfulDownload(pathPredicate, pathFilters, EXPECTED_FFS);
    }

    private void testSuccessfulDownload(Predicate<String> pathPredicate, List<PathFilter> pathFilters, List<String> expected)
            throws CommitFailedException, IOException {
        ImmutablePair<MongoDocumentStore, DocumentNodeStore> rwStore = createNodeStore(false);
        createContent(rwStore.right);

        ImmutablePair<MongoDocumentStore, DocumentNodeStore> roStore = createNodeStore(true);

        PipelinedStrategy pipelinedStrategy = createStrategy(roStore, pathPredicate, pathFilters);

        File file = pipelinedStrategy.createSortedStoreFile();
        assertTrue(file.exists());
<<<<<<< HEAD
        assertEquals(Arrays.asList("/content/dam|{}",
                        "/content/dam/1000|{}",
                        "/content/dam/1000/12|{\"p1\":\"v100012\"}",
                        "/content/dam/2022|{}",
                        "/content/dam/2022/02|{\"p1\":\"v202202\"}",
                        "/content/dam/2023|{\"p2\":\"v2023\"}",
                        "/content/dam/2023/01|{\"p1\":\"v202301\"}",
                        "/content/dam/2023/02|{}",
                        "/content/dam/2023/02/28|{\"p1\":\"v20230228\"}"),
                Files.readAllLines(file.toPath()));
=======
        assertEquals(expected, Files.readAllLines(file.toPath()));
>>>>>>> f948e36c
    }

    @Test
    public void createFFS_pathPredicateDoesNotMatch() throws Exception {
        ImmutablePair<MongoDocumentStore, DocumentNodeStore> rwStore = createNodeStore(false);
        createContent(rwStore.right);

        ImmutablePair<MongoDocumentStore, DocumentNodeStore> roStore = createNodeStore(true);
        Predicate<String> pathPredicate = s -> s.startsWith("/content/dam/does-not-exist");
        PipelinedStrategy pipelinedStrategy = createStrategy(roStore, pathPredicate, null);

        File file = pipelinedStrategy.createSortedStoreFile();

        assertTrue(file.exists());
        assertEquals("", Files.readString(file.toPath()));
    }

    @Test
    public void createFFS_badNumberOfTransformThreads() throws CommitFailedException {
        System.setProperty(PipelinedStrategy.OAK_INDEXER_PIPELINED_TRANSFORM_THREADS, "0");

        ImmutablePair<MongoDocumentStore, DocumentNodeStore> rwStore = createNodeStore(false);
        createContent(rwStore.right);

        ImmutablePair<MongoDocumentStore, DocumentNodeStore> roStore = createNodeStore(true);
        PipelinedStrategy pipelinedStrategy = createStrategy(roStore);

        assertThrows("Invalid value for property " + PipelinedStrategy.OAK_INDEXER_PIPELINED_TRANSFORM_THREADS + ": 0. Must be > 0",
                IllegalArgumentException.class,
                pipelinedStrategy::createSortedStoreFile
        );
    }

    @Test
    public void createFFS_badWorkingMemorySetting() throws CommitFailedException {
        System.setProperty(PipelinedStrategy.OAK_INDEXER_PIPELINED_WORKING_MEMORY_MB, "-1");

        ImmutablePair<MongoDocumentStore, DocumentNodeStore> rwStore = createNodeStore(false);
        createContent(rwStore.right);

        ImmutablePair<MongoDocumentStore, DocumentNodeStore> roStore = createNodeStore(true);
        PipelinedStrategy pipelinedStrategy = createStrategy(roStore);

        assertThrows("Invalid value for property " + PipelinedStrategy.OAK_INDEXER_PIPELINED_WORKING_MEMORY_MB + ": -1. Must be >= 0",
                IllegalArgumentException.class,
                pipelinedStrategy::createSortedStoreFile
        );
    }

    @Ignore("This test is for manual execution only. It allocates two byte buffers of 2GB each, which might exceed the memory available in the CI")
    public void createFFSWithPipelinedStrategy_veryLargeWorkingMemorySetting() throws Exception {
        System.setProperty(PipelinedStrategy.OAK_INDEXER_PIPELINED_TRANSFORM_THREADS, "1");
        System.setProperty(PipelinedStrategy.OAK_INDEXER_PIPELINED_WORKING_MEMORY_MB, "8000");

        ImmutablePair<MongoDocumentStore, DocumentNodeStore> rwStore = createNodeStore(false);
        createContent(rwStore.right);

        ImmutablePair<MongoDocumentStore, DocumentNodeStore> roStore = createNodeStore(true);
        Predicate<String> pathPredicate = s -> s.startsWith("/content/dam");
        PipelinedStrategy pipelinedStrategy = createStrategy(roStore, pathPredicate, null);

        pipelinedStrategy.createSortedStoreFile();
    }

    private PipelinedStrategy createStrategy(ImmutablePair<MongoDocumentStore, DocumentNodeStore> roStore) {
        return createStrategy(roStore, s -> true, null);
    }

    private PipelinedStrategy createStrategy(ImmutablePair<MongoDocumentStore, DocumentNodeStore> roStore, Predicate<String> pathPredicate, List<PathFilter> pathFilters) {
        DocumentNodeStore readOnlyNodeStore = roStore.right;
        MongoDocumentStore readOnlyMongoDocStore = roStore.left;

        Set<String> preferredPathElements = Set.of();
        RevisionVector rootRevision = readOnlyNodeStore.getRoot().getRootRevision();
        return new PipelinedStrategy(
                readOnlyMongoDocStore,
                readOnlyNodeStore,
                rootRevision,
                preferredPathElements,
                new MemoryBlobStore(),
                sortFolder.getRoot(),
                Compression.NONE,
                pathPredicate,
                pathFilters);
    }

    private void createContent(NodeStore rwNodeStore) throws CommitFailedException {
        @NotNull NodeBuilder rootBuilder = rwNodeStore.getRoot().builder();
        @NotNull NodeBuilder contentDamBuilder = rootBuilder.child("content").child("dam");
        contentDamBuilder.child("2023").child("01").setProperty("p1", "v202301");
        contentDamBuilder.child("2022").child("02").setProperty("p1", "v202202");
        contentDamBuilder.child("2023").child("01").setProperty("p1", "v202301");
        contentDamBuilder.child("1000").child("12").setProperty("p1", "v100012");
        contentDamBuilder.child("2023").setProperty("p2", "v2023");
        contentDamBuilder.child("2023").child("02").child("28").setProperty("p1", "v20230228");

        // Node with very long name
        @NotNull NodeBuilder node = contentDamBuilder;
        for (int i = 0; i < LONG_PATH_TEST_LEVELS; i++) {
            node = node.child(LONG_PATH_LEVEL_STRING + i);
        }

        // Other subtrees, to exercise filtering
        rootBuilder.child("jcr:system").child("jcr:versionStorage")
                .child("42").child("41").child("1.0").child("jcr:frozenNode").child("nodes").child("node0");
        rootBuilder.child("home").child("users").child("system").child("cq:services").child("internal")
                .child("dam").child("foobar").child("rep:principalPolicy").child("entry2")
                .child("rep:restrictions");
        rootBuilder.child("etc").child("scaffolding").child("jcr:content").child("cq:dialog")
                .child("content").child("items").child("tabs").child("items").child("basic")
                .child("items");

        rwNodeStore.merge(rootBuilder, EmptyHook.INSTANCE, CommitInfo.EMPTY);
    }

    private static final List<String> EXPECTED_FFS = new ArrayList<>(List.of(
            "/|{}",
            "/content|{}",
            "/content/dam|{}",
            "/content/dam/1000|{}",
            "/content/dam/1000/12|{\"p1\":\"v100012\"}",
            "/content/dam/2022|{}",
            "/content/dam/2022/02|{\"p1\":\"v202202\"}",
            "/content/dam/2023|{\"p2\":\"v2023\"}",
            "/content/dam/2023/01|{\"p1\":\"v202301\"}",
            "/content/dam/2023/02|{}",
            "/content/dam/2023/02/28|{\"p1\":\"v20230228\"}"
    ));

    private ImmutablePair<MongoDocumentStore, DocumentNodeStore> createNodeStore(boolean readOnly) {
        MongoConnection c = connectionFactory.getConnection();
        DocumentMK.Builder builder = builderProvider.newBuilder();
        builder.setMongoDB(c.getMongoClient(), c.getDBName());
        if (readOnly) {
            builder.setReadOnlyMode();
        }
        builder.setAsyncDelay(1);
        DocumentNodeStore documentNodeStore = builder.getNodeStore();
        return new ImmutablePair<>((MongoDocumentStore) builder.getDocumentStore(), documentNodeStore);
    }
}<|MERGE_RESOLUTION|>--- conflicted
+++ resolved
@@ -184,20 +184,7 @@
 
         File file = pipelinedStrategy.createSortedStoreFile();
         assertTrue(file.exists());
-<<<<<<< HEAD
-        assertEquals(Arrays.asList("/content/dam|{}",
-                        "/content/dam/1000|{}",
-                        "/content/dam/1000/12|{\"p1\":\"v100012\"}",
-                        "/content/dam/2022|{}",
-                        "/content/dam/2022/02|{\"p1\":\"v202202\"}",
-                        "/content/dam/2023|{\"p2\":\"v2023\"}",
-                        "/content/dam/2023/01|{\"p1\":\"v202301\"}",
-                        "/content/dam/2023/02|{}",
-                        "/content/dam/2023/02/28|{\"p1\":\"v20230228\"}"),
-                Files.readAllLines(file.toPath()));
-=======
         assertEquals(expected, Files.readAllLines(file.toPath()));
->>>>>>> f948e36c
     }
 
     @Test

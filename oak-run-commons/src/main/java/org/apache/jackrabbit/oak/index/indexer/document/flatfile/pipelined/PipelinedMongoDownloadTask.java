--- conflicted
+++ resolved
@@ -498,10 +498,7 @@
                                 downloadStageStatistics.getDocumentsDownloadedTotal(), ascTaskDownloadTotal, descTaskDownloadTotal,
                                 formattedRate, FormattingUtils.formatToSeconds(secondsElapsed));
                     } else {
-<<<<<<< HEAD
-=======
                         // If the task failed with an exception, the exception will be thrown by get()
->>>>>>> 00770f66
                         completedTask.get();
                         // One of the download tasks has completed. Cancel the other one.
                         if (completedTask == ascendingDownloadFuture) {

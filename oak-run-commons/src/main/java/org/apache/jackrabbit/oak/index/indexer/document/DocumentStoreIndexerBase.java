/*
 * Licensed to the Apache Software Foundation (ASF) under one
 * or more contributor license agreements.  See the NOTICE file
 * distributed with this work for additional information
 * regarding copyright ownership.  The ASF licenses this file
 * to you under the Apache License, Version 2.0 (the
 * "License"); you may not use this file except in compliance
 * with the License.  You may obtain a copy of the License at
 *
 *   http://www.apache.org/licenses/LICENSE-2.0
 *
 * Unless required by applicable law or agreed to in writing,
 * software distributed under the License is distributed on an
 * "AS IS" BASIS, WITHOUT WARRANTIES OR CONDITIONS OF ANY
 * KIND, either express or implied.  See the License for the
 * specific language governing permissions and limitations
 * under the License.
 */

package org.apache.jackrabbit.oak.index.indexer.document;

import com.codahale.metrics.MetricRegistry;
import com.mongodb.MongoClientURI;
import com.mongodb.client.MongoDatabase;
import org.apache.jackrabbit.guava.common.base.Stopwatch;
import org.apache.jackrabbit.guava.common.io.Closer;
import org.apache.jackrabbit.oak.api.CommitFailedException;
import org.apache.jackrabbit.oak.commons.PathUtils;
import org.apache.jackrabbit.oak.commons.concurrent.ExecutorCloser;
import org.apache.jackrabbit.oak.index.IndexHelper;
import org.apache.jackrabbit.oak.index.IndexerSupport;
import org.apache.jackrabbit.oak.index.indexer.document.flatfile.FlatFileNodeStoreBuilder;
import org.apache.jackrabbit.oak.index.indexer.document.flatfile.FlatFileStore;
import org.apache.jackrabbit.oak.index.indexer.document.flatfile.pipelined.ConfigHelper;
import org.apache.jackrabbit.oak.index.indexer.document.incrementalstore.IncrementalStoreBuilder;
import org.apache.jackrabbit.oak.index.indexer.document.indexstore.IndexStore;
import org.apache.jackrabbit.oak.plugins.document.DocumentNodeState;
import org.apache.jackrabbit.oak.plugins.document.DocumentNodeStore;
import org.apache.jackrabbit.oak.plugins.document.RevisionVector;
import org.apache.jackrabbit.oak.plugins.document.mongo.MongoDocumentStore;
import org.apache.jackrabbit.oak.plugins.document.mongo.TraversingRange;
import org.apache.jackrabbit.oak.plugins.document.util.MongoConnection;
import org.apache.jackrabbit.oak.plugins.index.FormattingUtils;
import org.apache.jackrabbit.oak.plugins.index.IndexConstants;
import org.apache.jackrabbit.oak.plugins.index.IndexUpdateCallback;
import org.apache.jackrabbit.oak.plugins.index.MetricsFormatter;
import org.apache.jackrabbit.oak.plugins.index.MetricsUtils;
import org.apache.jackrabbit.oak.plugins.index.NodeTraversalCallback;
import org.apache.jackrabbit.oak.plugins.index.IndexingReporter;
import org.apache.jackrabbit.oak.plugins.index.progress.IndexingProgressReporter;
import org.apache.jackrabbit.oak.plugins.index.progress.MetricRateEstimator;
import org.apache.jackrabbit.oak.plugins.index.search.IndexDefinition;
import org.apache.jackrabbit.oak.plugins.memory.MemoryNodeStore;
import org.apache.jackrabbit.oak.plugins.metric.MetricStatisticsProvider;
import org.apache.jackrabbit.oak.spi.commit.CommitInfo;
import org.apache.jackrabbit.oak.spi.commit.EmptyHook;
import org.apache.jackrabbit.oak.spi.state.NodeBuilder;
import org.apache.jackrabbit.oak.spi.state.NodeState;
import org.apache.jackrabbit.oak.spi.state.NodeStateUtils;
import org.apache.jackrabbit.oak.spi.state.NodeStore;
import org.apache.jackrabbit.oak.stats.StatisticsProvider;
import org.slf4j.Logger;
import org.slf4j.LoggerFactory;

import java.io.Closeable;
import java.io.File;
import java.io.IOException;
import java.util.ArrayList;
import java.util.Arrays;
import java.util.List;
import java.util.Set;
import java.util.concurrent.ExecutionException;
import java.util.concurrent.ExecutorService;
import java.util.concurrent.Executors;
import java.util.concurrent.Future;
import java.util.concurrent.TimeUnit;
import java.util.concurrent.atomic.AtomicInteger;
import java.util.function.Function;
import java.util.function.Predicate;
import java.util.regex.Pattern;
import java.util.stream.Collectors;

import static org.apache.jackrabbit.guava.common.base.Preconditions.checkNotNull;
import static org.apache.jackrabbit.oak.index.indexer.document.flatfile.FlatFileNodeStoreBuilder.OAK_INDEXER_SORTED_FILE_PATH;
import static org.apache.jackrabbit.oak.index.indexer.document.flatfile.pipelined.PipelinedMongoDownloadTask.DEFAULT_OAK_INDEXER_PIPELINED_MONGO_CUSTOM_EXCLUDED_PATHS;
import static org.apache.jackrabbit.oak.index.indexer.document.flatfile.pipelined.PipelinedMongoDownloadTask.DEFAULT_OAK_INDEXER_PIPELINED_MONGO_CUSTOM_EXCLUDE_ENTRIES_REGEX;
import static org.apache.jackrabbit.oak.index.indexer.document.flatfile.pipelined.PipelinedMongoDownloadTask.DEFAULT_OAK_INDEXER_PIPELINED_MONGO_REGEX_PATH_FILTERING;
import static org.apache.jackrabbit.oak.index.indexer.document.flatfile.pipelined.PipelinedMongoDownloadTask.OAK_INDEXER_PIPELINED_MONGO_CUSTOM_EXCLUDED_PATHS;
import static org.apache.jackrabbit.oak.index.indexer.document.flatfile.pipelined.PipelinedMongoDownloadTask.OAK_INDEXER_PIPELINED_MONGO_CUSTOM_EXCLUDE_ENTRIES_REGEX;
import static org.apache.jackrabbit.oak.index.indexer.document.flatfile.pipelined.PipelinedMongoDownloadTask.OAK_INDEXER_PIPELINED_MONGO_REGEX_PATH_FILTERING;
import static org.apache.jackrabbit.oak.plugins.index.IndexConstants.TYPE_PROPERTY_NAME;
import static org.apache.jackrabbit.oak.plugins.index.IndexUtils.INDEXING_PHASE_LOGGER;

public abstract class DocumentStoreIndexerBase implements Closeable {
    public static final String INDEXER_METRICS_PREFIX = "oak_indexer_";
    public static final String METRIC_INDEXING_DURATION_SECONDS = INDEXER_METRICS_PREFIX + "indexing_duration_seconds";
    public static final String METRIC_MERGE_NODE_STORE_DURATION_SECONDS = INDEXER_METRICS_PREFIX + "merge_node_store_duration_seconds";
    public static final String METRIC_FULL_INDEX_CREATION_DURATION_SECONDS = INDEXER_METRICS_PREFIX + "full_index_creation_duration_seconds";

    private final Logger log = LoggerFactory.getLogger(getClass());
    private final Logger traversalLog = LoggerFactory.getLogger(DocumentStoreIndexerBase.class.getName() + ".traversal");
    protected final Closer closer = Closer.create();
    protected final IndexHelper indexHelper;
    private final IndexingReporter indexingReporter;
    private final StatisticsProvider statisticsProvider;
    protected List<NodeStateIndexerProvider> indexerProviders;
    protected final IndexerSupport indexerSupport;
    private static final int MAX_DOWNLOAD_ATTEMPTS = Integer.parseInt(System.getProperty("oak.indexer.maxDownloadRetries", "5")) + 1;

    private static final int TOP_SLOWEST_PATHS_TO_LOG = ConfigHelper.getSystemPropertyAsInt(
            "oak.indexer.topSlowestPathsToLog", 20);

    public DocumentStoreIndexerBase(IndexHelper indexHelper, IndexerSupport indexerSupport) {
        this.indexHelper = indexHelper;
        this.indexerSupport = indexerSupport;
        this.indexingReporter = indexHelper.getIndexReporter();
        this.statisticsProvider = indexHelper.getStatisticsProvider();
    }

    protected void setProviders() throws IOException {
        this.indexerProviders = createProviders();
    }

    private static class MongoNodeStateEntryTraverserFactory implements NodeStateEntryTraverserFactory {

        /**
         * This counter is part of this traverser's id and is helpful in identifying logs from different traversers that
         * run concurrently.
         */
        private static final AtomicInteger traverserInstanceCounter = new AtomicInteger(0);
        /**
         * An prefix for ID of traversers (value is acronym for NodeStateEntryTraverser).
         */
        private static final String TRAVERSER_ID_PREFIX = "NSET";
        private final RevisionVector rootRevision;
        private final DocumentNodeStore documentNodeStore;
        private final MongoDocumentStore documentStore;
        private final Logger traversalLogger;

        private MongoNodeStateEntryTraverserFactory(RevisionVector rootRevision, DocumentNodeStore documentNodeStore,
                                                    MongoDocumentStore documentStore, Logger traversalLogger) {
            this.rootRevision = rootRevision;
            this.documentNodeStore = documentNodeStore;
            this.documentStore = documentStore;
            this.traversalLogger = traversalLogger;
        }

        @Override
        public NodeStateEntryTraverser create(TraversingRange traversingRange) {
            IndexingProgressReporter progressReporterPerTask =
                    new IndexingProgressReporter(IndexUpdateCallback.NOOP, NodeTraversalCallback.NOOP);
            String entryTraverserID = TRAVERSER_ID_PREFIX + traverserInstanceCounter.incrementAndGet();
            //As first traversal is for dumping change the message prefix
            progressReporterPerTask.setMessagePrefix("Dumping from " + entryTraverserID);
            return new NodeStateEntryTraverser(entryTraverserID, rootRevision,
                    documentNodeStore, documentStore, traversingRange)
                    .withProgressCallback((id) -> {
                        try {
                            progressReporterPerTask.traversedNode(() -> id);
                        } catch (CommitFailedException e) {
                            throw new RuntimeException(e);
                        }
                        traversalLogger.trace(id);
                    });
        }
    }

    private List<FlatFileStore> buildFlatFileStoreList(NodeState checkpointedState,
                                                       CompositeIndexer indexer,
                                                       Predicate<String> pathPredicate,
                                                       Set<String> preferredPathElements,
                                                       boolean splitFlatFile,
                                                       Set<IndexDefinition> indexDefinitions,
                                                       IndexingReporter reporter) throws IOException {
        List<FlatFileStore> storeList = new ArrayList<>();

        Stopwatch flatFileStoreWatch = Stopwatch.createStarted();
        int executionCount = 1;
        CompositeException lastException = null;
        List<File> previousDownloadDirs = new ArrayList<>();
        //TODO How to ensure we can safely read from secondary
        DocumentNodeState rootDocumentState = (DocumentNodeState) checkpointedState;
        DocumentNodeStore nodeStore = (DocumentNodeStore) indexHelper.getNodeStore();

        FlatFileNodeStoreBuilder builder = null;
        int backOffTimeInMillis = 5000;
        while (storeList.isEmpty() && executionCount <= MAX_DOWNLOAD_ATTEMPTS) {
            try {
                builder = new FlatFileNodeStoreBuilder(indexHelper.getWorkDir())
                        .withBlobStore(indexHelper.getGCBlobStore())
                        .withPreferredPathElements((preferredPathElements != null) ? preferredPathElements : indexer.getRelativeIndexedNodeNames())
                        .addExistingDataDumpDir(indexerSupport.getExistingDataDumpDir())
                        .withPathPredicate(pathPredicate)
                        .withIndexDefinitions(indexDefinitions)
                        .withRootRevision(rootDocumentState.getRootRevision())
                        .withNodeStore(nodeStore)
                        .withMongoDocumentStore(getMongoDocumentStore())
                        .withMongoClientURI(getMongoClientURI())
                        .withMongoDatabase(getMongoDatabase())
                        .withNodeStateEntryTraverserFactory(new MongoNodeStateEntryTraverserFactory(rootDocumentState.getRootRevision(),
                                nodeStore, getMongoDocumentStore(), traversalLog))
                        .withCheckpoint(indexerSupport.getCheckpoint())
                        .withStatisticsProvider(indexHelper.getStatisticsProvider())
                        .withIndexingReporter(reporter);

                for (File dir : previousDownloadDirs) {
                    builder.addExistingDataDumpDir(dir);
                }
                if (splitFlatFile) {
                    storeList = builder.buildList(indexHelper, indexerSupport, indexDefinitions);
                } else {
                    storeList.add(builder.build());
                }
                for (FlatFileStore item : storeList) {
                    closer.register(item);
                }
            } catch (CompositeException e) {
                e.logAllExceptions("Underlying throwable caught during download", log);
                log.info("Could not build flat file store. Execution count {}. Retries left {}. Time elapsed {}",
                        executionCount, MAX_DOWNLOAD_ATTEMPTS - executionCount, flatFileStoreWatch);
                lastException = e;
                previousDownloadDirs.add(builder.getFlatFileStoreDir());
                if (executionCount < MAX_DOWNLOAD_ATTEMPTS) {
                    try {
                        log.info("Waiting for {} millis before retrying", backOffTimeInMillis);
                        Thread.sleep(backOffTimeInMillis);
                        backOffTimeInMillis *= 2;
                    } catch (InterruptedException ie) {
                        log.error("Interrupted while waiting before retrying download ", ie);
                    }
                }
            }
            executionCount++;
        }
        if (storeList.isEmpty()) {
            throw new IOException("Could not build flat file store", lastException);
        }
        log.info("Completed the flat file store build in {}", flatFileStoreWatch);
        return storeList;
    }

    public IndexStore buildStore() throws IOException, CommitFailedException {
        return buildFlatFileStore();
    }

    public IndexStore buildStore(String initialCheckpoint, String finalCheckpoint) throws IOException, CommitFailedException {
        IncrementalStoreBuilder builder;
        IndexStore incrementalStore;
        Set<IndexDefinition> indexDefinitions = indexerSupport.getIndexDefinitions();
        Set<String> preferredPathElements = indexerSupport.getPreferredPathElements(indexDefinitions);
        Stopwatch incrementalStoreWatch = Stopwatch.createStarted();
        Predicate<String> predicate = indexerSupport.getFilterPredicate(indexDefinitions, Function.identity());

        String customExcludeEntriesRegex = ConfigHelper.getSystemPropertyAsString(
                OAK_INDEXER_PIPELINED_MONGO_CUSTOM_EXCLUDE_ENTRIES_REGEX,
                DEFAULT_OAK_INDEXER_PIPELINED_MONGO_CUSTOM_EXCLUDE_ENTRIES_REGEX
        );

        if (!customExcludeEntriesRegex.isEmpty()) {
            predicate = predicate.and(indexerSupport.getFilterPredicateBasedOnCustomRegex(Pattern.compile(customExcludeEntriesRegex), Function.identity()));
        }

        // Handle custom excluded paths if provided. This is only applicable if regex path filtering is enabled.
        // Any paths whose ancestor is in the custom excluded paths list will be excluded from incremental index store.
        // This is to keep in line with the custom exclude paths implementation in the pipelined strategy.
        boolean regexPathFiltering = ConfigHelper.getSystemPropertyAsBoolean(
                OAK_INDEXER_PIPELINED_MONGO_REGEX_PATH_FILTERING,
                DEFAULT_OAK_INDEXER_PIPELINED_MONGO_REGEX_PATH_FILTERING);
        List<String> customExcludedPaths;
        String excludePathsString = ConfigHelper.getSystemPropertyAsString(
                OAK_INDEXER_PIPELINED_MONGO_CUSTOM_EXCLUDED_PATHS,
                DEFAULT_OAK_INDEXER_PIPELINED_MONGO_CUSTOM_EXCLUDED_PATHS
        ).trim();

        if (regexPathFiltering && !excludePathsString.isEmpty()) {
            customExcludedPaths = Arrays.stream(excludePathsString.split(","))
                    .map(String::trim)
                    .collect(Collectors.toList());

            if (!customExcludedPaths.isEmpty()) {
                // Add an AND condition to the existing predicate to filter out paths that are ancestors of the custom excluded paths.
                predicate = predicate.and(t -> customExcludedPaths.stream().noneMatch(excludedPath -> PathUtils.isAncestor(excludedPath, t)));
            }
        }

        try {
            builder = new IncrementalStoreBuilder(indexHelper.getWorkDir(), indexHelper, initialCheckpoint, finalCheckpoint)
                    .withPreferredPathElements(preferredPathElements)
                    .withPathPredicate(predicate)
                    .withBlobStore(indexHelper.getGCBlobStore());
            incrementalStore = builder.build();
            closer.register(incrementalStore);
        } catch (Exception e) {
            throw new IOException("Could not build incremental store", e);
        }
        log.info("Completed incremental store build in {}", incrementalStoreWatch);
        return incrementalStore;
    }

    /**
     * @return an Instance of FlatFileStore, whose getFlatFileStorePath() method can be used to get the absolute path to this store.
     * @throws IOException
     * @throws CommitFailedException
     * @deprecated replaced by {@link #buildStore()}
     */
    @Deprecated
    public FlatFileStore buildFlatFileStore() throws IOException, CommitFailedException {
        NodeState checkpointedState = indexerSupport.retrieveNodeStateForCheckpoint();
        Set<IndexDefinition> indexDefinitions = indexerSupport.getIndexDefinitions();
        Set<String> preferredPathElements = indexerSupport.getPreferredPathElements(indexDefinitions);
        Predicate<String> predicate = indexerSupport.getFilterPredicate(indexDefinitions, Function.identity());
        FlatFileStore flatFileStore = buildFlatFileStoreList(checkpointedState, null, predicate,
                preferredPathElements, IndexerConfiguration.parallelIndexEnabled(), indexDefinitions, indexingReporter).get(0);
        log.info("FlatFileStore built at {}. To use this flatFileStore in a reindex step, set System Property-{} with value {}",
                flatFileStore.getStorePath(), OAK_INDEXER_SORTED_FILE_PATH, flatFileStore.getStorePath());
        return flatFileStore;
    }

    public void reindex() throws CommitFailedException, IOException {
        INDEXING_PHASE_LOGGER.info("[TASK:FULL_INDEX_CREATION:START] Starting indexing job");
        Stopwatch indexJobWatch = Stopwatch.createStarted();
        try {
            IndexingProgressReporter progressReporter =
                    new IndexingProgressReporter(IndexUpdateCallback.NOOP, NodeTraversalCallback.NOOP);
            configureEstimators(progressReporter);

            NodeState checkpointedState = indexerSupport.retrieveNodeStateForCheckpoint();
            NodeStore copyOnWriteStore = new MemoryNodeStore(checkpointedState);
            indexerSupport.switchIndexLanesAndReindexFlag(copyOnWriteStore);
            NodeBuilder builder = copyOnWriteStore.getRoot().builder();
            CompositeIndexer indexer = prepareIndexers(copyOnWriteStore, builder, progressReporter);
            if (indexer.isEmpty()) {
                return;
            }

            closer.register(indexer);

            List<FlatFileStore> flatFileStores = buildFlatFileStoreList(
                    checkpointedState,
                    indexer,
                    indexer::shouldInclude,
                    null,
                    IndexerConfiguration.parallelIndexEnabled(),
                    indexerSupport.getIndexDefinitions(),
                    indexingReporter);

            progressReporter.reset();

            progressReporter.reindexingTraversalStart("/");

            preIndexOperations(indexer.getIndexers());

            INDEXING_PHASE_LOGGER.info("[TASK:INDEXING:START] Starting indexing");
            Stopwatch indexerWatch = Stopwatch.createStarted();
            try {
                if (flatFileStores.size() > 1) {
                    indexParallel(flatFileStores, indexer, progressReporter);
                } else if (flatFileStores.size() == 1) {
                    FlatFileStore flatFileStore = flatFileStores.get(0);
<<<<<<< HEAD

                    AheadOfTimeBlobDownloader aheadOfTimeBlobDownloader = new AheadOfTimeBlobDownloader(
                            flatFileStore.getStoreFile(),
                            flatFileStore.getAlgorithm(),
                            indexHelper.getGCBlobStore());
                    aheadOfTimeBlobDownloader.start();
                    try {
                        for (NodeStateEntry entry : flatFileStore) {
                            reportDocumentRead(entry.getPath(), progressReporter);
                            indexer.index(entry);
                        }
                    } finally {
                        aheadOfTimeBlobDownloader.stop();
=======
                    TopKSlowestPaths slowestTopKElements = new TopKSlowestPaths(TOP_SLOWEST_PATHS_TO_LOG);
                    long entryStart = System.nanoTime();
                    for (NodeStateEntry entry : flatFileStore) {
                        reportDocumentRead(entry.getPath(), progressReporter);
                        indexer.index(entry);
                        // Avoid calling System.nanoTime() twice per each entry, by reusing the timestamp taken at the end
                        // of indexing an entry as the start time of the following entry. This is less accurate, because
                        // the measured times will also include the bookkeeping at the end of indexing each entry, but
                        // we are only interested in entries that take a significant time to index, so this extra
                        // inaccuracy will not significantly change the results.
                        long entryEnd = System.nanoTime();
                        long elapsedMillis = (entryEnd - entryStart) / 1_000_000;
                        entryStart = entryEnd;
                        slowestTopKElements.add(entry.getPath(), elapsedMillis);
                        if (elapsedMillis > 1000) {
                            log.info("Indexing {} took {} ms", entry.getPath(), elapsedMillis);
                        }
>>>>>>> c9228d48
                    }
                    log.info("Top slowest nodes to index (ms): {}", slowestTopKElements);
                }

                progressReporter.reindexingTraversalEnd();
                progressReporter.logReport();
                long indexingDurationSeconds = indexerWatch.elapsed(TimeUnit.SECONDS);
                log.info("Completed indexing in {}", FormattingUtils.formatToSeconds(indexingDurationSeconds));
                INDEXING_PHASE_LOGGER.info("[TASK:INDEXING:END] Metrics: {}", MetricsFormatter.createMetricsWithDurationOnly(indexingDurationSeconds));
                MetricsUtils.addMetric(statisticsProvider, indexingReporter, METRIC_INDEXING_DURATION_SECONDS, indexingDurationSeconds);
                indexingReporter.addTiming("Build Lucene Index", FormattingUtils.formatToSeconds(indexingDurationSeconds));
            } catch (Throwable t) {
                INDEXING_PHASE_LOGGER.info("[TASK:INDEXING:FAIL] Metrics: {}, Error: {}",
                        MetricsFormatter.createMetricsWithDurationOnly(indexerWatch), t.toString());
                throw t;
            }

            INDEXING_PHASE_LOGGER.info("[TASK:MERGE_NODE_STORE:START] Starting merge node store");
            Stopwatch mergeNodeStoreWatch = Stopwatch.createStarted();
            try {
                copyOnWriteStore.merge(builder, EmptyHook.INSTANCE, CommitInfo.EMPTY);
                long mergeNodeStoreDurationSeconds = mergeNodeStoreWatch.elapsed(TimeUnit.SECONDS);
                INDEXING_PHASE_LOGGER.info("[TASK:MERGE_NODE_STORE:END] Metrics: {}", MetricsFormatter.createMetricsWithDurationOnly(mergeNodeStoreDurationSeconds));
                MetricsUtils.addMetric(statisticsProvider, indexingReporter, METRIC_MERGE_NODE_STORE_DURATION_SECONDS, mergeNodeStoreDurationSeconds);
                indexingReporter.addTiming("Merge node store", FormattingUtils.formatToSeconds(mergeNodeStoreDurationSeconds));
            } catch (Throwable t) {
                INDEXING_PHASE_LOGGER.info("[TASK:MERGE_NODE_STORE:FAIL] Metrics: {}, Error: {}",
                        MetricsFormatter.createMetricsWithDurationOnly(mergeNodeStoreWatch), t.toString());
                throw t;
            }

            indexerSupport.postIndexWork(copyOnWriteStore);

            long fullIndexCreationDurationSeconds = indexJobWatch.elapsed(TimeUnit.SECONDS);
            INDEXING_PHASE_LOGGER.info("[TASK:FULL_INDEX_CREATION:END] Metrics {}", MetricsFormatter.createMetricsWithDurationOnly(fullIndexCreationDurationSeconds));
            MetricsUtils.addMetric(statisticsProvider, indexingReporter, METRIC_FULL_INDEX_CREATION_DURATION_SECONDS, fullIndexCreationDurationSeconds);
            indexingReporter.addTiming("Total time", FormattingUtils.formatToSeconds(fullIndexCreationDurationSeconds));
        } catch (Throwable t) {
            INDEXING_PHASE_LOGGER.info("[TASK:FULL_INDEX_CREATION:FAIL] Metrics: {}, Error: {}",
                    MetricsFormatter.createMetricsWithDurationOnly(indexJobWatch), t.toString());
            throw t;
        }
    }

    private void indexParallel(List<FlatFileStore> storeList, CompositeIndexer indexer, IndexingProgressReporter progressReporter)
            throws IOException {
        ExecutorService service = Executors.newFixedThreadPool(IndexerConfiguration.indexThreadPoolSize());
        List<Future> futureList = new ArrayList<>();

        for (FlatFileStore item : storeList) {
            Future future = service.submit(() -> {
                for (NodeStateEntry entry : item) {
                    reportDocumentRead(entry.getPath(), progressReporter);
                    log.trace("Indexing : {}", entry.getPath());
                    indexer.index(entry);
                }
                return true;
            });
            futureList.add(future);
        }

        try {
            for (Future future : futureList) {
                future.get();
            }
            log.info("All {} indexing jobs are done", storeList.size());
        } catch (InterruptedException | ExecutionException e) {
            String errMsg = "Failure getting indexing job result";
            log.error(errMsg, e);
            throw new IOException(errMsg, e);
        } finally {
            new ExecutorCloser(service).close();
        }
    }

    private MongoDocumentStore getMongoDocumentStore() {
        return checkNotNull(indexHelper.getService(MongoDocumentStore.class));
    }

    private MongoClientURI getMongoClientURI() {
        return checkNotNull(indexHelper.getService(MongoClientURI.class));
    }

    private MongoDatabase getMongoDatabase() {
        return checkNotNull(indexHelper.getService(MongoDatabase.class));
    }

    private void configureEstimators(IndexingProgressReporter progressReporter) {
        StatisticsProvider statsProvider = indexHelper.getStatisticsProvider();
        if (statsProvider instanceof MetricStatisticsProvider) {
            MetricRegistry registry = ((MetricStatisticsProvider) statsProvider).getRegistry();
            progressReporter.setTraversalRateEstimator(new MetricRateEstimator("async", registry));
        }
        long nodesCount = getEstimatedDocumentCount();
        if (nodesCount > 0) {
            progressReporter.setNodeCountEstimator((String basePath, Set<String> indexPaths) -> nodesCount);
            progressReporter.setEstimatedCount(nodesCount);
            log.info("Estimated number of documents in Mongo are {}", nodesCount);
        }
    }

    private long getEstimatedDocumentCount() {
        MongoConnection mongoConnection = indexHelper.getService(MongoConnection.class);
        if (mongoConnection != null) {
            return mongoConnection.getDatabase().getCollection("nodes").count();
        }
        return 0;
    }

    @Override
    public void close() throws IOException {
        closer.close();
    }

    private void reportDocumentRead(String id, IndexingProgressReporter progressReporter) {
        try {
            progressReporter.traversedNode(() -> id);
        } catch (CommitFailedException e) {
            throw new RuntimeException(e);
        }
        traversalLog.trace(id);
    }

    protected CompositeIndexer prepareIndexers(NodeStore copyOnWriteStore, NodeBuilder builder,
                                               IndexingProgressReporter progressReporter) {
        NodeState root = copyOnWriteStore.getRoot();
        List<NodeStateIndexer> indexers = new ArrayList<>();
        for (String indexPath : indexHelper.getIndexPaths()) {
            NodeState indexState = NodeStateUtils.getNode(root, indexPath);
            NodeBuilder idxBuilder = IndexerSupport.childBuilder(builder, indexPath, false);
            String type = indexState.getString(TYPE_PROPERTY_NAME);
            if (type == null) {
                log.warn("No 'type' property found on indexPath [{}]. Skipping it", indexPath);
                continue;
            }

            removeIndexState(idxBuilder);

            idxBuilder.setProperty(IndexConstants.REINDEX_PROPERTY_NAME, false);

            for (NodeStateIndexerProvider indexerProvider : indexerProviders) {
                NodeStateIndexer indexer = indexerProvider.getIndexer(type, indexPath, idxBuilder, root, progressReporter);
                if (indexer != null) {
                    indexers.add(indexer);
                    closer.register(indexer);
                    progressReporter.registerIndex(indexPath, true, -1);
                }
            }
        }

        return new CompositeIndexer(indexers);
    }

    protected abstract List<NodeStateIndexerProvider> createProviders() throws IOException;

    protected abstract void preIndexOperations(List<NodeStateIndexer> indexers);

    //TODO OAK-7098 - Taken from IndexUpdate. Refactor to abstract out common logic like this
    private void removeIndexState(NodeBuilder definition) {
        // as we don't know the index content node name
        // beforehand, we'll remove all child nodes
        for (String rm : definition.getChildNodeNames()) {
            if (NodeStateUtils.isHidden(rm)) {
                NodeBuilder childNode = definition.getChildNode(rm);
                if (!childNode.getBoolean(IndexConstants.REINDEX_RETAIN)) {
                    definition.getChildNode(rm).remove();
                }
            }
        }
    }
}<|MERGE_RESOLUTION|>--- conflicted
+++ resolved
@@ -357,41 +357,34 @@
                     indexParallel(flatFileStores, indexer, progressReporter);
                 } else if (flatFileStores.size() == 1) {
                     FlatFileStore flatFileStore = flatFileStores.get(0);
-<<<<<<< HEAD
-
                     AheadOfTimeBlobDownloader aheadOfTimeBlobDownloader = new AheadOfTimeBlobDownloader(
                             flatFileStore.getStoreFile(),
                             flatFileStore.getAlgorithm(),
                             indexHelper.getGCBlobStore());
                     aheadOfTimeBlobDownloader.start();
                     try {
+                        TopKSlowestPaths slowestTopKElements = new TopKSlowestPaths(TOP_SLOWEST_PATHS_TO_LOG);
+                        long entryStart = System.nanoTime();
                         for (NodeStateEntry entry : flatFileStore) {
                             reportDocumentRead(entry.getPath(), progressReporter);
                             indexer.index(entry);
+                            // Avoid calling System.nanoTime() twice per each entry, by reusing the timestamp taken at the end
+                            // of indexing an entry as the start time of the following entry. This is less accurate, because
+                            // the measured times will also include the bookkeeping at the end of indexing each entry, but
+                            // we are only interested in entries that take a significant time to index, so this extra
+                            // inaccuracy will not significantly change the results.
+                            long entryEnd = System.nanoTime();
+                            long elapsedMillis = (entryEnd - entryStart) / 1_000_000;
+                            entryStart = entryEnd;
+                            slowestTopKElements.add(entry.getPath(), elapsedMillis);
+                            if (elapsedMillis > 1000) {
+                                log.info("Indexing {} took {} ms", entry.getPath(), elapsedMillis);
+                            }
                         }
+                        log.info("Top slowest nodes to index (ms): {}", slowestTopKElements);
                     } finally {
                         aheadOfTimeBlobDownloader.stop();
-=======
-                    TopKSlowestPaths slowestTopKElements = new TopKSlowestPaths(TOP_SLOWEST_PATHS_TO_LOG);
-                    long entryStart = System.nanoTime();
-                    for (NodeStateEntry entry : flatFileStore) {
-                        reportDocumentRead(entry.getPath(), progressReporter);
-                        indexer.index(entry);
-                        // Avoid calling System.nanoTime() twice per each entry, by reusing the timestamp taken at the end
-                        // of indexing an entry as the start time of the following entry. This is less accurate, because
-                        // the measured times will also include the bookkeeping at the end of indexing each entry, but
-                        // we are only interested in entries that take a significant time to index, so this extra
-                        // inaccuracy will not significantly change the results.
-                        long entryEnd = System.nanoTime();
-                        long elapsedMillis = (entryEnd - entryStart) / 1_000_000;
-                        entryStart = entryEnd;
-                        slowestTopKElements.add(entry.getPath(), elapsedMillis);
-                        if (elapsedMillis > 1000) {
-                            log.info("Indexing {} took {} ms", entry.getPath(), elapsedMillis);
-                        }
->>>>>>> c9228d48
                     }
-                    log.info("Top slowest nodes to index (ms): {}", slowestTopKElements);
                 }
 
                 progressReporter.reindexingTraversalEnd();

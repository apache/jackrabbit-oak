/*
 * Licensed to the Apache Software Foundation (ASF) under one
 * or more contributor license agreements.  See the NOTICE file
 * distributed with this work for additional information
 * regarding copyright ownership.  The ASF licenses this file
 * to you under the Apache License, Version 2.0 (the
 * "License"); you may not use this file except in compliance
 * with the License.  You may obtain a copy of the License at
 *
 *   http://www.apache.org/licenses/LICENSE-2.0
 *
 * Unless required by applicable law or agreed to in writing,
 * software distributed under the License is distributed on an
 * "AS IS" BASIS, WITHOUT WARRANTIES OR CONDITIONS OF ANY
 * KIND, either express or implied.  See the License for the
 * specific language governing permissions and limitations
 * under the License.
 */
package org.apache.jackrabbit.oak.index.indexer.document.flatfile.pipelined;

import org.apache.commons.io.FileUtils;
import org.apache.jackrabbit.guava.common.base.Preconditions;
import org.apache.jackrabbit.guava.common.base.Stopwatch;
import org.apache.jackrabbit.guava.common.util.concurrent.ThreadFactoryBuilder;
import org.apache.jackrabbit.oak.commons.Compression;
import org.apache.jackrabbit.oak.index.indexer.document.flatfile.NodeStateEntryWriter;
<<<<<<< HEAD
import org.apache.jackrabbit.oak.index.indexer.document.flatfile.SortStrategy;
=======
import org.apache.jackrabbit.oak.index.indexer.document.indexstore.IndexStoreSortStrategyBase;
import org.apache.jackrabbit.oak.plugins.document.Collection;
>>>>>>> 189caed3
import org.apache.jackrabbit.oak.plugins.document.DocumentNodeStore;
import org.apache.jackrabbit.oak.plugins.document.NodeDocument;
import org.apache.jackrabbit.oak.plugins.document.RevisionVector;
import org.apache.jackrabbit.oak.plugins.document.mongo.MongoDocumentStore;
<<<<<<< HEAD
import org.apache.jackrabbit.oak.plugins.document.util.MongoConnection;
=======
import org.apache.jackrabbit.oak.plugins.document.mongo.MongoDocumentStoreHelper;
>>>>>>> 189caed3
import org.apache.jackrabbit.oak.plugins.index.FormattingUtils;
import org.apache.jackrabbit.oak.plugins.index.MetricsFormatter;
import org.apache.jackrabbit.oak.spi.blob.BlobStore;
import org.apache.jackrabbit.oak.spi.filter.PathFilter;
import org.slf4j.Logger;
import org.slf4j.LoggerFactory;

import java.io.File;
import java.io.IOException;
import java.nio.ByteBuffer;
import java.nio.charset.Charset;
import java.nio.charset.StandardCharsets;
import java.util.List;
import java.util.Set;
import java.util.concurrent.ArrayBlockingQueue;
import java.util.concurrent.ExecutionException;
import java.util.concurrent.ExecutorCompletionService;
import java.util.concurrent.ExecutorService;
import java.util.concurrent.Executors;
import java.util.concurrent.Future;
import java.util.concurrent.ScheduledExecutorService;
import java.util.concurrent.ScheduledFuture;
import java.util.concurrent.TimeUnit;
import java.util.function.Predicate;

import static org.apache.jackrabbit.oak.commons.IOUtils.humanReadableByteCountBin;

/**
 * Downloads the contents of the MongoDB repository dividing the tasks in a pipeline with the following stages:
 * <ul>
 * <li>Download - Downloads from Mongo all the documents in the node store.
 * <li>Transform - Converts Mongo documents to node state entries.
 * <li>Sort and save - Sorts the batch of node state entries and saves them to disk
 * <li>Merge sorted files - Merge the intermediate sorted files into a single file (the final FlatFileStore).
 * </ul>
 * <p>
 * <h2>Memory management</h2>
 * <p>
 * For efficiency, the intermediate sorted files should be as large as possible given the memory constraints.
 * This strategy accumulates the entries that will be stored in each of these files in memory until reaching a maximum
 * configurable size, at which point it sorts the data and writes it to a file. The data is accumulated in instances of
 * {@link NodeStateEntryBatch}. This class contains two data structures:
 * <ul>
 * <li>A {@link java.nio.ByteBuffer} for the binary representation of the entry, that is, the byte array that will be written to the file.
 * This buffer contains length-prefixed byte arrays, that is, each entry is {@code <size><data>}, where size is a 4 byte int.
 * <li>An array of {@link SortKey} instances, which contain the paths of each entry and are used to sort the entries. Each element
 * in this array also contains the position in the ByteBuffer of the serialized representation of the entry.
 * </ul>
 * This representation has several advantages:
 * <ul>
 * <li>It is compact, as a String object in the heap requires more memory than a length-prefixed byte array in the ByteBuffer.
 * <li>Predictable memory usage - the memory used by the {@link java.nio.ByteBuffer} is fixed and allocated at startup
 * (more on this later). The memory used by the array of {@link SortKey} is not bounded, but these objects are small,
 * as they contain little more than the path of the entry, and we can easily put limits on the maximum number of entries
 * kept in a buffer.
 * </ul>
 * <p>
 * The instances of {@link NodeStateEntryBatch} are created at launch time. We create {@code #transformThreads+1} buffers.
 * This way, except for some rare situations, each transform thread will have its own buffer where to write the entries
 * and there will be an extra buffer to be used by the Save-and-Sort thread, so that all the transform and sort threads
 * can operate concurrently.
 * <p>
 * These buffers are reused. Once the Save-and-Sort thread finishes processing a buffer, it clears it and sends it back
 * to the transform threads. For this, we use two queues, one with empty buffers, from where the transform threads take
 * their buffers when they need one, and another with full buffers, which are read by the Save-and-Sort thread.
 * <p>
 * Reusing the buffers reduces significantly the pressure on the garbage collector and ensures that we do not run out
 * of memory, as the largest blocks of memory are pre-allocated and reused.
 * <p>
 * The total amount of memory used by the buffers is a configurable parameter (env variable {@link #OAK_INDEXER_PIPELINED_WORKING_MEMORY_MB}).
 * This memory is divided in {@code numberOfBuffers + 1 </code>} regions, each of
 * {@code regionSize = PIPELINED_WORKING_MEMORY_MB/(#numberOfBuffers + 1)} size.
 * Each ByteBuffer is of {@code regionSize} big. The extra region is to account for the memory taken by the {@link SortKey}
 * entries. There is also a maximum limit on the number of entries, which is calculated based on regionSize
 * (we assume each {@link SortKey} entry requires 256 bytes).
 * <p>
 * The transform threads will stop filling a buffer and enqueue it for sorting and saving once either the byte buffer is
 * full or the number of entries in the buffer reaches the limit.
 * <p>
 *
 * <h2>Retrials on broken MongoDB connections</h2>
 */
<<<<<<< HEAD
public class PipelinedStrategy implements SortStrategy {
    public static final String OAK_INDEXER_PIPELINED_MONGO_DOC_BATCH_MAX_SIZE_MB = "oak.indexer.pipelined.mongoDocBatchSizeMB";
    public static final int DEFAULT_OAK_INDEXER_PIPELINED_MONGO_DOC_BATCH_MAX_SIZE_MB = 4;
    public static final String OAK_INDEXER_PIPELINED_MONGO_DOC_BATCH_MAX_NUMBER_OF_DOCUMENTS = "oak.indexer.pipelined.mongoDocBatchMaxNumberOfDocuments";
    public static final int DEFAULT_OAK_INDEXER_PIPELINED_MONGO_DOC_BATCH_MAX_NUMBER_OF_DOCUMENTS = 10000;
    public static final String OAK_INDEXER_PIPELINED_MONGO_DOC_QUEUE_RESERVED_MEMORY_MB = "oak.indexer.pipelined.mongoDocQueueReservedMemoryMB";
    public static final int DEFAULT_OAK_INDEXER_PIPELINED_MONGO_DOC_QUEUE_RESERVED_MEMORY_MB = 128;
=======
public class PipelinedStrategy extends IndexStoreSortStrategyBase {
    public static final String OAK_INDEXER_PIPELINED_MONGO_DOC_QUEUE_SIZE = "oak.indexer.pipelined.mongoDocQueueSize";
    public static final int DEFAULT_OAK_INDEXER_PIPELINED_MONGO_DOC_QUEUE_SIZE = 100;
    public static final String OAK_INDEXER_PIPELINED_MONGO_DOC_BATCH_SIZE = "oak.indexer.pipelined.mongoDocBatchSize";
    public static final int DEFAULT_OAK_INDEXER_PIPELINED_MONGO_DOC_BATCH_SIZE = 500;
>>>>>>> 189caed3
    public static final String OAK_INDEXER_PIPELINED_TRANSFORM_THREADS = "oak.indexer.pipelined.transformThreads";
    public static final int DEFAULT_OAK_INDEXER_PIPELINED_TRANSFORM_THREADS = 2;
    public static final String OAK_INDEXER_PIPELINED_WORKING_MEMORY_MB = "oak.indexer.pipelined.workingMemoryMB";
    // 0 means autodetect
    public static final int DEFAULT_OAK_INDEXER_PIPELINED_WORKING_MEMORY_MB = 0;

    static final NodeDocument[] SENTINEL_MONGO_DOCUMENT = new NodeDocument[0];
    static final NodeStateEntryBatch SENTINEL_NSE_BUFFER = new NodeStateEntryBatch(ByteBuffer.allocate(0), 0);
    static final File SENTINEL_SORTED_FILES_QUEUE = new File("SENTINEL");
    static final Charset FLATFILESTORE_CHARSET = StandardCharsets.UTF_8;

    private static final Logger LOG = LoggerFactory.getLogger(PipelinedStrategy.class);

    public static final int MIN_MONGO_DOC_QUEUE_RESERVED_MEMORY_MB = 16;
    // A MongoDB document is at most 16MB, so the buffer that holds node state entries must be at least that big
    private static final int MIN_AUTODETECT_WORKING_MEMORY_MB = 128;
    private static final int MIN_ENTRY_BATCH_BUFFER_SIZE_MB = 32;
    private static final int MAX_AUTODETECT_WORKING_MEMORY_MB = 4000;


    private class MonitorTask<T> implements Runnable {
        private final ArrayBlockingQueue<T[]> mongoDocQueue;
        private final ArrayBlockingQueue<NodeStateEntryBatch> emptyBatchesQueue;
        private final ArrayBlockingQueue<NodeStateEntryBatch> nonEmptyBatchesQueue;
        private final ArrayBlockingQueue<File> sortedFilesQueue;
        private final TransformStageStatistics transformStageStatistics;

        public MonitorTask(ArrayBlockingQueue<T[]> mongoDocQueue,
                           ArrayBlockingQueue<NodeStateEntryBatch> emptyBatchesQueue,
                           ArrayBlockingQueue<NodeStateEntryBatch> nonEmptyBatchesQueue,
                           ArrayBlockingQueue<File> sortedFilesQueue,
                           TransformStageStatistics transformStageStatistics) {
            this.mongoDocQueue = mongoDocQueue;
            this.emptyBatchesQueue = emptyBatchesQueue;
            this.nonEmptyBatchesQueue = nonEmptyBatchesQueue;
            this.sortedFilesQueue = sortedFilesQueue;
            this.transformStageStatistics = transformStageStatistics;
        }

        @Override
        public void run() {
            try {
                printStatistics(mongoDocQueue, emptyBatchesQueue, nonEmptyBatchesQueue, sortedFilesQueue, transformStageStatistics, false);
            } catch (Exception e) {
                LOG.error("Error while logging queue sizes", e);
            }
        }
    }

    private final MongoDocumentStore docStore;
    private final MongoConnection mongoConnection;
    private final DocumentNodeStore documentNodeStore;
    private final RevisionVector rootRevision;
    private final BlobStore blobStore;
<<<<<<< HEAD
    private final File storeDir;
=======
>>>>>>> 189caed3
    private final PathElementComparator pathComparator;
    private final List<PathFilter> pathFilters;
<<<<<<< HEAD
    private final Predicate<String> pathPredicate;
    private final int numberOfTransformThreads;

    private final int mongoDocQueueSize;
    private final int mongoDocBatchMaxSizeMB;
    private final int mongoDocBatchMaxNumberOfDocuments;

    private final int nseBuffersCount;
    private long nodeStateEntriesExtracted;
    private final int nseBufferMaxEntriesPerBuffer;
    private final int nseBuffersSizeBytes;


    /**
     * @param pathPredicate   Used by the transform stage to test if a node should be kept or discarded.
     * @param pathFilters     If non-empty, the download stage will use these filters to try to create a query that downloads
     *                        only the matching MongoDB documents.
=======
    private long entryCount;


    /**
     * @param pathPredicate Used by the transform stage to test if a node should be kept or discarded.
     * @param pathFilters   If non-empty, the download stage will use these filters to try to create a query that downloads
     *                      only the matching MongoDB documents.
     * @deprecated use {@link PipelinedStrategy#PipelinedStrategy(MongoDocumentStore, DocumentNodeStore, RevisionVector, Set, BlobStore, File, Compression, Predicate, List, String)} instead
>>>>>>> 189caed3
     */

    @Deprecated
    public PipelinedStrategy(MongoDocumentStore documentStore,
                             MongoConnection mongoConnection,
                             DocumentNodeStore documentNodeStore,
                             RevisionVector rootRevision,
                             Set<String> preferredPathElements,
                             BlobStore blobStore,
                             File storeDir,
                             Compression algorithm,
                             Predicate<String> pathPredicate,
                             List<PathFilter> pathFilters) {
        this(documentStore, documentNodeStore, rootRevision, preferredPathElements, blobStore, storeDir,
                algorithm, pathPredicate, pathFilters, null);
    }

    public PipelinedStrategy(MongoDocumentStore documentStore,
                             DocumentNodeStore documentNodeStore,
                             RevisionVector rootRevision,
                             Set<String> preferredPathElements,
                             BlobStore blobStore,
                             File storeDir,
                             Compression algorithm,
                             Predicate<String> pathPredicate,
                             List<PathFilter> pathFilters,
                             String checkpoint) {
        super(storeDir, algorithm, pathPredicate, preferredPathElements, checkpoint);
        this.docStore = documentStore;
        this.mongoConnection = mongoConnection;
        this.documentNodeStore = documentNodeStore;
        this.rootRevision = rootRevision;
        this.blobStore = blobStore;
        this.pathComparator = new PathElementComparator(preferredPathElements);
        this.pathFilters = pathFilters;
        Preconditions.checkState(documentStore.isReadOnly(), "Traverser can only be used with readOnly store");

        int mongoDocQueueReservedMemoryMB = ConfigHelper.getSystemPropertyAsInt(OAK_INDEXER_PIPELINED_MONGO_DOC_QUEUE_RESERVED_MEMORY_MB, DEFAULT_OAK_INDEXER_PIPELINED_MONGO_DOC_QUEUE_RESERVED_MEMORY_MB);
        Preconditions.checkArgument(mongoDocQueueReservedMemoryMB >= MIN_MONGO_DOC_QUEUE_RESERVED_MEMORY_MB,
                "Invalid value for property " + OAK_INDEXER_PIPELINED_MONGO_DOC_QUEUE_RESERVED_MEMORY_MB + ": " + mongoDocQueueReservedMemoryMB + ". Must be >= 32");

        this.mongoDocBatchMaxSizeMB = ConfigHelper.getSystemPropertyAsInt(OAK_INDEXER_PIPELINED_MONGO_DOC_BATCH_MAX_SIZE_MB, DEFAULT_OAK_INDEXER_PIPELINED_MONGO_DOC_BATCH_MAX_SIZE_MB);
        Preconditions.checkArgument(mongoDocBatchMaxSizeMB > 0,
                "Invalid value for property " + OAK_INDEXER_PIPELINED_MONGO_DOC_BATCH_MAX_SIZE_MB + ": " + mongoDocBatchMaxSizeMB + ". Must be > 0");

        this.mongoDocBatchMaxNumberOfDocuments = ConfigHelper.getSystemPropertyAsInt(OAK_INDEXER_PIPELINED_MONGO_DOC_BATCH_MAX_NUMBER_OF_DOCUMENTS, DEFAULT_OAK_INDEXER_PIPELINED_MONGO_DOC_BATCH_MAX_NUMBER_OF_DOCUMENTS);
        Preconditions.checkArgument(mongoDocBatchMaxNumberOfDocuments > 0,
                "Invalid value for property " + OAK_INDEXER_PIPELINED_MONGO_DOC_BATCH_MAX_NUMBER_OF_DOCUMENTS + ": " + mongoDocBatchMaxNumberOfDocuments + ". Must be > 0");

        this.numberOfTransformThreads = ConfigHelper.getSystemPropertyAsInt(OAK_INDEXER_PIPELINED_TRANSFORM_THREADS, DEFAULT_OAK_INDEXER_PIPELINED_TRANSFORM_THREADS);
        Preconditions.checkArgument(numberOfTransformThreads > 0,
                "Invalid value for property " + OAK_INDEXER_PIPELINED_TRANSFORM_THREADS + ": " + numberOfTransformThreads + ". Must be > 0");

        // Derived values for transform <-> sort-save
        int nseBuffersReservedMemoryMB = readNSEBuffersReservedMemory();

        // Calculate values derived from the configuration settings

        // mongo-dump  <-> transform threads
        Preconditions.checkArgument(mongoDocQueueReservedMemoryMB >= 8 * mongoDocBatchMaxSizeMB,
                "Invalid values for properties " + OAK_INDEXER_PIPELINED_MONGO_DOC_QUEUE_RESERVED_MEMORY_MB + " and " + OAK_INDEXER_PIPELINED_MONGO_DOC_BATCH_MAX_SIZE_MB +
                        ": " + OAK_INDEXER_PIPELINED_MONGO_DOC_QUEUE_RESERVED_MEMORY_MB + " must be at least 8x " + OAK_INDEXER_PIPELINED_MONGO_DOC_BATCH_MAX_SIZE_MB +
                        ", but are " + mongoDocQueueReservedMemoryMB + " and " + mongoDocBatchMaxSizeMB + ", respectively"
        );
        this.mongoDocQueueSize = mongoDocQueueReservedMemoryMB / mongoDocBatchMaxSizeMB;


        // Transform threads <-> merge-sort
        this.nseBuffersCount = 1 + numberOfTransformThreads;

        long nseBuffersReservedMemoryBytes = nseBuffersReservedMemoryMB * FileUtils.ONE_MB;
        // The working memory is divided in the following regions:
        // - #transforThreads   NSE Binary buffers
        // - 1x                 Metadata of NSE entries in Binary buffers, list of SortKeys
        // A ByteBuffer can be at most Integer.MAX_VALUE bytes long
        this.nseBuffersSizeBytes = limitToIntegerRange(nseBuffersReservedMemoryBytes / (nseBuffersCount + 1));

        // Assuming 1 instance of SortKey takes around 256 bytes. We have #transformThreads + 1 regions of nseBufferSizeBytes.
        // The extra region is for the SortKey instances. Below we compute the total number of SortKey instances that
        // fit in the memory region reserved for them, assuming that each SortKey instance takes 256 bytes. Then we
        // distribute equally these available entries among the nse buffers
        this.nseBufferMaxEntriesPerBuffer = (this.nseBuffersSizeBytes / 256) / this.nseBuffersCount;

        if (nseBuffersSizeBytes < MIN_ENTRY_BATCH_BUFFER_SIZE_MB * FileUtils.ONE_MB) {
            throw new IllegalArgumentException("Entry batch buffer size too small: " + nseBuffersSizeBytes +
                    " bytes. Must be at least " + MIN_ENTRY_BATCH_BUFFER_SIZE_MB + " MB. " +
                    "To increase the size of the buffers, either increase the size of the working memory region " +
                    "(system property " + OAK_INDEXER_PIPELINED_WORKING_MEMORY_MB + ") or decrease the number of transform " +
                    "threads (" + OAK_INDEXER_PIPELINED_TRANSFORM_THREADS + ")");
        }

        LOG.info("MongoDocumentQueue: [ reservedMemory: {} MB, batchMaxSize: {} MB, queueSize: {} (reservedMemory/batchMaxSize) ]",
                mongoDocQueueReservedMemoryMB,
                mongoDocBatchMaxSizeMB,
                mongoDocQueueSize);
        LOG.info("NodeStateEntryBuffers: [ workingMemory: {} MB, numberOfBuffers: {}, bufferSize: {}, maxEntriesPerBuffer: {} ]",
                nseBuffersReservedMemoryMB,
                nseBuffersCount,
                FileUtils.byteCountToDisplaySize(nseBuffersSizeBytes),
                nseBufferMaxEntriesPerBuffer);
    }

    private int readNSEBuffersReservedMemory() {
        int workingMemoryMB = ConfigHelper.getSystemPropertyAsInt(OAK_INDEXER_PIPELINED_WORKING_MEMORY_MB, DEFAULT_OAK_INDEXER_PIPELINED_WORKING_MEMORY_MB);
        Preconditions.checkArgument(workingMemoryMB >= 0,
                "Invalid value for property " + OAK_INDEXER_PIPELINED_WORKING_MEMORY_MB + ": " + workingMemoryMB + ". Must be >= 0");
        if (workingMemoryMB == 0) {
            return autodetectWorkingMemoryMB();
        } else {
            return workingMemoryMB;
        }
    }

    private int autodetectWorkingMemoryMB() {
        int maxHeapSizeMB = (int) (Runtime.getRuntime().maxMemory() / FileUtils.ONE_MB);
        int workingMemoryMB = maxHeapSizeMB - 2048;
        LOG.info("Auto detecting working memory. Maximum heap size: {} MB, selected working memory: {} MB", maxHeapSizeMB, workingMemoryMB);
        if (workingMemoryMB > MAX_AUTODETECT_WORKING_MEMORY_MB) {
            LOG.warn("Auto-detected value for working memory too high, setting to the maximum allowed for auto-detection: {} MB", MAX_AUTODETECT_WORKING_MEMORY_MB);
            return MAX_AUTODETECT_WORKING_MEMORY_MB;
        }
        if (workingMemoryMB < MIN_AUTODETECT_WORKING_MEMORY_MB) {
            LOG.warn("Auto-detected value for working memory too low, setting to the minimum allowed for auto-detection: {} MB", MIN_AUTODETECT_WORKING_MEMORY_MB);
            return MIN_AUTODETECT_WORKING_MEMORY_MB;
        }
        return workingMemoryMB;
    }

    private static int limitToIntegerRange(long bufferSizeBytes) {
        if (bufferSizeBytes > Integer.MAX_VALUE) {
            // Probably not necessary to subtract 16, just a safeguard to avoid boundary conditions.
            int truncatedBufferSize = Integer.MAX_VALUE - 16;
            LOG.warn("Computed buffer size too big: {}, exceeds Integer.MAX_VALUE. Truncating to: {}", bufferSizeBytes, truncatedBufferSize);
            return truncatedBufferSize;
        } else {
            return (int) bufferSizeBytes;
        }
    }

    @Override
    public File createSortedStoreFile() throws IOException {
        int numberOfThreads = 1 + numberOfTransformThreads + 1 + 1; // dump, transform, sort threads, sorted files merge
        ExecutorService threadPool = Executors.newFixedThreadPool(numberOfThreads,
                new ThreadFactoryBuilder().setNameFormat("mongo-dump").setDaemon(true).build()
        );
        // This executor can wait for several tasks at the same time. We use this below to wait at the same time for
        // all the tasks, so that if one of them fails, we can abort the whole pipeline. Otherwise, if we wait on
        // Future instances, we can only wait on one of them, so that if any of the others fail, we have no easy way
        // to detect this failure.
        ExecutorCompletionService ecs = new ExecutorCompletionService(threadPool);
        ScheduledExecutorService monitorThreadPool = Executors.newScheduledThreadPool(1,
                new ThreadFactoryBuilder().setNameFormat("monitor").setDaemon(true).build()
        );
        try {
            // download -> transform thread.
            ArrayBlockingQueue<NodeDocument[]> mongoDocQueue = new ArrayBlockingQueue<>(mongoDocQueueSize);

            // transform <-> sort and save threads
            // Queue with empty buffers, used by the transform task
            ArrayBlockingQueue<NodeStateEntryBatch> emptyBatchesQueue = new ArrayBlockingQueue<>(nseBuffersCount);
            // Queue with buffers filled by the transform task, used by the sort and save task. +1 for the SENTINEL
            ArrayBlockingQueue<NodeStateEntryBatch> nonEmptyBatchesQueue = new ArrayBlockingQueue<>(nseBuffersCount + 1);

            // Queue between sort-and-save thread and the merge-sorted-files thread
            ArrayBlockingQueue<File> sortedFilesQueue = new ArrayBlockingQueue<>(64);

            TransformStageStatistics transformStageStatistics = new TransformStageStatistics();

            ScheduledFuture<?> monitorFuture = monitorThreadPool.scheduleWithFixedDelay(
                    new MonitorTask(mongoDocQueue, emptyBatchesQueue, nonEmptyBatchesQueue, sortedFilesQueue, transformStageStatistics),
                    10, 30, TimeUnit.SECONDS);

            // Create empty buffers
            for (int i = 0; i < nseBuffersCount; i++) {
                emptyBatchesQueue.add(NodeStateEntryBatch.createNodeStateEntryBatch(nseBuffersSizeBytes, nseBufferMaxEntriesPerBuffer));
            }

            LOG.info("[TASK:PIPELINED-DUMP:START] Starting to build FFS");
            Stopwatch start = Stopwatch.createStarted();
            PipelinedMongoDownloadTask downloadTask = new PipelinedMongoDownloadTask(
                    mongoConnection,
                    docStore,
                    (int) (mongoDocBatchMaxSizeMB * FileUtils.ONE_MB),
                    mongoDocBatchMaxNumberOfDocuments,
                    mongoDocQueue,
                    pathFilters
            );
            ecs.submit(downloadTask);

            File flatFileStore = null;

            for (int i = 0; i < numberOfTransformThreads; i++) {
                NodeStateEntryWriter entryWriter = new NodeStateEntryWriter(blobStore);
                PipelinedTransformTask transformTask = new PipelinedTransformTask(
                        docStore,
                        documentNodeStore,
                        rootRevision,
                        this.getPathPredicate(),
                        entryWriter,
                        mongoDocQueue,
                        emptyBatchesQueue,
                        nonEmptyBatchesQueue,
                        transformStageStatistics
                );
                ecs.submit(transformTask);
            }

            PipelinedSortBatchTask sortTask = new PipelinedSortBatchTask(
                    this.getStoreDir(), pathComparator, this.getAlgorithm(), emptyBatchesQueue, nonEmptyBatchesQueue, sortedFilesQueue
            );
            ecs.submit(sortTask);

            PipelinedMergeSortTask mergeSortTask = new PipelinedMergeSortTask(this.getStoreDir(), pathComparator,
                    this.getAlgorithm(), sortedFilesQueue);
            ecs.submit(mergeSortTask);


            try {
                LOG.info("Waiting for tasks to complete");
                int tasksFinished = 0;
                int transformTasksFinished = 0;
                while (tasksFinished < numberOfThreads) {
                    Future<?> completedTask = ecs.take();
                    try {
                        Object result = completedTask.get();
                        if (result instanceof PipelinedMongoDownloadTask.Result) {
                            PipelinedMongoDownloadTask.Result downloadResult = (PipelinedMongoDownloadTask.Result) result;
                            LOG.info("Download task finished. Documents downloaded: {}", downloadResult.getDocumentsDownloaded());
                            // Signal the end of documents to the transform threads.
                            for (int i = 0; i < numberOfTransformThreads; i++) {
                                mongoDocQueue.put(SENTINEL_MONGO_DOCUMENT);
                            }

                        } else if (result instanceof PipelinedTransformTask.Result) {
                            PipelinedTransformTask.Result transformResult = (PipelinedTransformTask.Result) result;
                            transformTasksFinished++;
                            nodeStateEntriesExtracted += transformResult.getEntryCount();
                            LOG.info("Transform task {} finished. Entries processed: {}",
                                    transformResult.getThreadId(), transformResult.getEntryCount());
                            if (transformTasksFinished == numberOfTransformThreads) {
                                LOG.info("All transform tasks finished. Total entries processed: {}", nodeStateEntriesExtracted);
                                // No need to keep monitoring the queues, the download and transform threads are done.
                                monitorFuture.cancel(false);
                                // Terminate the sort thread.
                                nonEmptyBatchesQueue.put(SENTINEL_NSE_BUFFER);
                            }

                        } else if (result instanceof PipelinedSortBatchTask.Result) {
                            PipelinedSortBatchTask.Result sortTaskResult = (PipelinedSortBatchTask.Result) result;
                            LOG.info("Sort batch task finished. Entries processed: {}", sortTaskResult.getTotalEntries());
                            printStatistics(mongoDocQueue, emptyBatchesQueue, nonEmptyBatchesQueue, sortedFilesQueue, transformStageStatistics, true);
                            sortedFilesQueue.put(SENTINEL_SORTED_FILES_QUEUE);

                        } else if (result instanceof PipelinedMergeSortTask.Result) {
                            PipelinedMergeSortTask.Result mergeSortedFilesTask = (PipelinedMergeSortTask.Result) result;
                            File ffs = mergeSortedFilesTask.getFlatFileStoreFile();
                            LOG.info("Merge-sort sort task finished. FFS: {}, Size: {}", ffs, humanReadableByteCountBin(ffs.length()));
                            flatFileStore = mergeSortedFilesTask.getFlatFileStoreFile();

                        } else {
                            throw new RuntimeException("Unknown result type: " + result);
                        }
                        tasksFinished++;
                    } catch (ExecutionException ex) {
                        LOG.warn("Execution error dumping from MongoDB: " + ex + ". Shutting down all threads");
                        threadPool.shutdownNow();
                        boolean terminated = threadPool.awaitTermination(5, TimeUnit.SECONDS);
                        if (!terminated) {
                            LOG.warn("Thread pool failed to terminate");
                        }
                        throw new RuntimeException(ex.getCause());
                    } catch (Throwable ex) {
                        LOG.warn("Error dumping from MongoDB: " + ex);
                        threadPool.shutdownNow();
                        boolean terminated = threadPool.awaitTermination(5, TimeUnit.SECONDS);
                        if (!terminated) {
                            LOG.warn("Thread pool failed to terminate");
                        }
                        throw new RuntimeException(ex);
                    }
                }
                LOG.info("[TASK:PIPELINED-DUMP:END] Metrics: {}", MetricsFormatter.newBuilder()
                        .add("duration", FormattingUtils.formatToSeconds(start))
                        .add("durationSeconds", start.elapsed(TimeUnit.SECONDS))
                        .add("nodeStateEntriesExtracted", nodeStateEntriesExtracted)
                        .build());
                printStatistics(mongoDocQueue, emptyBatchesQueue, nonEmptyBatchesQueue, sortedFilesQueue, transformStageStatistics, true);
            } catch (InterruptedException e) {
                throw new RuntimeException(e);
            } finally {
                // No longer need to monitor the size of the queues,
                monitorFuture.cancel(true);
            }
            return flatFileStore;
        } finally {
            threadPool.shutdown();
            monitorThreadPool.shutdown();
        }
    }

    @Override
    public long getEntryCount() {
        return nodeStateEntriesExtracted;
    }

    private <T> void printStatistics(ArrayBlockingQueue<T[]> mongoDocQueue,
                                     ArrayBlockingQueue<NodeStateEntryBatch> emptyBuffersQueue,
                                     ArrayBlockingQueue<NodeStateEntryBatch> nonEmptyBuffersQueue,
                                     ArrayBlockingQueue<File> sortedFilesQueue,
                                     TransformStageStatistics transformStageStatistics,
                                     boolean printHistogramsAtInfo) {

        String queueSizeStats = MetricsFormatter.newBuilder()
                .add("mongoDocQueue", mongoDocQueue.size())
                .add("emptyBuffersQueue", emptyBuffersQueue.size())
                .add("nonEmptyBuffersQueue", nonEmptyBuffersQueue.size())
                .add("sortedFilesQueue", sortedFilesQueue.size())
                .build();

        LOG.info("Queue sizes: {}", queueSizeStats);
        LOG.info("Transform stats: {}", transformStageStatistics.formatStats());
        prettyPrintTransformStatisticsHistograms(transformStageStatistics, printHistogramsAtInfo);
    }

    private void prettyPrintTransformStatisticsHistograms(TransformStageStatistics transformStageStatistics, boolean printHistogramAtInfo) {
        if (printHistogramAtInfo) {
            LOG.info("Top hidden paths rejected: {}", transformStageStatistics.getHiddenPathsRejectedHistogram().prettyPrint());
            LOG.info("Top paths filtered: {}", transformStageStatistics.getFilteredPathsRejectedHistogram().prettyPrint());
            LOG.info("Top empty node state documents: {}", transformStageStatistics.getEmptyNodeStateHistogram().prettyPrint());
        } else {
            LOG.debug("Top hidden paths rejected: {}", transformStageStatistics.getHiddenPathsRejectedHistogram().prettyPrint());
            LOG.debug("Top paths filtered: {}", transformStageStatistics.getFilteredPathsRejectedHistogram().prettyPrint());
            LOG.debug("Top empty node state documents: {}", transformStageStatistics.getEmptyNodeStateHistogram().prettyPrint());
        }
    }
}<|MERGE_RESOLUTION|>--- conflicted
+++ resolved
@@ -24,21 +24,13 @@
 import org.apache.jackrabbit.guava.common.util.concurrent.ThreadFactoryBuilder;
 import org.apache.jackrabbit.oak.commons.Compression;
 import org.apache.jackrabbit.oak.index.indexer.document.flatfile.NodeStateEntryWriter;
-<<<<<<< HEAD
-import org.apache.jackrabbit.oak.index.indexer.document.flatfile.SortStrategy;
-=======
 import org.apache.jackrabbit.oak.index.indexer.document.indexstore.IndexStoreSortStrategyBase;
 import org.apache.jackrabbit.oak.plugins.document.Collection;
->>>>>>> 189caed3
 import org.apache.jackrabbit.oak.plugins.document.DocumentNodeStore;
 import org.apache.jackrabbit.oak.plugins.document.NodeDocument;
 import org.apache.jackrabbit.oak.plugins.document.RevisionVector;
 import org.apache.jackrabbit.oak.plugins.document.mongo.MongoDocumentStore;
-<<<<<<< HEAD
-import org.apache.jackrabbit.oak.plugins.document.util.MongoConnection;
-=======
 import org.apache.jackrabbit.oak.plugins.document.mongo.MongoDocumentStoreHelper;
->>>>>>> 189caed3
 import org.apache.jackrabbit.oak.plugins.index.FormattingUtils;
 import org.apache.jackrabbit.oak.plugins.index.MetricsFormatter;
 import org.apache.jackrabbit.oak.spi.blob.BlobStore;
@@ -121,21 +113,13 @@
  *
  * <h2>Retrials on broken MongoDB connections</h2>
  */
-<<<<<<< HEAD
-public class PipelinedStrategy implements SortStrategy {
+public class PipelinedStrategy implements IndexStoreSortStrategyBase {
     public static final String OAK_INDEXER_PIPELINED_MONGO_DOC_BATCH_MAX_SIZE_MB = "oak.indexer.pipelined.mongoDocBatchSizeMB";
     public static final int DEFAULT_OAK_INDEXER_PIPELINED_MONGO_DOC_BATCH_MAX_SIZE_MB = 4;
     public static final String OAK_INDEXER_PIPELINED_MONGO_DOC_BATCH_MAX_NUMBER_OF_DOCUMENTS = "oak.indexer.pipelined.mongoDocBatchMaxNumberOfDocuments";
     public static final int DEFAULT_OAK_INDEXER_PIPELINED_MONGO_DOC_BATCH_MAX_NUMBER_OF_DOCUMENTS = 10000;
     public static final String OAK_INDEXER_PIPELINED_MONGO_DOC_QUEUE_RESERVED_MEMORY_MB = "oak.indexer.pipelined.mongoDocQueueReservedMemoryMB";
     public static final int DEFAULT_OAK_INDEXER_PIPELINED_MONGO_DOC_QUEUE_RESERVED_MEMORY_MB = 128;
-=======
-public class PipelinedStrategy extends IndexStoreSortStrategyBase {
-    public static final String OAK_INDEXER_PIPELINED_MONGO_DOC_QUEUE_SIZE = "oak.indexer.pipelined.mongoDocQueueSize";
-    public static final int DEFAULT_OAK_INDEXER_PIPELINED_MONGO_DOC_QUEUE_SIZE = 100;
-    public static final String OAK_INDEXER_PIPELINED_MONGO_DOC_BATCH_SIZE = "oak.indexer.pipelined.mongoDocBatchSize";
-    public static final int DEFAULT_OAK_INDEXER_PIPELINED_MONGO_DOC_BATCH_SIZE = 500;
->>>>>>> 189caed3
     public static final String OAK_INDEXER_PIPELINED_TRANSFORM_THREADS = "oak.indexer.pipelined.transformThreads";
     public static final int DEFAULT_OAK_INDEXER_PIPELINED_TRANSFORM_THREADS = 2;
     public static final String OAK_INDEXER_PIPELINED_WORKING_MEMORY_MB = "oak.indexer.pipelined.workingMemoryMB";
@@ -190,13 +174,9 @@
     private final DocumentNodeStore documentNodeStore;
     private final RevisionVector rootRevision;
     private final BlobStore blobStore;
-<<<<<<< HEAD
     private final File storeDir;
-=======
->>>>>>> 189caed3
     private final PathElementComparator pathComparator;
     private final List<PathFilter> pathFilters;
-<<<<<<< HEAD
     private final Predicate<String> pathPredicate;
     private final int numberOfTransformThreads;
 
@@ -214,16 +194,7 @@
      * @param pathPredicate   Used by the transform stage to test if a node should be kept or discarded.
      * @param pathFilters     If non-empty, the download stage will use these filters to try to create a query that downloads
      *                        only the matching MongoDB documents.
-=======
-    private long entryCount;
-
-
-    /**
-     * @param pathPredicate Used by the transform stage to test if a node should be kept or discarded.
-     * @param pathFilters   If non-empty, the download stage will use these filters to try to create a query that downloads
-     *                      only the matching MongoDB documents.
      * @deprecated use {@link PipelinedStrategy#PipelinedStrategy(MongoDocumentStore, DocumentNodeStore, RevisionVector, Set, BlobStore, File, Compression, Predicate, List, String)} instead
->>>>>>> 189caed3
      */
 
     @Deprecated

/*
 * Licensed to the Apache Software Foundation (ASF) under one
 * or more contributor license agreements.  See the NOTICE file
 * distributed with this work for additional information
 * regarding copyright ownership.  The ASF licenses this file
 * to you under the Apache License, Version 2.0 (the
 * "License"); you may not use this file except in compliance
 * with the License.  You may obtain a copy of the License at
 *
 *   http://www.apache.org/licenses/LICENSE-2.0
 *
 * Unless required by applicable law or agreed to in writing,
 * software distributed under the License is distributed on an
 * "AS IS" BASIS, WITHOUT WARRANTIES OR CONDITIONS OF ANY
 * KIND, either express or implied.  See the License for the
 * specific language governing permissions and limitations
 * under the License.
 */

package org.apache.jackrabbit.oak.index.indexer.document.flatfile;

import org.apache.jackrabbit.guava.common.collect.AbstractIterator;
import org.apache.jackrabbit.oak.commons.IOUtils;
import org.apache.jackrabbit.oak.index.indexer.document.NodeStateEntry;
import org.apache.jackrabbit.oak.index.indexer.document.flatfile.linkedList.FlatFileBufferLinkedList;
import org.apache.jackrabbit.oak.index.indexer.document.flatfile.linkedList.NodeStateEntryList;
import org.apache.jackrabbit.oak.index.indexer.document.flatfile.linkedList.PersistedLinkedList;
<<<<<<< HEAD
import org.apache.jackrabbit.oak.index.indexer.document.flatfile.linkedList.PersistedLinkedList2;
import org.apache.jackrabbit.oak.index.indexer.document.flatfile.linkedList.PersistedLinkedListMemoryBoundBuffer;
=======
import org.apache.jackrabbit.oak.index.indexer.document.flatfile.linkedList.PersistedLinkedListV2;
>>>>>>> c9228d48
import org.apache.jackrabbit.oak.index.indexer.document.flatfile.pipelined.ConfigHelper;
import org.apache.jackrabbit.oak.spi.blob.BlobStore;
import org.apache.jackrabbit.oak.spi.state.NodeState;
import org.slf4j.Logger;
import org.slf4j.LoggerFactory;

import java.io.Closeable;
import java.util.Iterator;
import java.util.Set;

import static org.apache.jackrabbit.guava.common.collect.Iterators.concat;
import static org.apache.jackrabbit.guava.common.collect.Iterators.singletonIterator;

class FlatFileStoreIterator extends AbstractIterator<NodeStateEntry> implements Iterator<NodeStateEntry>, Closeable {
<<<<<<< HEAD
    static final String BUFFER_MEM_LIMIT_CONFIG_NAME = "oak.indexer.memLimitInMB";
    // by default, use the PersistedLinkedList
    private static final int DEFAULT_BUFFER_MEM_LIMIT_IN_MB = 0;
    static final String PERSISTED_LINKED_LIST_CACHE_SIZE = "oak.indexer.persistedLinkedList.cacheSize";
    static final int DEFAULT_PERSISTED_LINKED_LIST_CACHE_SIZE = 10000;

    public static final String PERSISTED_LINKED_LIST_MEMORY_CACHE_MAX_SIZE_MB = "oak.indexer.persistedLinkedList.memoryCacheMaxSizeMB";
    public static final int DEFAULT_PERSISTED_LINKED_LIST_MEMORY_CACHE_MAX_SIZE_MB = 64;

    private static final Logger log = LoggerFactory.getLogger(FlatFileStoreIterator.class);
=======
    private static final Logger LOG = LoggerFactory.getLogger(FlatFileStoreIterator.class);

    static final String BUFFER_MEM_LIMIT_CONFIG_NAME = "oak.indexer.memLimitInMB";
    // by default, use the PersistedLinkedList
    private static final int DEFAULT_BUFFER_MEM_LIMIT_IN_MB = 0;

    public static final String PERSISTED_LINKED_LIST_CACHE_SIZE = "oak.indexer.persistedLinkedList.cacheSize";
    public static final int DEFAULT_PERSISTED_LINKED_LIST_CACHE_SIZE = 1000;

    public static final String PERSISTED_LINKED_LIST_V2_CACHE_SIZE = "oak.indexer.persistedLinkedListV2.cacheSize";
    public static final int DEFAULT_PERSISTED_LINKED_LIST_V2_CACHE_SIZE = 10000;

    public static final String PERSISTED_LINKED_LIST_V2_MEMORY_CACHE_SIZE_MB = "oak.indexer.persistedLinkedListV2.cacheMaxSizeMB";
    public static final int DEFAULT_PERSISTED_LINKED_LIST_V2_MEMORY_CACHE_SIZE_MB = 8;

    public static final String PERSISTED_LINKED_LIST_USE_V2 = "oak.indexer.persistedLinkedList.useV2";
    public static final boolean DEFAULT_PERSISTED_LINKED_LIST_USE_V2 = false;
>>>>>>> c9228d48

    private final Iterator<NodeStateEntry> baseItr;
    private final NodeStateEntryList buffer;
    private final Set<String> preferredPathElements;

<<<<<<< HEAD
    private int maxBufferSize;
    private long maxBufferSizeBytes;
    private NodeStateEntry current;
=======
    private NodeStateEntry current;
    private int maxBufferSize;
    private long maxBufferSizeBytes;
>>>>>>> c9228d48

    public FlatFileStoreIterator(BlobStore blobStore, String fileName, Iterator<NodeStateEntry> baseItr, Set<String> preferredPathElements) {
        this(blobStore, fileName, baseItr, preferredPathElements,
                Integer.getInteger(BUFFER_MEM_LIMIT_CONFIG_NAME, DEFAULT_BUFFER_MEM_LIMIT_IN_MB));
    }

    public FlatFileStoreIterator(BlobStore blobStore, String fileName, Iterator<NodeStateEntry> baseItr, Set<String> preferredPathElements, int memLimitConfig) {
        this.baseItr = baseItr;
        this.preferredPathElements = preferredPathElements;

        String useExperimentalListStr = System.getenv("OAK_USE_EXPERIMENTAL_LIST");
        boolean useExperimentalList = Boolean.parseBoolean(useExperimentalListStr);
        log.info("Using experimental list: {} {}", useExperimentalList, useExperimentalListStr);
        if (memLimitConfig == 0) {
            LOG.info("Using a key-value store buffer: {}", fileName);
            NodeStateEntryReader reader = new NodeStateEntryReader(blobStore);
            NodeStateEntryWriter writer = new NodeStateEntryWriter(blobStore);
<<<<<<< HEAD
            int cacheSize = ConfigHelper.getSystemPropertyAsInt(PERSISTED_LINKED_LIST_CACHE_SIZE, DEFAULT_PERSISTED_LINKED_LIST_CACHE_SIZE);
            int cacheSizeMB = ConfigHelper.getSystemPropertyAsInt(PERSISTED_LINKED_LIST_MEMORY_CACHE_MAX_SIZE_MB, DEFAULT_PERSISTED_LINKED_LIST_MEMORY_CACHE_MAX_SIZE_MB);
//            this.buffer = new PersistedLinkedList3(fileName, writer, reader, cacheSize);
            if (useExperimentalList) {
                this.buffer = new PersistedLinkedListMemoryBoundBuffer(fileName, writer, reader, cacheSize, cacheSizeMB);
            } else {
=======
            boolean usePersistedLinkedListV2 = ConfigHelper.getSystemPropertyAsBoolean(PERSISTED_LINKED_LIST_USE_V2, DEFAULT_PERSISTED_LINKED_LIST_USE_V2);
            if (usePersistedLinkedListV2) {
                int cacheSizeMB = ConfigHelper.getSystemPropertyAsInt(PERSISTED_LINKED_LIST_V2_MEMORY_CACHE_SIZE_MB, DEFAULT_PERSISTED_LINKED_LIST_V2_MEMORY_CACHE_SIZE_MB);
                int cacheSize = ConfigHelper.getSystemPropertyAsInt(PERSISTED_LINKED_LIST_V2_CACHE_SIZE, DEFAULT_PERSISTED_LINKED_LIST_V2_CACHE_SIZE);
                this.buffer = new PersistedLinkedListV2(fileName, writer, reader, cacheSize, cacheSizeMB);
            } else {
                int cacheSize = ConfigHelper.getSystemPropertyAsInt(PERSISTED_LINKED_LIST_CACHE_SIZE, DEFAULT_PERSISTED_LINKED_LIST_CACHE_SIZE);
>>>>>>> c9228d48
                this.buffer = new PersistedLinkedList(fileName, writer, reader, cacheSize);
            }
        } else if (memLimitConfig < 0) {
            LOG.info("Setting buffer memory limit unbounded");
            this.buffer = new FlatFileBufferLinkedList();
        } else {
            LOG.info("Setting buffer memory limit to {} MBs", memLimitConfig);
            this.buffer = new FlatFileBufferLinkedList(memLimitConfig * 1024L * 1024L);
        }
    }

    int getBufferSize() {
        return buffer.size();
    }

    long getBufferMemoryUsage() {
        return buffer.estimatedMemoryUsage();
    }

    @Override
    protected NodeStateEntry computeNext() {
        //TODO Add some checks on expected ordering
        current = computeNextEntry();
        if (current == null) {
<<<<<<< HEAD
            log.info("Max buffer size in complete traversal is [{} / {}]", maxBufferSize, maxBufferSizeBytes);
=======
            LOG.info("Max buffer size in complete traversal is {} / {} bytes ({})",
                    maxBufferSize, maxBufferSizeBytes, IOUtils.humanReadableByteCountBin(maxBufferSizeBytes));
>>>>>>> c9228d48
            return endOfData();
        } else {
            return current;
        }
    }

    private NodeStateEntry computeNextEntry() {
<<<<<<< HEAD
        if (buffer.size() > maxBufferSize) {
            maxBufferSize = buffer.size();
            log.info("Max buffer size changed {} (estimated memory usage: {} bytes) for path {}",
                    maxBufferSize, maxBufferSizeBytes, current.getPath());
        }
        if (buffer.estimatedMemoryUsage() > maxBufferSizeBytes) {
            maxBufferSizeBytes = buffer.estimatedMemoryUsage();
            log.info("Max buffer size changed {} (estimated memory usage: {} bytes) for path {}",
                    maxBufferSize, maxBufferSizeBytes, current.getPath());
        }
=======
>>>>>>> c9228d48
        if (!buffer.isEmpty()) {
            if (buffer.size() > maxBufferSize) {
                maxBufferSize = buffer.size();
                LOG.info("Max buffer size changed {} (estimated memory usage: {} bytes) for path {}",
                        maxBufferSize, maxBufferSizeBytes, current.getPath());
            }
            if (buffer.estimatedMemoryUsage() > maxBufferSizeBytes) {
                maxBufferSizeBytes = buffer.estimatedMemoryUsage();
                LOG.info("Max buffer size changed {} (estimated memory usage: {} bytes) for path {}",
                        maxBufferSize, maxBufferSizeBytes, current.getPath());
            }
            NodeStateEntry e = buffer.remove();
            return wrapIfNeeded(e);
        }
        if (baseItr.hasNext()) {
            return wrap(baseItr.next());
        }
        return null;
    }

    private NodeStateEntry wrap(NodeStateEntry baseEntry) {
        NodeState state = new LazyChildrenNodeState(baseEntry.getNodeState(),
                new ChildNodeStateProvider(getEntries(), baseEntry.getPath(), preferredPathElements));
<<<<<<< HEAD
//        return new NodeStateEntryBuilder(state, baseEntry.getPath()).withMemUsage(baseEntry.estimatedMemUsage()).build();
=======
>>>>>>> c9228d48
        return new NodeStateEntry(state, baseEntry.getPath(), baseEntry.estimatedMemUsage(), 0, "");
    }

    private Iterable<NodeStateEntry> getEntries() {
        return () -> concat(singletonIterator(current), queueIterator());
    }

    private Iterator<NodeStateEntry> queueIterator() {
        Iterator<NodeStateEntry> qitr = buffer.iterator();
        return new AbstractIterator<>() {
            @Override
            protected NodeStateEntry computeNext() {
                //If queue is empty try to append by getting entry from base
                if (!qitr.hasNext() && baseItr.hasNext()) {
                    buffer.add(wrap(baseItr.next()));
                }
                if (qitr.hasNext()) {
                    return wrapIfNeeded(qitr.next());
                }
                return endOfData();
            }
        };
    }

    private NodeStateEntry wrapIfNeeded(NodeStateEntry e) {
<<<<<<< HEAD
        if (buffer instanceof PersistedLinkedList || buffer instanceof PersistedLinkedList2 || buffer instanceof PersistedLinkedListMemoryBoundBuffer) {
=======
        if (buffer instanceof PersistedLinkedList || buffer instanceof PersistedLinkedListV2) {
>>>>>>> c9228d48
            // for the PersistedLinkedList, the entries from the iterators are
            // de-serialized and don't contain the LazyChildrenNodeState -
            // so we need to wrap them
            return wrap(e);
        }
        // if not a PersistedLinkedList, no wrapping is needed, as the in-memory linked list
        // already contains the LazyChildrenNodeState
        // (actually wrapping would work just fine - it's just not needed)
        return e;
    }

    @Override
    public void close() {
        buffer.close();
    }
}<|MERGE_RESOLUTION|>--- conflicted
+++ resolved
@@ -25,12 +25,7 @@
 import org.apache.jackrabbit.oak.index.indexer.document.flatfile.linkedList.FlatFileBufferLinkedList;
 import org.apache.jackrabbit.oak.index.indexer.document.flatfile.linkedList.NodeStateEntryList;
 import org.apache.jackrabbit.oak.index.indexer.document.flatfile.linkedList.PersistedLinkedList;
-<<<<<<< HEAD
-import org.apache.jackrabbit.oak.index.indexer.document.flatfile.linkedList.PersistedLinkedList2;
-import org.apache.jackrabbit.oak.index.indexer.document.flatfile.linkedList.PersistedLinkedListMemoryBoundBuffer;
-=======
 import org.apache.jackrabbit.oak.index.indexer.document.flatfile.linkedList.PersistedLinkedListV2;
->>>>>>> c9228d48
 import org.apache.jackrabbit.oak.index.indexer.document.flatfile.pipelined.ConfigHelper;
 import org.apache.jackrabbit.oak.spi.blob.BlobStore;
 import org.apache.jackrabbit.oak.spi.state.NodeState;
@@ -45,18 +40,6 @@
 import static org.apache.jackrabbit.guava.common.collect.Iterators.singletonIterator;
 
 class FlatFileStoreIterator extends AbstractIterator<NodeStateEntry> implements Iterator<NodeStateEntry>, Closeable {
-<<<<<<< HEAD
-    static final String BUFFER_MEM_LIMIT_CONFIG_NAME = "oak.indexer.memLimitInMB";
-    // by default, use the PersistedLinkedList
-    private static final int DEFAULT_BUFFER_MEM_LIMIT_IN_MB = 0;
-    static final String PERSISTED_LINKED_LIST_CACHE_SIZE = "oak.indexer.persistedLinkedList.cacheSize";
-    static final int DEFAULT_PERSISTED_LINKED_LIST_CACHE_SIZE = 10000;
-
-    public static final String PERSISTED_LINKED_LIST_MEMORY_CACHE_MAX_SIZE_MB = "oak.indexer.persistedLinkedList.memoryCacheMaxSizeMB";
-    public static final int DEFAULT_PERSISTED_LINKED_LIST_MEMORY_CACHE_MAX_SIZE_MB = 64;
-
-    private static final Logger log = LoggerFactory.getLogger(FlatFileStoreIterator.class);
-=======
     private static final Logger LOG = LoggerFactory.getLogger(FlatFileStoreIterator.class);
 
     static final String BUFFER_MEM_LIMIT_CONFIG_NAME = "oak.indexer.memLimitInMB";
@@ -74,21 +57,14 @@
 
     public static final String PERSISTED_LINKED_LIST_USE_V2 = "oak.indexer.persistedLinkedList.useV2";
     public static final boolean DEFAULT_PERSISTED_LINKED_LIST_USE_V2 = false;
->>>>>>> c9228d48
 
     private final Iterator<NodeStateEntry> baseItr;
     private final NodeStateEntryList buffer;
     private final Set<String> preferredPathElements;
 
-<<<<<<< HEAD
-    private int maxBufferSize;
-    private long maxBufferSizeBytes;
-    private NodeStateEntry current;
-=======
     private NodeStateEntry current;
     private int maxBufferSize;
     private long maxBufferSizeBytes;
->>>>>>> c9228d48
 
     public FlatFileStoreIterator(BlobStore blobStore, String fileName, Iterator<NodeStateEntry> baseItr, Set<String> preferredPathElements) {
         this(blobStore, fileName, baseItr, preferredPathElements,
@@ -106,14 +82,6 @@
             LOG.info("Using a key-value store buffer: {}", fileName);
             NodeStateEntryReader reader = new NodeStateEntryReader(blobStore);
             NodeStateEntryWriter writer = new NodeStateEntryWriter(blobStore);
-<<<<<<< HEAD
-            int cacheSize = ConfigHelper.getSystemPropertyAsInt(PERSISTED_LINKED_LIST_CACHE_SIZE, DEFAULT_PERSISTED_LINKED_LIST_CACHE_SIZE);
-            int cacheSizeMB = ConfigHelper.getSystemPropertyAsInt(PERSISTED_LINKED_LIST_MEMORY_CACHE_MAX_SIZE_MB, DEFAULT_PERSISTED_LINKED_LIST_MEMORY_CACHE_MAX_SIZE_MB);
-//            this.buffer = new PersistedLinkedList3(fileName, writer, reader, cacheSize);
-            if (useExperimentalList) {
-                this.buffer = new PersistedLinkedListMemoryBoundBuffer(fileName, writer, reader, cacheSize, cacheSizeMB);
-            } else {
-=======
             boolean usePersistedLinkedListV2 = ConfigHelper.getSystemPropertyAsBoolean(PERSISTED_LINKED_LIST_USE_V2, DEFAULT_PERSISTED_LINKED_LIST_USE_V2);
             if (usePersistedLinkedListV2) {
                 int cacheSizeMB = ConfigHelper.getSystemPropertyAsInt(PERSISTED_LINKED_LIST_V2_MEMORY_CACHE_SIZE_MB, DEFAULT_PERSISTED_LINKED_LIST_V2_MEMORY_CACHE_SIZE_MB);
@@ -121,7 +89,6 @@
                 this.buffer = new PersistedLinkedListV2(fileName, writer, reader, cacheSize, cacheSizeMB);
             } else {
                 int cacheSize = ConfigHelper.getSystemPropertyAsInt(PERSISTED_LINKED_LIST_CACHE_SIZE, DEFAULT_PERSISTED_LINKED_LIST_CACHE_SIZE);
->>>>>>> c9228d48
                 this.buffer = new PersistedLinkedList(fileName, writer, reader, cacheSize);
             }
         } else if (memLimitConfig < 0) {
@@ -146,12 +113,8 @@
         //TODO Add some checks on expected ordering
         current = computeNextEntry();
         if (current == null) {
-<<<<<<< HEAD
-            log.info("Max buffer size in complete traversal is [{} / {}]", maxBufferSize, maxBufferSizeBytes);
-=======
             LOG.info("Max buffer size in complete traversal is {} / {} bytes ({})",
                     maxBufferSize, maxBufferSizeBytes, IOUtils.humanReadableByteCountBin(maxBufferSizeBytes));
->>>>>>> c9228d48
             return endOfData();
         } else {
             return current;
@@ -159,19 +122,6 @@
     }
 
     private NodeStateEntry computeNextEntry() {
-<<<<<<< HEAD
-        if (buffer.size() > maxBufferSize) {
-            maxBufferSize = buffer.size();
-            log.info("Max buffer size changed {} (estimated memory usage: {} bytes) for path {}",
-                    maxBufferSize, maxBufferSizeBytes, current.getPath());
-        }
-        if (buffer.estimatedMemoryUsage() > maxBufferSizeBytes) {
-            maxBufferSizeBytes = buffer.estimatedMemoryUsage();
-            log.info("Max buffer size changed {} (estimated memory usage: {} bytes) for path {}",
-                    maxBufferSize, maxBufferSizeBytes, current.getPath());
-        }
-=======
->>>>>>> c9228d48
         if (!buffer.isEmpty()) {
             if (buffer.size() > maxBufferSize) {
                 maxBufferSize = buffer.size();
@@ -195,10 +145,6 @@
     private NodeStateEntry wrap(NodeStateEntry baseEntry) {
         NodeState state = new LazyChildrenNodeState(baseEntry.getNodeState(),
                 new ChildNodeStateProvider(getEntries(), baseEntry.getPath(), preferredPathElements));
-<<<<<<< HEAD
-//        return new NodeStateEntryBuilder(state, baseEntry.getPath()).withMemUsage(baseEntry.estimatedMemUsage()).build();
-=======
->>>>>>> c9228d48
         return new NodeStateEntry(state, baseEntry.getPath(), baseEntry.estimatedMemUsage(), 0, "");
     }
 
@@ -224,11 +170,7 @@
     }
 
     private NodeStateEntry wrapIfNeeded(NodeStateEntry e) {
-<<<<<<< HEAD
-        if (buffer instanceof PersistedLinkedList || buffer instanceof PersistedLinkedList2 || buffer instanceof PersistedLinkedListMemoryBoundBuffer) {
-=======
         if (buffer instanceof PersistedLinkedList || buffer instanceof PersistedLinkedListV2) {
->>>>>>> c9228d48
             // for the PersistedLinkedList, the entries from the iterators are
             // de-serialized and don't contain the LazyChildrenNodeState -
             // so we need to wrap them

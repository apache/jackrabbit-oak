/*
 * Licensed to the Apache Software Foundation (ASF) under one
 * or more contributor license agreements.  See the NOTICE file
 * distributed with this work for additional information
 * regarding copyright ownership.  The ASF licenses this file
 * to you under the Apache License, Version 2.0 (the
 * "License"); you may not use this file except in compliance
 * with the License.  You may obtain a copy of the License at
 *
 *   http://www.apache.org/licenses/LICENSE-2.0
 *
 * Unless required by applicable law or agreed to in writing,
 * software distributed under the License is distributed on an
 * "AS IS" BASIS, WITHOUT WARRANTIES OR CONDITIONS OF ANY
 * KIND, either express or implied.  See the License for the
 * specific language governing permissions and limitations
 * under the License.
 */

package org.apache.jackrabbit.oak.index.indexer.document.flatfile;

import org.apache.jackrabbit.guava.common.collect.AbstractIterator;
import org.apache.jackrabbit.oak.commons.IOUtils;
import org.apache.jackrabbit.oak.index.indexer.document.NodeStateEntry;
import org.apache.jackrabbit.oak.index.indexer.document.flatfile.linkedList.FlatFileBufferLinkedList;
import org.apache.jackrabbit.oak.index.indexer.document.flatfile.linkedList.NodeStateEntryList;
import org.apache.jackrabbit.oak.index.indexer.document.flatfile.linkedList.PersistedLinkedList;
import org.apache.jackrabbit.oak.index.indexer.document.flatfile.linkedList.PersistedLinkedListV2;
import org.apache.jackrabbit.oak.index.indexer.document.flatfile.pipelined.ConfigHelper;
import org.apache.jackrabbit.oak.spi.blob.BlobStore;
import org.apache.jackrabbit.oak.spi.state.NodeState;
import org.slf4j.Logger;
import org.slf4j.LoggerFactory;

import java.io.Closeable;
import java.util.Iterator;
import java.util.Set;

import static org.apache.jackrabbit.guava.common.collect.Iterators.concat;
import static org.apache.jackrabbit.guava.common.collect.Iterators.singletonIterator;

class FlatFileStoreIterator extends AbstractIterator<NodeStateEntry> implements Iterator<NodeStateEntry>, Closeable {
    private static final Logger LOG = LoggerFactory.getLogger(FlatFileStoreIterator.class);

    static final String BUFFER_MEM_LIMIT_CONFIG_NAME = "oak.indexer.memLimitInMB";
    // by default, use the PersistedLinkedList
    private static final int DEFAULT_BUFFER_MEM_LIMIT_IN_MB = 0;

    public static final String PERSISTED_LINKED_LIST_CACHE_SIZE = "oak.indexer.persistedLinkedList.cacheSize";
    public static final int DEFAULT_PERSISTED_LINKED_LIST_CACHE_SIZE = 1000;

    public static final String PERSISTED_LINKED_LIST_V2_CACHE_SIZE = "oak.indexer.persistedLinkedListV2.cacheSize";
    public static final int DEFAULT_PERSISTED_LINKED_LIST_V2_CACHE_SIZE = 10000;

    public static final String PERSISTED_LINKED_LIST_V2_MEMORY_CACHE_SIZE_MB = "oak.indexer.persistedLinkedListV2.cacheMaxSizeMB";
    public static final int DEFAULT_PERSISTED_LINKED_LIST_V2_MEMORY_CACHE_SIZE_MB = 8;

    public static final String PERSISTED_LINKED_LIST_USE_V2 = "oak.indexer.persistedLinkedList.useV2";
    public static final boolean DEFAULT_PERSISTED_LINKED_LIST_USE_V2 = false;

    private final Iterator<NodeStateEntry> baseItr;
    private final NodeStateEntryList buffer;
    private final Set<String> preferredPathElements;

    private NodeStateEntry current;
    private int maxBufferSize;
    private long maxBufferSizeBytes;

    public FlatFileStoreIterator(BlobStore blobStore, String fileName, Iterator<NodeStateEntry> baseItr, Set<String> preferredPathElements) {
        this(blobStore, fileName, baseItr, preferredPathElements,
                Integer.getInteger(BUFFER_MEM_LIMIT_CONFIG_NAME, DEFAULT_BUFFER_MEM_LIMIT_IN_MB));
    }

    public FlatFileStoreIterator(BlobStore blobStore, String fileName, Iterator<NodeStateEntry> baseItr, Set<String> preferredPathElements, int memLimitConfig) {
        this.baseItr = baseItr;
        this.preferredPathElements = preferredPathElements;

        if (memLimitConfig == 0) {
            LOG.info("Using a key-value store buffer: {}", fileName);
            NodeStateEntryReader reader = new NodeStateEntryReader(blobStore);
            NodeStateEntryWriter writer = new NodeStateEntryWriter(blobStore);
            boolean usePersistedLinkedListV2 = ConfigHelper.getSystemPropertyAsBoolean(PERSISTED_LINKED_LIST_USE_V2, DEFAULT_PERSISTED_LINKED_LIST_USE_V2);
            if (usePersistedLinkedListV2) {
                int cacheSizeMB = ConfigHelper.getSystemPropertyAsInt(PERSISTED_LINKED_LIST_V2_MEMORY_CACHE_SIZE_MB, DEFAULT_PERSISTED_LINKED_LIST_V2_MEMORY_CACHE_SIZE_MB);
                int cacheSize = ConfigHelper.getSystemPropertyAsInt(PERSISTED_LINKED_LIST_V2_CACHE_SIZE, DEFAULT_PERSISTED_LINKED_LIST_V2_CACHE_SIZE);
                this.buffer = new PersistedLinkedListV2(fileName, writer, reader, cacheSize, cacheSizeMB);
            } else {
                int cacheSize = ConfigHelper.getSystemPropertyAsInt(PERSISTED_LINKED_LIST_CACHE_SIZE, DEFAULT_PERSISTED_LINKED_LIST_CACHE_SIZE);
                this.buffer = new PersistedLinkedList(fileName, writer, reader, cacheSize);
            }
        } else if (memLimitConfig < 0) {
            LOG.info("Setting buffer memory limit unbounded");
            this.buffer = new FlatFileBufferLinkedList();
        } else {
            LOG.info("Setting buffer memory limit to {} MBs", memLimitConfig);
            this.buffer = new FlatFileBufferLinkedList(memLimitConfig * 1024L * 1024L);
        }
    }

    int getBufferSize() {
        return buffer.size();
    }

    long getBufferMemoryUsage() {
        return buffer.estimatedMemoryUsage();
    }

    @Override
    protected NodeStateEntry computeNext() {
        //TODO Add some checks on expected ordering
        current = computeNextEntry();
        if (current == null) {
            LOG.info("Max buffer size in complete traversal is {} / {} bytes ({})",
                    maxBufferSize, maxBufferSizeBytes, IOUtils.humanReadableByteCountBin(maxBufferSizeBytes));
            return endOfData();
        } else {
            return current;
        }
    }

    private NodeStateEntry computeNextEntry() {
        if (!buffer.isEmpty()) {
            if (buffer.size() > maxBufferSize || buffer.estimatedMemoryUsage() > maxBufferSizeBytes) {
<<<<<<< HEAD
=======
                // We need to take the max of the current max and of the current value, because the two metrics above
                // can and will increase and decrease independently. For instance, consider the following
                //
                // buffer.size() = 10, buffer.estimatedMemoryUsage() = 1000  - 10 elements using 1000 bytes of memory.
                // buffer.size() = 1, buffer.estimatedMemoryUsage() = 2000   - 1 element using 2000 bytes of memory.
                //
                // So in this case, we want to update the max memory estimate but leave the max size at 10.
>>>>>>> 2cc83e05
                maxBufferSize = Math.max(buffer.size(), maxBufferSize);
                maxBufferSizeBytes = Math.max(buffer.estimatedMemoryUsage(), maxBufferSizeBytes);
                LOG.info("Max buffer size changed {} (estimated memory usage: {} bytes) for path {}",
                        maxBufferSize, maxBufferSizeBytes, current.getPath());
            }
            NodeStateEntry e = buffer.remove();
            return wrapIfNeeded(e);
        }
        if (baseItr.hasNext()) {
            return wrap(baseItr.next());
        }
        return null;
    }

    private NodeStateEntry wrap(NodeStateEntry baseEntry) {
        NodeState state = new LazyChildrenNodeState(baseEntry.getNodeState(),
                new ChildNodeStateProvider(getEntries(), baseEntry.getPath(), preferredPathElements));
        return new NodeStateEntry(state, baseEntry.getPath(), baseEntry.estimatedMemUsage(), 0, "");
    }

    private Iterable<NodeStateEntry> getEntries() {
        return () -> concat(singletonIterator(current), queueIterator());
    }

    private Iterator<NodeStateEntry> queueIterator() {
        Iterator<NodeStateEntry> qitr = buffer.iterator();
        return new AbstractIterator<>() {
            @Override
            protected NodeStateEntry computeNext() {
                //If queue is empty try to append by getting entry from base
                if (!qitr.hasNext() && baseItr.hasNext()) {
                    buffer.add(wrap(baseItr.next()));
                }
                if (qitr.hasNext()) {
                    return wrapIfNeeded(qitr.next());
                }
                return endOfData();
            }
        };
    }

    private NodeStateEntry wrapIfNeeded(NodeStateEntry e) {
        if (buffer instanceof PersistedLinkedList || buffer instanceof PersistedLinkedListV2) {
            // for the PersistedLinkedList, the entries from the iterators are
            // de-serialized and don't contain the LazyChildrenNodeState -
            // so we need to wrap them
            return wrap(e);
        }
        // if not a PersistedLinkedList, no wrapping is needed, as the in-memory linked list
        // already contains the LazyChildrenNodeState
        // (actually wrapping would work just fine - it's just not needed)
        return e;
    }

    @Override
    public void close() {
        buffer.close();
    }
}<|MERGE_RESOLUTION|>--- conflicted
+++ resolved
@@ -121,8 +121,6 @@
     private NodeStateEntry computeNextEntry() {
         if (!buffer.isEmpty()) {
             if (buffer.size() > maxBufferSize || buffer.estimatedMemoryUsage() > maxBufferSizeBytes) {
-<<<<<<< HEAD
-=======
                 // We need to take the max of the current max and of the current value, because the two metrics above
                 // can and will increase and decrease independently. For instance, consider the following
                 //
@@ -130,7 +128,6 @@
                 // buffer.size() = 1, buffer.estimatedMemoryUsage() = 2000   - 1 element using 2000 bytes of memory.
                 //
                 // So in this case, we want to update the max memory estimate but leave the max size at 10.
->>>>>>> 2cc83e05
                 maxBufferSize = Math.max(buffer.size(), maxBufferSize);
                 maxBufferSizeBytes = Math.max(buffer.estimatedMemoryUsage(), maxBufferSizeBytes);
                 LOG.info("Max buffer size changed {} (estimated memory usage: {} bytes) for path {}",

--- conflicted
+++ resolved
@@ -70,10 +70,6 @@
 
     public static VersionGarbageCollector createVersionGC(DocumentNodeStore nodeStore, VersionGCSupport gcSupport,
                                                           boolean fullGCEnabled, boolean isFullGCDryRun,
-<<<<<<< HEAD
-                                                          boolean embeddedVerification) {
-        return new VersionGarbageCollector(nodeStore, gcSupport, fullGCEnabled, isFullGCDryRun, embeddedVerification);
-=======
                                                           boolean embeddedVerification, int fullGCMode) {
         return new VersionGarbageCollector(nodeStore, gcSupport, fullGCEnabled, isFullGCDryRun, embeddedVerification,
                 fullGCMode);
@@ -81,7 +77,6 @@
 
     public static DocumentNodeState readNode(DocumentNodeStore documentNodeStore, Path path, RevisionVector rootRevision) {
         return documentNodeStore.readNode(path, rootRevision);
->>>>>>> 2ef30232
     }
 
     private static Iterable<BlobReferences> scan(DocumentNodeStore store,

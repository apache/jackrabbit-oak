/*
 * Licensed to the Apache Software Foundation (ASF) under one or more
 * contributor license agreements.  See the NOTICE file distributed with
 * this work for additional information regarding copyright ownership.
 * The ASF licenses this file to You under the Apache License, Version 2.0
 * (the "License"); you may not use this file except in compliance with
 * the License.  You may obtain a copy of the License at
 *
 *      http://www.apache.org/licenses/LICENSE-2.0
 *
 * Unless required by applicable law or agreed to in writing, software
 * distributed under the License is distributed on an "AS IS" BASIS,
 * WITHOUT WARRANTIES OR CONDITIONS OF ANY KIND, either express or implied.
 * See the License for the specific language governing permissions and
 * limitations under the License.
 */

package org.apache.jackrabbit.oak.api.jmx;

import javax.management.openmbean.CompositeData;
import javax.management.openmbean.TabularData;

import org.apache.jackrabbit.oak.api.CommitFailedException;
import org.osgi.annotation.versioning.ProviderType;

@ProviderType
public interface IndexStatsMBean {

    String TYPE = "IndexStats";

    String STATUS_INIT = "init";

    String STATUS_RUNNING = "running";

    String STATUS_DONE = "done";

    String STATUS_FAILING = "failing";

    String STATUS_INTERRUPTED = "interrupted";

    /**
     * Name of the async indexing lane
     */
    String getName();

    /**
     * @return The time the indexing job stared at, or {@code ""} if it is
     *         not currently running.
     */
    String getStart();

    /**
     * @return The time the indexing job finished at, or {@code ""} if it
     *         is still running.
     */
    String getDone();

    /**
     * Returns the current status of the indexing job
     * 
     * @return the current status of the indexing job: {@value #STATUS_INIT},
     *         {@value #STATUS_RUNNING} or {@value #STATUS_DONE}
     */
    String getStatus();

    /**
     * @return the last upto which the repository was indexed
     */
    String getLastIndexedTime();

    /**
     * Pauses the background indexing process. Future changes are not indexed
     * until the {@link #resume()} method is called.
     * 
     * The pause call will take effect on the next run cycle and will affect all
     * indexes marked as 'async'.
     * 
     * Note: this is experimental and should only be used for
     * debugging/diagnosis purposes!
     * 
     */
    void pause();

    @Description("Aborts any running indexing cycle and pauses the indexer. Invoke 'resume' once you are read to " +
            "resume indexing again")
    String abortAndPause();

    @Description("Release lease for a paused lane")
    String releaseLeaseForPausedLane();

    /**
     * Resumes the indexing process. All changes from the previous indexed state
     * will be indexed.
     * 
     * @see #pause()
     */
    void resume();

    /**
     * Returns the value of the 'paused' flag
     * 
     * @return true if the indexing job is paused
     */
    boolean isPaused();

    /**
     * Returns the number of updates from the current run cycle. This value is
     * kept until the next cycle begins.
     * 
     * @return the number of updates from the current run cycle. This value is
     *         kept until the next cycle begins.
     */
    long getUpdates();

    /**
     * Returns the number of which have been read so far. This value is
     * kept until the next cycle begins.
     *
     * @return the number of node read from the current run cycle. This value is
     *         kept until the next cycle begins.
     */
    long getNodesReadCount();

    /**
     * Returns the current reference checkpoint used by the async indexer
     * 
     * @return the reference checkpoint
     */
    String getReferenceCheckpoint();

<<<<<<< HEAD
    @Description("Force update the indexing lane to a checkpoint created during execution of this function. This will abort and pause the running lane, release it's lease and set the reference checkpoint to a latest one." +
            "Any content changes between the old reference checkpoint and the new one will be not be indexed and a reindexing would be required." +
            "Only use this operation if you are sure that the lane is stuck and not updated since many days and cannot catchup on it's own." +
=======
    @Description("Force update the indexing lane to a latest checkpoint. This will abort and pause the running lane, release its lease and set the reference checkpoint to a latest one." +
            "Any content changes b/w the old reference checkpoint and the new one will be not be indexed and a reindexing would be required." +
            "Only use this operation if you are sure that the lane is stuck and not updated for many days and cannot catch up on its own." +
>>>>>>> e4366331
            "Once this operation is completed, reindexing for all indexes on the lane is required.")
    String forceIndexLaneCatchup(
            @Name("Confirmation Message")
            @Description("Enter 'CONFIRM' to confirm the operation")
            String confirmationMessage) throws CommitFailedException;

    /**
     * Returns the processed checkpoint used by the async indexer. If this index
     * round finishes successfully, the processed checkpoint will become the
     * reference checkpoint, and the old reference checkpoint wil be released.
     * 
     * @return the processed checkpoint
     */
    String getProcessedCheckpoint();

    /**
     * Temporary checkpoints represent old checkpoints that have been processed
     * but the cleanup was not successful of did not happen at all (like in the
     * event the system was forcibly stopped).
     * 
     * @return the already processed checkpoints
     */
    String getTemporaryCheckpoints();

    /**
     * Returns the number of executions.
     *
     * @return the execution count
     */
    long getTotalExecutionCount();

    /**
     * Returns the number of executions as a {@code org.apache.jackrabbit.api.stats.TimeSeries}.
     *
     * @return the execution count time series
     */
    CompositeData getExecutionCount();

    /**
     * Returns the execution time as a {@code org.apache.jackrabbit.api.stats.TimeSeries}.
     *
     * @return the execution times time series
     */
    @Deprecated
    CompositeData getExecutionTime();

    /**
     * Returns the number of indexed nodes as a {@code org.apache.jackrabbit.api.stats.TimeSeries}.
     *
     * @return the indexed nodes time series
     */
    CompositeData getIndexedNodesCount();

    /**
     * Returns the consolidated execution stats since last reset
     * @return consolidated execution stats
     */
    CompositeData getConsolidatedExecutionStats();

    /**
     * Resets the consolidated stats.
     */
    @Deprecated
    void resetConsolidatedExecutionStats();

    /**
     * Splits the current indexing tasks into 2, indexes that are passed in as
     * an input will have their 'async' property updated to
     * {@code newIndexTaskName}.
     * 
     * Note that this call will *not* bootstrap a new indexing task for the
     * given name.
     */
    void splitIndexingTask(
            @Name("paths") @Description("Comma separated list of paths of the index definitions") String paths,
            @Name("newIndexTaskName") @Description("The indexing task name set on the async property") String newIndexTaskName);

    /**
     * Starts a new background indexing task and registers the JMX MBeans for it
     * 
     */
    void registerAsyncIndexer(@Name("name") String name,
            @Name("delayInSeconds") long delayInSeconds);

    /**
     * @return true if the indexing job is failing
     */
    boolean isFailing();

    /**
     * @return The time the indexing job stared failing, or {@code ""} if the
     *         job is not currently failing.
     */
    String getFailingSince();

    /**
     * @return the number of consecutive failed executions or {@code 0} if the
     *         job is not currently failing.
     */
    long getConsecutiveFailedExecutions();

    /**
     * @return the latest indexing error seen, will not be reset once the job
     *         starts working again
     */
    String getLatestError();

    /**
     * @return the time when the latest indexing error has been seen, will not
     *         be reset once the job starts working again
     */
    String getLatestErrorTime();

    TabularData getFailingIndexStats();

}<|MERGE_RESOLUTION|>--- conflicted
+++ resolved
@@ -128,15 +128,9 @@
      */
     String getReferenceCheckpoint();
 
-<<<<<<< HEAD
     @Description("Force update the indexing lane to a checkpoint created during execution of this function. This will abort and pause the running lane, release it's lease and set the reference checkpoint to a latest one." +
             "Any content changes between the old reference checkpoint and the new one will be not be indexed and a reindexing would be required." +
-            "Only use this operation if you are sure that the lane is stuck and not updated since many days and cannot catchup on it's own." +
-=======
-    @Description("Force update the indexing lane to a latest checkpoint. This will abort and pause the running lane, release its lease and set the reference checkpoint to a latest one." +
-            "Any content changes b/w the old reference checkpoint and the new one will be not be indexed and a reindexing would be required." +
-            "Only use this operation if you are sure that the lane is stuck and not updated for many days and cannot catch up on its own." +
->>>>>>> e4366331
+            "Only use this operation if you are sure that the lane is stuck and not updated since many days and cannot catch up on its own." +
             "Once this operation is completed, reindexing for all indexes on the lane is required.")
     String forceIndexLaneCatchup(
             @Name("Confirmation Message")

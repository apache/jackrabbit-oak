--- conflicted
+++ resolved
@@ -33,11 +33,7 @@
     <name>Oak Segment Tar</name>
 
     <properties>
-<<<<<<< HEAD
-        <netty.version>4.1.65.Final</netty.version>
-=======
         <netty.version>4.1.68.Final</netty.version>
->>>>>>> af958d39
         <concurrentlinkedhashmap.version>1.4.2</concurrentlinkedhashmap.version>
     </properties>
 

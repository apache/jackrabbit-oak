/*
 * Licensed to the Apache Software Foundation (ASF) under one
 * or more contributor license agreements.  See the NOTICE file
 * distributed with this work for additional information
 * regarding copyright ownership.  The ASF licenses this file
 * to you under the Apache License, Version 2.0 (the
 * "License"); you may not use this file except in compliance
 * with the License.  You may obtain a copy of the License at
 *
 *   http://www.apache.org/licenses/LICENSE-2.0
 *
 * Unless required by applicable law or agreed to in writing,
 * software distributed under the License is distributed on an
 * "AS IS" BASIS, WITHOUT WARRANTIES OR CONDITIONS OF ANY
 * KIND, either express or implied.  See the License for the
 * specific language governing permissions and limitations
 * under the License.
 */

package org.apache.jackrabbit.oak.segment;

import java.io.IOException;

import com.google.common.collect.ImmutableMap;
import org.apache.jackrabbit.oak.api.CommitFailedException;
import org.apache.jackrabbit.oak.InitialContent;
import org.apache.jackrabbit.oak.plugins.index.nodetype.NodeTypeIndexProvider;
import org.apache.jackrabbit.oak.plugins.index.property.PropertyIndexProvider;
<<<<<<< HEAD
import org.apache.jackrabbit.oak.security.SecurityProviderImpl;
=======
import org.apache.jackrabbit.oak.security.internal.SecurityProviderBuilder;
>>>>>>> 48f83b52
import org.apache.jackrabbit.oak.segment.memory.MemoryStore;
import org.apache.jackrabbit.oak.spi.lifecycle.WorkspaceInitializer;
import org.apache.jackrabbit.oak.spi.query.CompositeQueryIndexProvider;
import org.apache.jackrabbit.oak.spi.query.QueryIndexProviderAware;
import org.apache.jackrabbit.oak.spi.security.ConfigurationParameters;
import org.apache.jackrabbit.oak.spi.security.SecurityProvider;
import org.apache.jackrabbit.oak.spi.security.user.UserConfiguration;
import org.apache.jackrabbit.oak.spi.state.NodeBuilder;
import org.apache.jackrabbit.oak.spi.state.NodeStore;
import org.junit.Test;

public class InitializerTest {

    @Test
    public void testInitializerSegment() throws CommitFailedException, IOException {
        NodeStore store = SegmentNodeStoreBuilders.builder(new MemoryStore()).build();

        NodeBuilder builder = store.getRoot().builder();
        new InitialContent().initialize(builder);

        SecurityProvider provider = new SecurityProviderBuilder().with(
                ConfigurationParameters.of(ImmutableMap.of(UserConfiguration.NAME,
                        ConfigurationParameters.of(ImmutableMap.of("anonymousId", "anonymous",
                                "adminId", "admin",
                                "usersPath", "/home/users",
                                "groupsPath", "/home/groups",
<<<<<<< HEAD
                                "defaultDepth", "1")))));
=======
                                "defaultDepth", "1"))))).build();
>>>>>>> 48f83b52
        WorkspaceInitializer workspaceInitializer = provider.getConfiguration(UserConfiguration.class).getWorkspaceInitializer();

        if (workspaceInitializer instanceof QueryIndexProviderAware) {
            ((QueryIndexProviderAware) workspaceInitializer).setQueryIndexProvider(
                    new CompositeQueryIndexProvider(new PropertyIndexProvider(), new NodeTypeIndexProvider()));
        }

        workspaceInitializer.initialize(
                builder, "default");
        builder.getNodeState();
    }

}<|MERGE_RESOLUTION|>--- conflicted
+++ resolved
@@ -26,11 +26,7 @@
 import org.apache.jackrabbit.oak.InitialContent;
 import org.apache.jackrabbit.oak.plugins.index.nodetype.NodeTypeIndexProvider;
 import org.apache.jackrabbit.oak.plugins.index.property.PropertyIndexProvider;
-<<<<<<< HEAD
-import org.apache.jackrabbit.oak.security.SecurityProviderImpl;
-=======
 import org.apache.jackrabbit.oak.security.internal.SecurityProviderBuilder;
->>>>>>> 48f83b52
 import org.apache.jackrabbit.oak.segment.memory.MemoryStore;
 import org.apache.jackrabbit.oak.spi.lifecycle.WorkspaceInitializer;
 import org.apache.jackrabbit.oak.spi.query.CompositeQueryIndexProvider;
@@ -57,11 +53,7 @@
                                 "adminId", "admin",
                                 "usersPath", "/home/users",
                                 "groupsPath", "/home/groups",
-<<<<<<< HEAD
-                                "defaultDepth", "1")))));
-=======
                                 "defaultDepth", "1"))))).build();
->>>>>>> 48f83b52
         WorkspaceInitializer workspaceInitializer = provider.getConfiguration(UserConfiguration.class).getWorkspaceInitializer();
 
         if (workspaceInitializer instanceof QueryIndexProviderAware) {

/*
 * Licensed to the Apache Software Foundation (ASF) under one
 * or more contributor license agreements.  See the NOTICE file
 * distributed with this work for additional information
 * regarding copyright ownership.  The ASF licenses this file
 * to you under the Apache License, Version 2.0 (the
 * "License"); you may not use this file except in compliance
 * with the License.  You may obtain a copy of the License at
 *
 *   http://www.apache.org/licenses/LICENSE-2.0
 *
 * Unless required by applicable law or agreed to in writing,
 * software distributed under the License is distributed on an
 * "AS IS" BASIS, WITHOUT WARRANTIES OR CONDITIONS OF ANY
 * KIND, either express or implied.  See the License for the
 * specific language governing permissions and limitations
 * under the License.
 */

package org.apache.jackrabbit.oak.segment;

import static com.google.common.base.Charsets.UTF_8;
import static com.google.common.base.Preconditions.checkArgument;
import static com.google.common.base.Preconditions.checkNotNull;
import static com.google.common.base.Preconditions.checkState;
import static com.google.common.collect.Sets.newHashSet;
import static java.lang.System.arraycopy;
import static java.lang.System.currentTimeMillis;
import static java.lang.System.identityHashCode;
import static org.apache.jackrabbit.oak.segment.Segment.GC_GENERATION_OFFSET;
import static org.apache.jackrabbit.oak.segment.Segment.HEADER_SIZE;
import static org.apache.jackrabbit.oak.segment.Segment.RECORD_ID_BYTES;
import static org.apache.jackrabbit.oak.segment.Segment.RECORD_SIZE;
import static org.apache.jackrabbit.oak.segment.Segment.SEGMENT_REFERENCE_SIZE;
import static org.apache.jackrabbit.oak.segment.Segment.align;
import static org.apache.jackrabbit.oak.segment.SegmentId.isDataSegmentId;
import static org.apache.jackrabbit.oak.segment.SegmentVersion.LATEST_VERSION;

import java.io.IOException;
import java.util.Collection;
import java.util.Set;

import javax.annotation.CheckForNull;
import javax.annotation.Nonnull;

import org.apache.jackrabbit.oak.segment.RecordNumbers.Entry;
import org.slf4j.Logger;
import org.slf4j.LoggerFactory;

/**
 * This class encapsulates the state of a segment being written. It provides methods
 * for writing primitive data types and for pre-allocating buffer space in the current
 * segment. Should the current segment not have enough space left the current segment
 * is flushed and a fresh one is allocated.
 * <p>
 * The common usage pattern is:
 * <pre>
 *    SegmentBufferWriter writer = ...
 *    writer.prepare(...)  // allocate buffer
 *    writer.writeXYZ(...)
 * </pre>
 * The behaviour of this class is undefined should the pre-allocated buffer be
 * overrun be calling any of the write methods.
 * <p>
 * Instances of this class are <em>not thread safe</em>. See also the class comment of
 * {@link SegmentWriter}.
 */
public class SegmentBufferWriter implements WriteOperationHandler {

    private static final Logger LOG = LoggerFactory.getLogger(SegmentBufferWriter.class);

    /**
     * Enable an extra check logging warnings should this writer create segments
     * referencing segments from an older generation.
     *
     * @see #checkGCGeneration(SegmentId)
     */
    private static final boolean ENABLE_GENERATION_CHECK = Boolean.getBoolean("enable-generation-check");

    private static final class Statistics {

        int segmentIdCount;

        int recordIdCount;

        int recordCount;

        int size;

        SegmentId id;

        @Override
        public String toString() {
            StringBuilder builder = new StringBuilder();

            builder.append("id=").append(id);
            builder.append(",");
            builder.append("size=").append(size);
            builder.append(",");
            builder.append("segmentIdCount=").append(segmentIdCount);
            builder.append(",");
            builder.append("recordIdCount=").append(recordIdCount);
            builder.append(",");
            builder.append("recordCount=").append(recordCount);

            return builder.toString();
        }
    }

    private MutableRecordNumbers recordNumbers = new MutableRecordNumbers();

    private MutableSegmentReferences segmentReferences = new MutableSegmentReferences();

    @Nonnull
    private final SegmentStore store;

    @Nonnull
    private final SegmentTracker tracker;

    @Nonnull
    private final SegmentReader reader;

    /**
     * Id of this writer.
     */
    @Nonnull
    private final String wid;

    private final int generation;

    /**
     * The segment write buffer, filled from the end to the beginning
     * (see OAK-629).
     */
    private byte[] buffer;

    private Segment segment;

    /**
     * The number of bytes already written (or allocated). Counted from
     * the <em>end</em> of the buffer.
     */
    private int length;

    /**
     * Current write position within the buffer. Grows up when raw data
     * is written, but shifted downwards by the prepare methods.
     */
    private int position;

    private Statistics statistics;

    /**
     * Mark this buffer as dirty. A dirty buffer needs to be flushed to disk
     * regularly to avoid data loss.
     */
    private boolean dirty;

    public SegmentBufferWriter(@Nonnull SegmentStore store,
                               @Nonnull SegmentTracker tracker,
                               @Nonnull SegmentReader reader,
                               @CheckForNull String wid,
                               int generation) {
        this.store = checkNotNull(store);
        this.tracker = checkNotNull(tracker);
        this.reader = checkNotNull(reader);
        this.wid = (wid == null
                ? "w-" + identityHashCode(this)
                : wid);

        this.generation = generation;
        this.statistics = new Statistics();
        newSegment();
    }

    @Override
    public RecordId execute(WriteOperation writeOperation) throws IOException {
        return writeOperation.execute(this);
    }

    int getGeneration() {
        return generation;
    }

    /**
     * Allocate a new segment and write the segment meta data.
     * The segment meta data is a string of the format {@code "{wid=W,sno=S,t=T}"}
     * where:
     * <ul>
     * <li>{@code W} is the writer id {@code wid}, </li>
     * <li>{@code S} is a unique, increasing sequence number corresponding to the allocation order
     * of the segments in this store, </li>
     * <li>{@code T} is a time stamp according to {@link System#currentTimeMillis()}.</li>
     * </ul>
     * The segment meta data is guaranteed to be the first string record in a segment.
     */
    private void newSegment() {
        buffer = new byte[Segment.MAX_SEGMENT_SIZE];
        buffer[0] = '0';
        buffer[1] = 'a';
        buffer[2] = 'K';
        buffer[3] = SegmentVersion.asByte(LATEST_VERSION);
        buffer[4] = 0; // reserved
        buffer[5] = 0; // refcount

        buffer[GC_GENERATION_OFFSET] = (byte) (generation >> 24);
        buffer[GC_GENERATION_OFFSET + 1] = (byte) (generation >> 16);
        buffer[GC_GENERATION_OFFSET + 2] = (byte) (generation >> 8);
        buffer[GC_GENERATION_OFFSET + 3] = (byte) generation;
        length = 0;
        position = buffer.length;
        recordNumbers = new MutableRecordNumbers();
        segmentReferences = new MutableSegmentReferences();

        String metaInfo =
            "{\"wid\":\"" + wid + '"' +
            ",\"sno\":" + tracker.getSegmentCount() +
            ",\"t\":" + currentTimeMillis() + "}";
        try {
            segment = new Segment(store, reader, buffer, recordNumbers, segmentReferences, metaInfo);

            statistics = new Statistics();
            statistics.id = segment.getSegmentId();

            byte[] data = metaInfo.getBytes(UTF_8);
            RecordWriters.newValueWriter(data.length, data).write(this);
        } catch (IOException e) {
            LOG.error("Unable to write meta info to segment {} {}", segment.getSegmentId(), metaInfo, e);
        }

        dirty = false;
    }

    public void writeByte(byte value) {
        position = BinaryUtils.writeByte(buffer, position, value);
        dirty = true;
    }

    public void writeShort(short value) {
        position = BinaryUtils.writeShort(buffer, position, value);
        dirty = true;
    }

    public void writeInt(int value) {
        position = BinaryUtils.writeInt(buffer, position, value);
        dirty = true;
    }

    public void writeLong(long value) {
        position = BinaryUtils.writeLong(buffer, position, value);
        dirty = true;
    }

    /**
     * Write a record id, and marks the record id as referenced (removes it from
     * the unreferenced set).
     *
     * @param recordId the record id
     */
    public void writeRecordId(RecordId recordId) {
        writeRecordId(recordId, true);
    }

    /**
     * Write a record ID. Optionally, mark this record ID as being a reference.
     * If a record ID is marked as a reference, the referenced record can't be a
     * root record in this segment.
     *
     * @param recordId  the record ID.
     * @param reference {@code true} if this record ID is a reference, {@code
     *                  false} otherwise.
     */
    public void writeRecordId(RecordId recordId, boolean reference) {
        checkNotNull(recordId);
        checkState(segmentReferences.size() + 1 < 0xffff,
                "Segment cannot have more than 0xffff references");
        checkGCGeneration(recordId.getSegmentId());

        writeShort(toShort(writeSegmentIdReference(recordId.getSegmentId())));
        writeInt(recordId.getRecordNumber());

        statistics.recordIdCount++;

        dirty = true;
    }

    private static short toShort(int value) {
        return (short) value;
    }

    private int writeSegmentIdReference(SegmentId id) {
        if (id.equals(segment.getSegmentId())) {
            return 0;
        }

        return segmentReferences.addOrReference(id);
    }

    /**
     * Check that the generation of a segment matches the generation of this writer and logs
     * a warning otherwise.
     * This check is skipped if the {@link #ENABLE_GENERATION_CHECK} is not set.
     *
     * @param id  id of the segment to check
     */
    private void checkGCGeneration(SegmentId id) {
        if (ENABLE_GENERATION_CHECK) {
            try {
                if (isDataSegmentId(id.getLeastSignificantBits())) {
                    if (id.getGcGeneration() < generation) {
                        LOG.warn("Detected reference from {} to segment {} from a previous gc generation.",
                                info(this.segment), info(id.getSegment()), new Exception());
                    }
                }
            } catch (SegmentNotFoundException snfe) {
                LOG.warn("Detected reference from {} to non existing segment {}",
                        info(this.segment), id, snfe);
            }
        }
    }

    private static String info(Segment segment) {
        String info = segment.getSegmentId().toString();
        if (isDataSegmentId(segment.getSegmentId().getLeastSignificantBits())) {
            info += (" " + segment.getSegmentInfo());
        }
        return info;
    }

    public void writeBytes(byte[] data, int offset, int length) {
        arraycopy(data, offset, buffer, position, length);
        position += length;
        dirty = true;
    }

    /**
     * Adds a segment header to the buffer and writes a segment to the segment
     * store. This is done automatically (called from prepare) when there is not
     * enough space for a record. It can also be called explicitly.
     */
    @Override
    public void flush() throws IOException {
        if (dirty) {
            int referencedSegmentIdCount = segmentReferences.size();
            BinaryUtils.writeInt(buffer, Segment.REFERENCED_SEGMENT_ID_COUNT_OFFSET, referencedSegmentIdCount);

            statistics.segmentIdCount = referencedSegmentIdCount;

            int recordNumberCount = recordNumbers.size();
            BinaryUtils.writeInt(buffer, Segment.RECORD_NUMBER_COUNT_OFFSET, recordNumberCount);

            int totalLength = align(HEADER_SIZE + referencedSegmentIdCount * SEGMENT_REFERENCE_SIZE + recordNumberCount * RECORD_SIZE + length, 16);

            if (totalLength > buffer.length) {
                throw new IllegalStateException("too much data for a segment");
            }

            statistics.size = length = totalLength;

            int pos = HEADER_SIZE;
            if (pos + length <= buffer.length) {
                // the whole segment fits to the space *after* the referenced
                // segment identifiers we've already written, so we can safely
                // copy those bits ahead even if concurrent code is still
                // reading from that part of the buffer
                arraycopy(buffer, 0, buffer, buffer.length - length, pos);
                pos += buffer.length - length;
            } else {
                // this might leave some empty space between the header and
                // the record data, but this case only occurs when the
                // segment is >252kB in size and the maximum overhead is <<4kB,
                // which is acceptable
                length = buffer.length;
            }

            for (SegmentId segmentId : segmentReferences) {
                pos = BinaryUtils.writeLong(buffer, pos, segmentId.getMostSignificantBits());
                pos = BinaryUtils.writeLong(buffer, pos, segmentId.getLeastSignificantBits());
            }

            for (Entry entry : recordNumbers) {
                pos = BinaryUtils.writeInt(buffer, pos, entry.getRecordNumber());
                pos = BinaryUtils.writeByte(buffer, pos, (byte) entry.getType().ordinal());
                pos = BinaryUtils.writeInt(buffer, pos, entry.getOffset());
            }

            SegmentId segmentId = segment.getSegmentId();
            LOG.debug("Writing data segment: {} ", statistics);
            store.writeSegment(segmentId, buffer, buffer.length - length, length);
            newSegment();
        }
    }

    /**
     * Before writing a record (which are written backwards, from the end of the
     * file to the beginning), this method is called, to ensure there is enough
     * space. A new segment is also created if there is not enough space in the
     * segment lookup table or elsewhere.
     * <p>
     * This method does not actually write into the segment, just allocates the
     * space (flushing the segment if needed and starting a new one), and sets
     * the write position (records are written from the end to the beginning,
     * but within a record from left to right).
     *
     * @param type the record type (only used for root records)
     * @param size the size of the record, excluding the size used for the
     *            record ids
     * @param ids the record ids
     * @return a new record id
     */
    public RecordId prepare(RecordType type, int size, Collection<RecordId> ids) throws IOException {
        checkArgument(size >= 0);
        checkNotNull(ids);

        int idCount = ids.size();
        int recordSize = align(size + idCount * RECORD_ID_BYTES, 1 << Segment.RECORD_ALIGN_BITS);

        // First compute the header and segment sizes based on the assumption
        // that *all* identifiers stored in this record point to previously
        // unreferenced segments.

        int recordNumbersCount = recordNumbers.size() + 1;
        int referencedIdCount = segmentReferences.size() + ids.size();
        int headerSize = HEADER_SIZE + referencedIdCount * SEGMENT_REFERENCE_SIZE + recordNumbersCount * RECORD_SIZE;
        int segmentSize = align(headerSize + recordSize + length, 16);

        // If the size estimate looks too big, recompute it with a more
        // accurate refCount value. We skip doing this when possible to
        // avoid the somewhat expensive list and set traversals.

        if (segmentSize > buffer.length) {

            // Collect the newly referenced segment ids
            Set<SegmentId> segmentIds = newHashSet();
            for (RecordId recordId : ids) {
                SegmentId segmentId = recordId.getSegmentId();
<<<<<<< HEAD
                if (segmentReferences.contains(segmentId)) {
=======
                if (!segmentReferences.contains(segmentId)) {
>>>>>>> 74abfe93
                    segmentIds.add(segmentId);
                }
            }

            // Adjust the estimation of the new referenced segment ID count.
<<<<<<< HEAD
            referencedIdCount -= segmentIds.size();

            headerSize = HEADER_SIZE + referencedIdCount * 16 + recordNumbersCount * 12;
=======
            referencedIdCount =  segmentReferences.size() + segmentIds.size();

            headerSize = HEADER_SIZE + referencedIdCount * SEGMENT_REFERENCE_SIZE + recordNumbersCount * RECORD_SIZE;
>>>>>>> 74abfe93
            segmentSize = align(headerSize + recordSize + length, 16);
        }

        if (segmentSize > buffer.length) {
            flush();
        }

        statistics.recordCount++;

        length += recordSize;
        position = buffer.length - length;
        checkState(position >= 0);

        int recordNumber = recordNumbers.addRecord(type, position);
        return new RecordId(segment.getSegmentId(), recordNumber);
    }

}<|MERGE_RESOLUTION|>--- conflicted
+++ resolved
@@ -434,25 +434,15 @@
             Set<SegmentId> segmentIds = newHashSet();
             for (RecordId recordId : ids) {
                 SegmentId segmentId = recordId.getSegmentId();
-<<<<<<< HEAD
-                if (segmentReferences.contains(segmentId)) {
-=======
                 if (!segmentReferences.contains(segmentId)) {
->>>>>>> 74abfe93
                     segmentIds.add(segmentId);
                 }
             }
 
             // Adjust the estimation of the new referenced segment ID count.
-<<<<<<< HEAD
-            referencedIdCount -= segmentIds.size();
-
-            headerSize = HEADER_SIZE + referencedIdCount * 16 + recordNumbersCount * 12;
-=======
             referencedIdCount =  segmentReferences.size() + segmentIds.size();
 
             headerSize = HEADER_SIZE + referencedIdCount * SEGMENT_REFERENCE_SIZE + recordNumbersCount * RECORD_SIZE;
->>>>>>> 74abfe93
             segmentSize = align(headerSize + recordSize + length, 16);
         }
 

/*
 * Licensed to the Apache Software Foundation (ASF) under one
 * or more contributor license agreements.  See the NOTICE file
 * distributed with this work for additional information
 * regarding copyright ownership.  The ASF licenses this file
 * to you under the Apache License, Version 2.0 (the
 * "License"); you may not use this file except in compliance
 * with the License.  You may obtain a copy of the License at
 *
 *   http://www.apache.org/licenses/LICENSE-2.0
 *
 * Unless required by applicable law or agreed to in writing,
 * software distributed under the License is distributed on an
 * "AS IS" BASIS, WITHOUT WARRANTIES OR CONDITIONS OF ANY
 * KIND, either express or implied.  See the License for the
 * specific language governing permissions and limitations
 * under the License.
 */
package org.apache.jackrabbit.oak.segment.file;

import static com.google.common.collect.Lists.newArrayList;
import static com.google.common.collect.Maps.newLinkedHashMap;
import static com.google.common.collect.Sets.newHashSet;
import static java.lang.Integer.getInteger;
import static java.lang.String.format;
import static java.lang.System.currentTimeMillis;
import static java.lang.Thread.currentThread;
import static java.util.concurrent.TimeUnit.MILLISECONDS;
import static java.util.concurrent.TimeUnit.MINUTES;
import static java.util.concurrent.TimeUnit.SECONDS;
import static org.apache.jackrabbit.oak.commons.IOUtils.humanReadableByteCount;
import static org.apache.jackrabbit.oak.commons.PathUtils.elements;
import static org.apache.jackrabbit.oak.commons.PathUtils.getName;
import static org.apache.jackrabbit.oak.commons.PathUtils.getParentPath;
import static org.apache.jackrabbit.oak.plugins.memory.EmptyNodeState.EMPTY_NODE;
import static org.apache.jackrabbit.oak.segment.DefaultSegmentWriterBuilder.defaultSegmentWriterBuilder;
import static org.apache.jackrabbit.oak.segment.SegmentId.isDataSegmentId;
import static org.apache.jackrabbit.oak.segment.compaction.SegmentGCStatus.CLEANUP;
import static org.apache.jackrabbit.oak.segment.compaction.SegmentGCStatus.COMPACTION;
import static org.apache.jackrabbit.oak.segment.compaction.SegmentGCStatus.COMPACTION_FORCE_COMPACT;
import static org.apache.jackrabbit.oak.segment.compaction.SegmentGCStatus.COMPACTION_RETRY;
import static org.apache.jackrabbit.oak.segment.compaction.SegmentGCStatus.ESTIMATION;
import static org.apache.jackrabbit.oak.segment.compaction.SegmentGCStatus.IDLE;
import static org.apache.jackrabbit.oak.segment.file.TarRevisions.EXPEDITE_OPTION;
import static org.apache.jackrabbit.oak.segment.file.TarRevisions.timeout;

import java.io.File;
import java.io.IOException;
import java.io.RandomAccessFile;
import java.nio.ByteBuffer;
import java.nio.channels.FileLock;
import java.nio.channels.OverlappingFileLockException;
import java.util.Collection;
import java.util.LinkedHashMap;
import java.util.List;
import java.util.Map.Entry;
import java.util.Set;
import java.util.UUID;
import java.util.concurrent.ExecutionException;
import java.util.concurrent.TimeUnit;
import java.util.concurrent.atomic.AtomicBoolean;
import java.util.concurrent.atomic.AtomicLong;
import java.util.function.Consumer;

import javax.annotation.CheckForNull;
import javax.annotation.Nonnull;
import javax.annotation.Nullable;

import com.google.common.base.Function;
import com.google.common.base.Joiner;
import com.google.common.base.Predicate;
import com.google.common.base.Stopwatch;
import com.google.common.base.Supplier;
import com.google.common.io.Closer;
import com.google.common.util.concurrent.UncheckedExecutionException;
import org.apache.jackrabbit.oak.segment.Compactor;
import org.apache.jackrabbit.oak.segment.RecordId;
import org.apache.jackrabbit.oak.segment.Segment;
import org.apache.jackrabbit.oak.segment.SegmentId;
import org.apache.jackrabbit.oak.segment.SegmentNodeBuilder;
import org.apache.jackrabbit.oak.segment.SegmentNodeState;
import org.apache.jackrabbit.oak.segment.SegmentNotFoundException;
import org.apache.jackrabbit.oak.segment.SegmentNotFoundExceptionListener;
import org.apache.jackrabbit.oak.segment.SegmentWriter;
import org.apache.jackrabbit.oak.segment.WriterCacheManager;
import org.apache.jackrabbit.oak.segment.compaction.SegmentGCOptions;
import org.apache.jackrabbit.oak.segment.file.GCJournal.GCJournalEntry;
import org.apache.jackrabbit.oak.segment.file.ShutDown.ShutDownCloser;
import org.apache.jackrabbit.oak.segment.file.tar.CleanupContext;
import org.apache.jackrabbit.oak.segment.file.tar.GCGeneration;
import org.apache.jackrabbit.oak.segment.file.tar.TarFiles;
import org.apache.jackrabbit.oak.segment.file.tar.TarFiles.CleanupResult;
import org.apache.jackrabbit.oak.spi.state.ChildNodeEntry;
import org.apache.jackrabbit.oak.spi.state.NodeBuilder;
import org.apache.jackrabbit.oak.spi.state.NodeState;
import org.slf4j.Logger;
import org.slf4j.LoggerFactory;

/**
 * The storage implementation for tar files.
 */
public class FileStore extends AbstractFileStore {

    private static final Logger log = LoggerFactory.getLogger(FileStore.class);

    /**
     * Minimal interval in milli seconds between subsequent garbage collection cycles.
     * Garbage collection invoked via {@link #fullGC()} will be skipped unless at least
     * the specified time has passed since its last successful invocation.
     */
    private static final long GC_BACKOFF = getInteger("oak.gc.backoff", 10*3600*1000);

    private static final int MB = 1024 * 1024;

    static final String LOCK_FILE_NAME = "repo.lock";

    /**
     * GC counter for logging purposes
     */
    private static final AtomicLong GC_COUNT = new AtomicLong(0);

    @Nonnull
    private final SegmentWriter segmentWriter;

    @Nonnull
    private final GarbageCollector garbageCollector;

    private final TarFiles tarFiles;

    private final RandomAccessFile lockFile;

    @Nonnull
    private final FileLock lock;

    private volatile TarRevisions revisions;

    /**
     * Scheduler for running <em>short</em> background operations
     */
    private final Scheduler fileStoreScheduler = new Scheduler("FileStore background tasks");

    /**
     * List of old tar file generations that are waiting to be removed. They can
     * not be removed immediately, because they first need to be closed, and the
     * JVM needs to release the memory mapped file references.
     */
    private final FileReaper fileReaper = new FileReaper();

    /**
     * This flag is periodically updated by calling the {@code SegmentGCOptions}
     * at regular intervals.
     */
    private final AtomicBoolean sufficientDiskSpace = new AtomicBoolean(true);

    /**
     * This flag is raised whenever the available memory falls under a specified
     * threshold. See {@link GCMemoryBarrier}
     */
    private final AtomicBoolean sufficientMemory = new AtomicBoolean(true);

    private final FileStoreStats stats;

    private final ShutDown shutDown = new ShutDown();

    @Nonnull
    private final SegmentNotFoundExceptionListener snfeListener;

    FileStore(final FileStoreBuilder builder) throws InvalidFileStoreVersionException, IOException {
        super(builder);

        lockFile = new RandomAccessFile(new File(directory, LOCK_FILE_NAME), "rw");
        try {
            lock = lockFile.getChannel().lock();
        } catch (OverlappingFileLockException ex) {
            throw new IllegalStateException(directory.getAbsolutePath()
                    + " is in use by another store.", ex);
        }

        this.segmentWriter = defaultSegmentWriterBuilder("sys")
                .withGeneration(() -> getGcGeneration().nonGC())
                .withWriterPool()
                .with(builder.getCacheManager()
                        .withAccessTracking("WRITE", builder.getStatsProvider()))
                .build(this);
        this.garbageCollector = new GarbageCollector(
                builder.getGcOptions(),
                builder.getGcListener(),
                new GCJournal(directory),
                builder.getCacheManager()
                        .withAccessTracking("COMPACT", builder.getStatsProvider()));

        newManifestChecker(directory, builder.getStrictVersionCheck()).checkAndUpdateManifest();

        this.stats = new FileStoreStats(builder.getStatsProvider(), this, 0);
        this.tarFiles = TarFiles.builder()
                .withDirectory(directory)
                .withMemoryMapping(memoryMapping)
                .withTarRecovery(recovery)
                .withIOMonitor(ioMonitor)
                .withFileStoreMonitor(stats)
                .withMaxFileSize(builder.getMaxFileSize() * MB)
                .build();
        long size = this.tarFiles.size();
        this.stats.init(size);

        this.snfeListener = builder.getSnfeListener();

<<<<<<< HEAD
        fileStoreScheduler.scheduleAtFixedRate(
                format("TarMK flush [%s]", directory), 5, SECONDS,
                new Runnable() {
                    @Override
                    public void run() {
                        if (shutDown.shutDownRequested()) {
                            return;
                        }
                        try {
                            maybeFlush();
                        } catch (IOException e) {
                            log.warn("Failed to flush the TarMK at {}", directory, e);
                        }
                    }
                });
        fileStoreScheduler.scheduleAtFixedRate(
                format("TarMK filer reaper [%s]", directory), 5, SECONDS,
                new Runnable() {
                    @Override
                    public void run() {
                        fileReaper.reap();
                    }
                });
        fileStoreScheduler.scheduleAtFixedRate(
                format("TarMK disk space check [%s]", directory), 1, MINUTES,
                new Runnable() {
                    final SegmentGCOptions gcOptions = builder.getGcOptions();

                    @Override
                    public void run() {
                        checkDiskSpace(gcOptions);
                    }
                });
        log.info("TarMK opened: {} (mmap={})", directory, memoryMapping);
=======
        fileStoreScheduler.scheduleAtFixedRate(format("TarMK flush [%s]", directory), 5, SECONDS,
                                               this::tryFlush);

        fileStoreScheduler.scheduleAtFixedRate(format("TarMK filer reaper [%s]", directory), 5, SECONDS,
                                               fileReaper::reap);

        fileStoreScheduler.scheduleAtFixedRate(format("TarMK disk space check [%s]", directory), 1, MINUTES, () -> {
           try (ShutDownCloser ignore = shutDown.tryKeepAlive()) {
               if (shutDown.isShutDown()) {
                   log.debug("Shut down in progress, skipping disk space check");
               } else {
                   checkDiskSpace(builder.getGcOptions());
               }
           }
        });

        log.info("TarMK opened at {}, mmap={}, size={} ({} bytes)",
            directory,
            memoryMapping,
            humanReadableByteCount(size),
            size
        );
>>>>>>> 48f83b52
        log.debug("TAR files: {}", tarFiles);
    }

    FileStore bind(TarRevisions revisions) throws IOException {
        try (ShutDownCloser ignored = shutDown.keepAlive()) {
            this.revisions = revisions;
            this.revisions.bind(this, tracker, initialNode());
            return this;
        }
    }

    @Nonnull
    private Supplier<RecordId> initialNode() {
        return new Supplier<RecordId>() {
            @Override
            public RecordId get() {
                try {
                    SegmentWriter writer = defaultSegmentWriterBuilder("init").build(FileStore.this);
                    NodeBuilder builder = EMPTY_NODE.builder();
                    builder.setChildNode("root", EMPTY_NODE);
                    SegmentNodeState node = new SegmentNodeState(segmentReader, writer, getBlobStore(), writer.writeNode(builder.getNodeState()));
                    writer.flush();
                    return node.getRecordId();
                } catch (IOException e) {
                    String msg = "Failed to write initial node";
                    log.error(msg, e);
                    throw new IllegalStateException(msg, e);
                }
            }
        };
    }

    @Nonnull
    private GCGeneration getGcGeneration() {
        return revisions.getHead().getSegmentId().getGcGeneration();
    }

    /**
     * @return  a runnable for running garbage collection
     */
    public Runnable getGCRunner() {
        return new SafeRunnable(format("TarMK revision gc [%s]", directory), () -> {
            try (ShutDownCloser ignored = shutDown.keepAlive()) {
                garbageCollector.run();
            } catch (IOException e) {
                log.error("Error running revision garbage collection", e);
            }
        });
    }

    /**
     * @return the currently active gc write monitor
     */
    public GCNodeWriteMonitor getGCNodeWriteMonitor() {
        return garbageCollector.getGCNodeWriteMonitor();
    }

    /**
     * @return the size of this store.
     */
    private long size() {
        try (ShutDownCloser ignored = shutDown.keepAlive()) {
            return tarFiles.size();
        }
    }

    public int readerCount() {
        try (ShutDownCloser ignored = shutDown.keepAlive()) {
            return tarFiles.readerCount();
        }
    }

    public FileStoreStats getStats() {
        return stats;
    }

<<<<<<< HEAD
    private void doMaybeFlush() throws IOException {
        if (revisions == null) {
            log.debug("No TarRevisions available, skipping flush");
            return;
        }
        revisions.maybeFlush(() -> {
            segmentWriter.flush();
            tarFiles.flush();
            stats.flushed();
        });
    }

    private void maybeFlush() throws IOException {
        try (ShutDownCloser ignored = shutDown.keepAlive()) {
            doMaybeFlush();
        }
    }

=======
    /*
     * Callers of this method must hold the shutdown lock
     */
>>>>>>> 48f83b52
    private void doFlush() throws IOException {
        if (revisions == null) {
            log.debug("No TarRevisions available, skipping flush");
            return;
        }
        revisions.flush(() -> {
            segmentWriter.flush();
            tarFiles.flush();
            stats.flushed();
        });
    }

    /**
     * Flush all pending changes
     */
    public void flush() throws IOException {
        try (ShutDownCloser ignored = shutDown.keepAlive()) {
            doFlush();
        }
    }

    /**
     * Try to flush all pending changes to disk if possible without waiting
     * for a lock or other resources currently not available.
     */
    public void tryFlush() {
        try (ShutDownCloser ignore = shutDown.tryKeepAlive()) {
            if (shutDown.isShutDown()) {
                log.debug("Shut down in progress, skipping flush");
            } else if (revisions == null) {
                log.debug("No TarRevisions available, skipping flush");
            } else {
                revisions.tryFlush(() -> {
                    segmentWriter.flush();
                    tarFiles.flush();
                    stats.flushed();
                });
            }
        } catch (IOException e) {
            log.warn("Failed to flush the TarMK at {}", directory, e);
        }
    }

    /**
     * Run full garbage collection: estimation, compaction, cleanup.
     */
    public void fullGC() throws IOException {
        try (ShutDownCloser ignored = shutDown.keepAlive()) {
            garbageCollector.runFull();
        }
    }

    /**
     * Run tail garbage collection.
     */
    public void tailGC() throws IOException {
        try (ShutDownCloser ignored = shutDown.keepAlive()) {
            garbageCollector.runTail();
        }
    }

    /**
     * Copy every referenced record in data (non-bulk) segments. Bulk segments
     * are fully kept (they are only removed in cleanup, if there is no
     * reference to them).
     * @return {@code true} on success, {@code false} otherwise.
     */
    public boolean compactFull() {
        try (ShutDownCloser ignored = shutDown.keepAlive()) {
            return garbageCollector.compactFull().isSuccess();
        }
    }

    public boolean compactTail() {
        try (ShutDownCloser ignored = shutDown.keepAlive()) {
            return garbageCollector.compactTail().isSuccess();
        }
    }

    /**
     * Run garbage collection on the segment level: reclaim those data segments
     * that are from an old segment generation and those bulk segments that are not
     * reachable anymore.
     * Those tar files that shrink by at least 25% are rewritten to a new tar generation
     * skipping the reclaimed segments.
     */
    public void cleanup() throws IOException {
        try (ShutDownCloser ignored = shutDown.keepAlive()) {
            fileReaper.add(garbageCollector.cleanup(CompactionResult.skipped(
                getGcGeneration(),
                garbageCollector.gcOptions,
                revisions.getHead()
            )));
        }
    }

    /**
     * Finds all external blob references that are currently accessible
     * in this repository and adds them to the given collector. Useful
     * for collecting garbage in an external data store.
     * <p>
     * Note that this method only collects blob references that are already
     * stored in the repository (at the time when this method is called), so
     * the garbage collector will need some other mechanism for tracking
     * in-memory references and references stored while this method is
     * running.
     * @param collector  reference collector called back for each blob reference found
     */
    public void collectBlobReferences(Consumer<String> collector) throws IOException {
        try (ShutDownCloser ignored = shutDown.keepAlive()) {
            garbageCollector.collectBlobReferences(collector);
        }
    }

    /**
     * Cancel a running revision garbage collection compaction process as soon as possible.
     * Does nothing if gc is not running.
     */
    public void cancelGC() {
        garbageCollector.cancel();
    }

    @Override
    @Nonnull
    public SegmentWriter getWriter() {
        try (ShutDownCloser ignored = shutDown.keepAlive()) {
            return segmentWriter;
        }
    }

    @Override
    @Nonnull
    public TarRevisions getRevisions() {
        try (ShutDownCloser ignored = shutDown.keepAlive()) {
            return revisions;
        }
    }

    @Override
    public void close() {
        try (ShutDownCloser ignored = shutDown.shutDown()) {
            // avoid deadlocks by closing (and joining) the background
            // thread before acquiring the synchronization lock
            fileStoreScheduler.close();

            try {
                doFlush();
            } catch (IOException e) {
                log.warn("Unable to flush the store", e);
            }

            Closer closer = Closer.create();
            closer.register(lockFile);
            closer.register(lock::release);
            closer.register(tarFiles) ;
            closer.register(revisions);

            closeAndLogOnFail(closer);
        }

        // Try removing pending files in case the scheduler didn't have a chance to run yet
        System.gc(); // for any memory-mappings that are no longer used
        fileReaper.reap();

        log.info("TarMK closed: {}", directory);
    }

    @Override
    public boolean containsSegment(SegmentId id) {
        try (ShutDownCloser ignored = shutDown.keepAlive()) {
            return tarFiles.containsSegment(id.getMostSignificantBits(), id.getLeastSignificantBits());
        }
    }

    @Override
    @Nonnull
    public Segment readSegment(final SegmentId id) {
        try (ShutDownCloser ignored = shutDown.keepAlive()) {
            return segmentCache.getSegment(id, () -> readSegmentUncached(tarFiles, id));
        } catch (ExecutionException | UncheckedExecutionException e) {
            SegmentNotFoundException snfe = asSegmentNotFoundException(e, id);
            snfeListener.notify(id, snfe);
            throw snfe;
        }
    }

    @Override
    public void writeSegment(SegmentId id, byte[] buffer, int offset, int length) throws IOException {
        try (ShutDownCloser ignored = shutDown.keepAlive()) {
            Segment segment = null;

            // If the segment is a data segment, create a new instance of Segment to
            // access some internal information stored in the segment and to store
            // in an in-memory cache for later use.

            GCGeneration generation = GCGeneration.NULL;
            Set<UUID> references = null;
            Set<String> binaryReferences = null;

            if (id.isDataSegmentId()) {
                ByteBuffer data;

                if (offset > 4096) {
                    data = ByteBuffer.allocate(length);
                    data.put(buffer, offset, length);
                    data.rewind();
                } else {
                    data = ByteBuffer.wrap(buffer, offset, length);
                }

                segment = new Segment(tracker, segmentReader, id, data);
                generation = segment.getGcGeneration();
                references = readReferences(segment);
                binaryReferences = readBinaryReferences(segment);
            }

            tarFiles.writeSegment(
                id.asUUID(),
                buffer,
                offset,
                length,
                generation,
                references,
                binaryReferences
            );

            // Keep this data segment in memory as it's likely to be accessed soon.
            if (segment != null) {
                segmentCache.putSegment(segment);
            }
        }
    }

    private void checkDiskSpace(SegmentGCOptions gcOptions) {
        long repositoryDiskSpace = size();
        long availableDiskSpace = directory.getFreeSpace();
        boolean updated = SegmentGCOptions.isDiskSpaceSufficient(repositoryDiskSpace, availableDiskSpace);
        boolean previous = sufficientDiskSpace.getAndSet(updated);

        if (previous && !updated) {
            log.warn("Available disk space ({}) is too low, current repository size is approx. {}",
                    humanReadableByteCount(availableDiskSpace),
                    humanReadableByteCount(repositoryDiskSpace));
        }

        if (updated && !previous) {
            log.info("Available disk space ({}) is sufficient again for repository operations, current repository size is approx. {}",
                    humanReadableByteCount(availableDiskSpace),
                    humanReadableByteCount(repositoryDiskSpace));
        }
    }

    private class GarbageCollector {
        @Nonnull
        private final SegmentGCOptions gcOptions;

        /**
         * {@code GcListener} listening to this instance's gc progress
         */
        @Nonnull
        private final GCListener gcListener;

        @Nonnull
        private final GCJournal gcJournal;

        @Nonnull
        private final WriterCacheManager cacheManager;

        @Nonnull
        private GCNodeWriteMonitor compactionMonitor = GCNodeWriteMonitor.EMPTY;

        private volatile boolean cancelled;

        /**
         * Timestamp of the last time {@link #fullGC()} or {@link #tailGC()} was
         * successfully invoked. 0 if never.
         */
        private long lastSuccessfullGC;

        GarbageCollector(
                @Nonnull SegmentGCOptions gcOptions,
                @Nonnull GCListener gcListener,
                @Nonnull GCJournal gcJournal,
                @Nonnull WriterCacheManager cacheManager) {
            this.gcOptions = gcOptions;
            this.gcListener = gcListener;
            this.gcJournal = gcJournal;
            this.cacheManager = cacheManager;
        }

        GCNodeWriteMonitor getGCNodeWriteMonitor() {
            return compactionMonitor;
        }

        synchronized void run() throws IOException {
            switch (gcOptions.getGCType()) {
                case FULL:
                    runFull();
                    break;
                case TAIL:
                    runTail();
                    break;
                default:
                    throw new IllegalStateException("Invalid GC type");
            }
        }

        synchronized void runFull() throws IOException {
            run(true, this::compactFull);
        }

        synchronized void runTail() throws IOException {
            run(false, this::compactTail);
        }

        private void run(boolean full, Supplier<CompactionResult> compact) throws IOException {
            try {
                gcListener.info("TarMK GC #{}: started", GC_COUNT.incrementAndGet());

                long dt = System.currentTimeMillis() - lastSuccessfullGC;
                if (dt < GC_BACKOFF) {
                    gcListener.skipped("TarMK GC #{}: skipping garbage collection as it already ran " +
                            "less than {} hours ago ({} s).", GC_COUNT, GC_BACKOFF/3600000, dt/1000);
                    return;
                }

                boolean sufficientEstimatedGain = true;
                if (gcOptions.isEstimationDisabled()) {
                    gcListener.info("TarMK GC #{}: estimation skipped because it was explicitly disabled", GC_COUNT);
                } else if (gcOptions.isPaused()) {
                    gcListener.info("TarMK GC #{}: estimation skipped because compaction is paused", GC_COUNT);
                } else {
                    gcListener.info("TarMK GC #{}: estimation started", GC_COUNT);
                    gcListener.updateStatus(ESTIMATION.message());
                    
                    Stopwatch watch = Stopwatch.createStarted();
                    GCEstimationResult estimation = estimateCompactionGain(full);
                    sufficientEstimatedGain = estimation.isGcNeeded();
                    String gcLog = estimation.getGcLog();
                    if (sufficientEstimatedGain) {
                        gcListener.info(
                                "TarMK GC #{}: estimation completed in {} ({} ms). {}",
                                GC_COUNT, watch, watch.elapsed(MILLISECONDS), gcLog);
                    } else {
                        gcListener.skipped(
                                "TarMK GC #{}: estimation completed in {} ({} ms). {}",
                                GC_COUNT, watch, watch.elapsed(MILLISECONDS), gcLog);
                    }
                }
    
                if (sufficientEstimatedGain) {
                    try (GCMemoryBarrier gcMemoryBarrier = new GCMemoryBarrier(
                            sufficientMemory, gcListener, GC_COUNT.get(), gcOptions))
                    {
                        if (gcOptions.isPaused()) {
                            gcListener.skipped("TarMK GC #{}: compaction paused", GC_COUNT);
                        } else if (!sufficientMemory.get()) {
                            gcListener.skipped("TarMK GC #{}: compaction skipped. Not enough memory", GC_COUNT);
                        } else {
                            CompactionResult compactionResult = compact.get();
                            if (compactionResult.isSuccess()) {
                                lastSuccessfullGC = System.currentTimeMillis();
                            } else {
                                gcListener.info("TarMK GC #{}: cleaning up after failed compaction", GC_COUNT);
                            }
                            fileReaper.add(cleanup(compactionResult));
                        }
                    }
                }
            } finally {
                compactionMonitor.finished();
                gcListener.updateStatus(IDLE.message());
            }
        }

        /**
         * Estimated compaction gain. The result will be undefined if stopped through
         * the passed {@code stop} signal.
         * @return compaction gain estimate
         */
        GCEstimationResult estimateCompactionGain(boolean full) {
            return new SizeDeltaGcEstimation(gcOptions.getGcSizeDeltaEstimation(), gcJournal, tarFiles.size(), full).estimate();
        }

        @Nonnull
        private CompactionResult compactionAborted(@Nonnull GCGeneration generation) {
            gcListener.compactionFailed(generation);
            return CompactionResult.aborted(getGcGeneration(), generation);
        }

        @Nonnull
        private CompactionResult compactionSucceeded(@Nonnull GCGeneration generation, @Nonnull RecordId compactedRootId) {
            gcListener.compactionSucceeded(generation);
            return CompactionResult.succeeded(generation, gcOptions, compactedRootId);
        }

        @CheckForNull
        private SegmentNodeState getBase() {
            String root = gcJournal.read().getRoot();
            RecordId rootId = RecordId.fromString(tracker, root);
            if (RecordId.NULL.equals(rootId)) {
                return null;
            }
            try {
                SegmentNodeState node = segmentReader.readNode(rootId);
                node.getPropertyCount();  // Resilience: fail early with a SNFE if the segment is not there
                return node;
            } catch (SegmentNotFoundException snfe) {
                gcListener.error("TarMK GC #" + GC_COUNT + ": Base state " + rootId + " is not accessible", snfe);
                return null;
            }
        }

        synchronized CompactionResult compactFull() {
            gcListener.info("TarMK GC #{}: running full compaction", GC_COUNT);
            return compact(null, getGcGeneration().nextFull());
        }

        synchronized CompactionResult compactTail() {
            gcListener.info("TarMK GC #{}: running tail compaction", GC_COUNT);
            SegmentNodeState base = getBase();
            if (base != null) {
                return compact(base, getGcGeneration().nextTail());
            }
            gcListener.info("TarMK GC #{}: no base state available, running full compaction instead", GC_COUNT);
            return compact(null, getGcGeneration().nextFull());
        }

        private CompactionResult compact(SegmentNodeState base, GCGeneration newGeneration) {
            try {
                Stopwatch watch = Stopwatch.createStarted();
                gcListener.info("TarMK GC #{}: compaction started, gc options={}", GC_COUNT, gcOptions);
                gcListener.updateStatus(COMPACTION.message());

                GCJournalEntry gcEntry = gcJournal.read();
                long initialSize = size();
                compactionMonitor = new GCNodeWriteMonitor(gcOptions.getGcLogInterval(), gcListener);
                compactionMonitor.init(GC_COUNT.get(), gcEntry.getRepoSize(), gcEntry.getNodes(), initialSize);

                SegmentNodeState before = getHead();
                CancelCompactionSupplier cancel = new CancelCompactionSupplier(FileStore.this);
                SegmentWriter writer = defaultSegmentWriterBuilder("c")
                        .with(cacheManager)
                        .withGeneration(newGeneration)
                        .withoutWriterPool()
                        .build(FileStore.this);
                Compactor compactor = new Compactor(
                        segmentReader, writer, getBlobStore(), cancel, compactionMonitor);

                SegmentNodeState after = compact(base, before, compactor, writer);
                if (after == null) {
                    gcListener.warn("TarMK GC #{}: compaction cancelled: {}.", GC_COUNT, cancel);
                    return compactionAborted(newGeneration);
                }

                gcListener.info("TarMK GC #{}: compaction cycle 0 completed in {} ({} ms). Compacted {} to {}",
                        GC_COUNT, watch, watch.elapsed(MILLISECONDS), before.getRecordId(), after.getRecordId());

                int cycles = 0;
                boolean success = false;
                while (cycles < gcOptions.getRetryCount() &&
                        !(success = revisions.setHead(before.getRecordId(), after.getRecordId(), EXPEDITE_OPTION))) {
                    // Some other concurrent changes have been made.
                    // Rebase (and compact) those changes on top of the
                    // compacted state before retrying to set the head.
                    cycles++;
                    gcListener.info("TarMK GC #{}: compaction detected concurrent commits while compacting. " +
                                    "Compacting these commits. Cycle {} of {}",
                            GC_COUNT, cycles, gcOptions.getRetryCount());
                    gcListener.updateStatus(COMPACTION_RETRY.message() + cycles);
                    Stopwatch cycleWatch = Stopwatch.createStarted();
                    
                    SegmentNodeState head = getHead();
                    after = compact(after, head, compactor, writer);
                    if (after == null) {
                        gcListener.warn("TarMK GC #{}: compaction cancelled: {}.", GC_COUNT, cancel);
                        return compactionAborted(newGeneration);
                    }

                    gcListener.info("TarMK GC #{}: compaction cycle {} completed in {} ({} ms). Compacted {} against {} to {}",
                            GC_COUNT, cycles, cycleWatch, cycleWatch.elapsed(MILLISECONDS),
                            head.getRecordId(), before.getRecordId(), after.getRecordId());
                    before = head;
                }

                if (!success) {
                    gcListener.info("TarMK GC #{}: compaction gave up compacting concurrent commits after {} cycles.",
                            GC_COUNT, cycles);
                    int forceTimeout = gcOptions.getForceTimeout();
                    if (forceTimeout > 0) {
                        gcListener.info("TarMK GC #{}: trying to force compact remaining commits for {} seconds. " +
                                "Concurrent commits to the store will be blocked.",
                                GC_COUNT, forceTimeout);
                        gcListener.updateStatus(COMPACTION_FORCE_COMPACT.message());
                        Stopwatch forceWatch = Stopwatch.createStarted();
                        
                        cycles++;
                        cancel.timeOutAfter(forceTimeout, SECONDS);
                        after = forceCompact(after, compactor, writer);
                        success = after != null;
                        if (success) {
                            gcListener.info("TarMK GC #{}: compaction succeeded to force compact remaining commits " +
                                            "after {} ({} ms).",
                                            GC_COUNT, forceWatch, forceWatch.elapsed(MILLISECONDS));
                        } else {
                            if (cancel.get()) {
                                gcListener.warn("TarMK GC #{}: compaction failed to force compact remaining commits " +
                                        "after {} ({} ms). Compaction was cancelled: {}.",
                                        GC_COUNT, forceWatch, forceWatch.elapsed(MILLISECONDS), cancel);
                            } else {
                                gcListener.warn("TarMK GC #{}: compaction failed to force compact remaining commits. " +
                                        "after {} ({} ms). Could not acquire exclusive access to the node store.",
                                        GC_COUNT, forceWatch, forceWatch.elapsed(MILLISECONDS));
                            }
                        }
                    }
                }

                if (success) {
                    writer.flush();
                    flush();
                    gcListener.info("TarMK GC #{}: compaction succeeded in {} ({} ms), after {} cycles",
                            GC_COUNT, watch, watch.elapsed(MILLISECONDS), cycles);
                    return compactionSucceeded(newGeneration, after.getRecordId());
                } else {
                    gcListener.info("TarMK GC #{}: compaction failed after {} ({} ms), and {} cycles",
                            GC_COUNT, watch, watch.elapsed(MILLISECONDS), cycles);
                    return compactionAborted(newGeneration);
                }
            } catch (InterruptedException e) {
                gcListener.error("TarMK GC #" + GC_COUNT + ": compaction interrupted", e);
                currentThread().interrupt();
                return compactionAborted(newGeneration);
            } catch (IOException e) {
                gcListener.error("TarMK GC #" + GC_COUNT + ": compaction encountered an error", e);
                return compactionAborted(newGeneration);
            }
        }

        /**
         * Compact {@code uncompacted} on top of an optional {@code base}.
         * @param base         the base state to compact onto or {@code null} for an empty state.
         * @param uncompacted  the uncompacted state to compact
         * @param compactor    the compactor for creating the new generation of the
         *                     uncompacted state.
         * @param writer       the segment writer used by {@code compactor} for writing to the
         *                     new generation.
         * @return  compacted clone of {@code uncompacted} or null if cancelled.
         * @throws IOException
         */
        @CheckForNull
        private SegmentNodeState compact(
                @Nullable SegmentNodeState base,
                @Nonnull SegmentNodeState uncompacted,
                @Nonnull Compactor compactor,
                @Nonnull SegmentWriter writer)
        throws IOException {
            // Collect a chronologically ordered list of roots for the base and the uncompacted
            // state. This list consists of all checkpoints followed by the root.
            LinkedHashMap<String, NodeState> baseRoots = collectRoots(base);
            LinkedHashMap<String, NodeState> uncompactedRoots = collectRoots(uncompacted);

            // Compact the list of uncompacted roots to a list of compacted roots.
            LinkedHashMap<String, NodeState> compactedRoots = compact(baseRoots, uncompactedRoots, compactor);
            if (compactedRoots == null) {
                return null;
            }

            // Build a compacted super root by replacing the uncompacted roots with
            // the compacted ones in the original node.
            SegmentNodeBuilder builder = uncompacted.builder();
            for (Entry<String, NodeState> compactedRoot : compactedRoots.entrySet()) {
                String path = compactedRoot.getKey();
                NodeState state = compactedRoot.getValue();
                NodeBuilder childBuilder = getChild(builder, getParentPath(path));
                childBuilder.setChildNode(getName(path), state);
            }

            // Use the segment writer of the *new generation* to persist the compacted super root.
            RecordId nodeId = writer.writeNode(builder.getNodeState(), uncompacted.getStableIdBytes());
            return new SegmentNodeState(segmentReader, segmentWriter, getBlobStore(), nodeId);
        }

        /**
         * Compact a list of uncompacted roots on top of base roots of the same key or
         * an empty node if none.
         */
        @CheckForNull
        private LinkedHashMap<String, NodeState> compact(
                @Nonnull LinkedHashMap<String, NodeState> baseRoots,
                @Nonnull LinkedHashMap<String, NodeState> uncompactedRoots,
                @Nonnull Compactor compactor)
        throws IOException {
            NodeState onto = baseRoots.get("root");
            NodeState previous = onto;
            LinkedHashMap<String, NodeState> compactedRoots = newLinkedHashMap();
            for (Entry<String, NodeState> uncompactedRoot : uncompactedRoots.entrySet()) {
                String path = uncompactedRoot.getKey();
                NodeState state = uncompactedRoot.getValue();
                NodeState compacted;
                if (onto == null) {
                    compacted = compactor.compact(state);
                } else {
                    compacted = compactor.compact(previous, state, onto);
                }
                if (compacted == null) {
                    return null;
                }
                previous = state;
                onto = compacted;
                compactedRoots.put(path, compacted);
            }
            return compactedRoots;
        }

        /**
         * Collect a chronologically ordered list of roots for the base and the uncompacted
         * state from a {@code superRoot} . This list consists of all checkpoints followed by
         * the root.
         */
        @Nonnull
        private LinkedHashMap<String, NodeState> collectRoots(@Nullable SegmentNodeState superRoot) {
            LinkedHashMap<String, NodeState> roots = newLinkedHashMap();
            if (superRoot != null) {
                List<ChildNodeEntry> checkpoints = newArrayList(
                        superRoot.getChildNode("checkpoints").getChildNodeEntries());

                checkpoints.sort((cne1, cne2) -> {
                    long c1 = cne1.getNodeState().getLong("created");
                    long c2 = cne2.getNodeState().getLong("created");
                    return Long.compare(c1, c2);
                });

                for (ChildNodeEntry checkpoint : checkpoints) {
                    roots.put("checkpoints/" + checkpoint.getName() + "/root",
                            checkpoint.getNodeState().getChildNode("root"));
                }
                roots.put("root", superRoot.getChildNode("root"));
            }
            return roots;
        }

        @Nonnull
        private NodeBuilder getChild(NodeBuilder builder, String path) {
            for (String name : elements(path)) {
                builder = builder.getChildNode(name);
            }
            return builder;
        }

        private SegmentNodeState forceCompact(
                @Nonnull final SegmentNodeState base,
                @Nonnull final Compactor compactor,
                @Nonnull SegmentWriter writer)
        throws InterruptedException {
            RecordId compactedId = revisions.setHead(new Function<RecordId, RecordId>() {
                @Nullable
                @Override
                public RecordId apply(RecordId headId) {
                    try {
                        long t0 = currentTimeMillis();
                        SegmentNodeState after = compact(
                               base, segmentReader.readNode(headId), compactor, writer);
                        if (after == null) {
                            gcListener.info("TarMK GC #{}: compaction cancelled after {} seconds",
                                    GC_COUNT, (currentTimeMillis() - t0) / 1000);
                            return null;
                        } else {
                            return after.getRecordId();
                        }
                    } catch (IOException e) {
                        gcListener.error("TarMK GC #{" + GC_COUNT + "}: Error during forced compaction.", e);
                        return null;
                    }
                }
            }, timeout(gcOptions.getForceTimeout(), SECONDS));
            return compactedId != null
                ? segmentReader.readNode(compactedId)
                : null;
        }

        private CleanupContext newCleanupContext(Predicate<GCGeneration> old) {
            return new CleanupContext() {

                private boolean isUnreferencedBulkSegment(UUID id, boolean referenced) {
                    return !isDataSegmentId(id.getLeastSignificantBits()) && !referenced;
                }

                private boolean isOldDataSegment(UUID id, GCGeneration generation) {
                    return isDataSegmentId(id.getLeastSignificantBits()) && old.apply(generation);
                }

                @Override
                public Collection<UUID> initialReferences() {
                    Set<UUID> references = newHashSet();
                    for (SegmentId id : tracker.getReferencedSegmentIds()) {
                        if (id.isBulkSegmentId()) {
                            references.add(id.asUUID());
                        }
                    }
                    return references;
                }

                @Override
                public boolean shouldReclaim(UUID id, GCGeneration generation, boolean referenced) {
                    return isUnreferencedBulkSegment(id, referenced) || isOldDataSegment(id, generation);
                }

                @Override
                public boolean shouldFollow(UUID from, UUID to) {
                    return !isDataSegmentId(to.getLeastSignificantBits());
                }

            };
        }

        /**
         * Cleanup segments whose generation matches the {@link CompactionResult#reclaimer()} predicate.
         * @return list of files to be removed
         * @throws IOException
         */
        @Nonnull
        private List<File> cleanup(@Nonnull CompactionResult compactionResult)
        throws IOException {
            Stopwatch watch = Stopwatch.createStarted();

            gcListener.info("TarMK GC #{}: cleanup started.", GC_COUNT);
            gcListener.updateStatus(CLEANUP.message());
            segmentCache.clear();

            // Suggest to the JVM that now would be a good time
            // to clear stale weak references in the SegmentTracker
            System.gc();

            CleanupResult cleanupResult = tarFiles.cleanup(newCleanupContext(compactionResult.reclaimer()));
            if (cleanupResult.isInterrupted()) {
                gcListener.info("TarMK GC #{}: cleanup interrupted", GC_COUNT);
            }
            tracker.clearSegmentIdTables(cleanupResult.getReclaimedSegmentIds(), compactionResult.gcInfo());
            gcListener.info("TarMK GC #{}: cleanup marking files for deletion: {}", GC_COUNT, toFileNames(cleanupResult.getRemovableFiles()));

            long finalSize = size();
            long reclaimedSize = cleanupResult.getReclaimedSize();
            stats.reclaimed(reclaimedSize);
            gcJournal.persist(reclaimedSize, finalSize, getGcGeneration(),
                    compactionMonitor.getCompactedNodes(),
                    compactionResult.getCompactedRootId().toString10());
            gcListener.cleaned(reclaimedSize, finalSize);
            gcListener.info("TarMK GC #{}: cleanup completed in {} ({} ms). Post cleanup size is {} ({} bytes)" +
                            " and space reclaimed {} ({} bytes).",
                    GC_COUNT, watch, watch.elapsed(MILLISECONDS),
                    humanReadableByteCount(finalSize), finalSize,
                    humanReadableByteCount(reclaimedSize), reclaimedSize);
            return cleanupResult.getRemovableFiles();
        }

        private String toFileNames(@Nonnull List<File> files) {
            if (files.isEmpty()) {
                return "none";
            } else {
                return Joiner.on(",").join(files);
            }
        }

        /**
         * Finds all external blob references that are currently accessible
         * in this repository and adds them to the given collector. Useful
         * for collecting garbage in an external data store.
         * <p>
         * Note that this method only collects blob references that are already
         * stored in the repository (at the time when this method is called), so
         * the garbage collector will need some other mechanism for tracking
         * in-memory references and references stored while this method is
         * running.
         * @param collector  reference collector called back for each blob reference found
         */
        synchronized void collectBlobReferences(Consumer<String> collector) throws IOException {
            segmentWriter.flush();
            tarFiles.collectBlobReferences(collector,
                    Reclaimers.newOldReclaimer(getGcGeneration(), gcOptions.getRetainedGenerations()));
        }

        void cancel() {
            cancelled = true;
        }

        /**
         * Represents the cancellation policy for the compaction phase. If the disk
         * space was considered insufficient at least once during compaction (or if
         * the space was never sufficient to begin with), compaction is considered
         * canceled. Furthermore when the file store is shutting down, compaction is
         * considered canceled.
         * Finally the cancellation can be triggered by a timeout that can be set
         * at any time.
         */
        private class CancelCompactionSupplier implements Supplier<Boolean> {
            private final FileStore store;

            private String reason;
            private volatile long baseLine;
            private volatile long deadline;

            public CancelCompactionSupplier(@Nonnull FileStore store) {
                cancelled = false;
                this.store = store;
            }

            /**
             * Set a timeout for cancellation. Setting a different timeout cancels
             * a previous one that did not yet elapse. Setting a timeout after
             * cancellation took place has no effect.
             */
            public void timeOutAfter(final long duration, @Nonnull final TimeUnit unit) {
                baseLine = currentTimeMillis();
                deadline = baseLine + MILLISECONDS.convert(duration, unit);
            }

            @Override
            public Boolean get() {
                // The outOfDiskSpace and shutdown flags can only transition from
                // false (their initial values), to true. Once true, there should
                // be no way to go back.
                if (!store.sufficientDiskSpace.get()) {
                    reason = "Not enough disk space";
                    return true;
                }
                if (!store.sufficientMemory.get()) {
                    reason = "Not enough memory";
                    return true;
                }
                if (store.shutDown.isShutDown()) {
                    reason = "The FileStore is shutting down";
                    return true;
                }
                if (cancelled) {
                    reason = "Cancelled by user";
                    return true;
                }
                if (deadline > 0 && currentTimeMillis() > deadline) {
                    long dt = SECONDS.convert(currentTimeMillis() - baseLine, MILLISECONDS);
                    reason = "Timeout after " + dt + " seconds";
                    return true;
                }
                return false;
            }

            @Override
            public String toString() { return reason; }
        }
    }

    /**
     * Instances of this class represent the result from a compaction. Either
     * {@link #succeeded(GCGeneration, SegmentGCOptions, RecordId) succeeded},
     * {@link #aborted(GCGeneration, GCGeneration) aborted} or {@link
     * #skipped(GCGeneration, SegmentGCOptions, RecordId)}  skipped}.
     */
    private abstract static class CompactionResult {
        @Nonnull
        private final GCGeneration currentGeneration;

        protected CompactionResult(@Nonnull GCGeneration currentGeneration) {
            this.currentGeneration = currentGeneration;
        }

        /**
         * Result of a succeeded compaction.
         * @param newGeneration     the generation successfully created by compaction
         * @param gcOptions         the current GC options used by compaction
         * @param compactedRootId   the record id of the root created by compaction
         */
        static CompactionResult succeeded(
                @Nonnull GCGeneration newGeneration,
                @Nonnull final SegmentGCOptions gcOptions,
                @Nonnull final RecordId compactedRootId) {
            return new CompactionResult(newGeneration) {
                @Override
                Predicate<GCGeneration> reclaimer() {
                    return Reclaimers.newOldReclaimer(newGeneration, gcOptions.getRetainedGenerations());
                }

                @Override
                boolean isSuccess() {
                    return true;
                }

                @Override
                RecordId getCompactedRootId() {
                    return compactedRootId;
                }
            };
        }

        /**
         * Result of an aborted compaction.
         * @param currentGeneration  the current generation of the store
         * @param failedGeneration   the generation that compaction attempted to create
         */
        static CompactionResult aborted(
                @Nonnull GCGeneration currentGeneration,
                @Nonnull final GCGeneration failedGeneration) {
            return new CompactionResult(currentGeneration) {
                @Override
                Predicate<GCGeneration> reclaimer() {
                    return Reclaimers.newExactReclaimer(failedGeneration);
                }

                @Override
                boolean isSuccess() {
                    return false;
                }
            };
        }

        /**
         * Result serving as a placeholder for a compaction that was skipped.
         * @param currentGeneration  the current generation of the store
         * @param gcOptions         the current GC options used by compaction
         */
        static CompactionResult skipped(
                @Nonnull GCGeneration currentGeneration,
                @Nonnull final SegmentGCOptions gcOptions,
                @Nonnull final RecordId compactedRootId) {
            return new CompactionResult(currentGeneration) {
                @Override
                Predicate<GCGeneration> reclaimer() {
                    return Reclaimers.newOldReclaimer(currentGeneration, gcOptions.getRetainedGenerations());
                }

                @Override
                boolean isSuccess() {
                    return true;
                }

                @Override
                RecordId getCompactedRootId() {
                    return compactedRootId;
                }
            };
        }

        /**
         * @return  a predicate determining which segments to
         *          {@link GarbageCollector#cleanup(CompactionResult) clean up} for
         *          the given compaction result.
         */
        abstract Predicate<GCGeneration> reclaimer();

        /**
         * @return  {@code true} for {@link #succeeded(GCGeneration, SegmentGCOptions, RecordId) succeeded}
         *          and {@link #skipped(GCGeneration, SegmentGCOptions, RecordId) skipped}, {@code false} otherwise.
         */
        abstract boolean isSuccess();

        /**
         * @return  the record id of the compacted root on {@link #isSuccess() success},
         *          {@link RecordId#NULL} otherwise.
         */
        RecordId getCompactedRootId() {
            return RecordId.NULL;
        }

        /**
         * @return  a diagnostic message describing the outcome of this compaction.
         */
        String gcInfo() {
            return  "gc-count=" + GC_COUNT +
                    ",gc-status=" + (isSuccess() ? "success" : "failed") +
                    ",store-generation=" + currentGeneration +
                    ",reclaim-predicate=" + reclaimer();
        }

    }

}<|MERGE_RESOLUTION|>--- conflicted
+++ resolved
@@ -205,42 +205,6 @@
 
         this.snfeListener = builder.getSnfeListener();
 
-<<<<<<< HEAD
-        fileStoreScheduler.scheduleAtFixedRate(
-                format("TarMK flush [%s]", directory), 5, SECONDS,
-                new Runnable() {
-                    @Override
-                    public void run() {
-                        if (shutDown.shutDownRequested()) {
-                            return;
-                        }
-                        try {
-                            maybeFlush();
-                        } catch (IOException e) {
-                            log.warn("Failed to flush the TarMK at {}", directory, e);
-                        }
-                    }
-                });
-        fileStoreScheduler.scheduleAtFixedRate(
-                format("TarMK filer reaper [%s]", directory), 5, SECONDS,
-                new Runnable() {
-                    @Override
-                    public void run() {
-                        fileReaper.reap();
-                    }
-                });
-        fileStoreScheduler.scheduleAtFixedRate(
-                format("TarMK disk space check [%s]", directory), 1, MINUTES,
-                new Runnable() {
-                    final SegmentGCOptions gcOptions = builder.getGcOptions();
-
-                    @Override
-                    public void run() {
-                        checkDiskSpace(gcOptions);
-                    }
-                });
-        log.info("TarMK opened: {} (mmap={})", directory, memoryMapping);
-=======
         fileStoreScheduler.scheduleAtFixedRate(format("TarMK flush [%s]", directory), 5, SECONDS,
                                                this::tryFlush);
 
@@ -263,7 +227,6 @@
             humanReadableByteCount(size),
             size
         );
->>>>>>> 48f83b52
         log.debug("TAR files: {}", tarFiles);
     }
 
@@ -340,30 +303,9 @@
         return stats;
     }
 
-<<<<<<< HEAD
-    private void doMaybeFlush() throws IOException {
-        if (revisions == null) {
-            log.debug("No TarRevisions available, skipping flush");
-            return;
-        }
-        revisions.maybeFlush(() -> {
-            segmentWriter.flush();
-            tarFiles.flush();
-            stats.flushed();
-        });
-    }
-
-    private void maybeFlush() throws IOException {
-        try (ShutDownCloser ignored = shutDown.keepAlive()) {
-            doMaybeFlush();
-        }
-    }
-
-=======
     /*
      * Callers of this method must hold the shutdown lock
      */
->>>>>>> 48f83b52
     private void doFlush() throws IOException {
         if (revisions == null) {
             log.debug("No TarRevisions available, skipping flush");

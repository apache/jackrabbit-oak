--- conflicted
+++ resolved
@@ -304,36 +304,4 @@
     public SegmentNodeStoreStats getStats() {
         return stats;
     }
-<<<<<<< HEAD
-
-    // HttpBlobProvider
-    @Nullable
-    @Override
-    public HttpBlobUpload initiateHttpUpload(long maxUploadSizeInBytes, int maxNumberOfURLs)
-            throws IllegalHttpUploadArgumentsException {
-        if (blobStore instanceof HttpBlobProvider) {
-            return ((HttpBlobProvider) blobStore).initiateHttpUpload(maxUploadSizeInBytes, maxNumberOfURLs);
-        }
-        return null;
-    }
-
-    @Nullable
-    @Override
-    public Blob completeHttpUpload(String uploadToken) {
-        if (blobStore instanceof HttpBlobProvider) {
-            return ((HttpBlobProvider) blobStore).completeHttpUpload(uploadToken);
-        }
-        return null;
-    }
-
-    @Nullable
-    @Override
-    public URL getHttpDownloadURL(Blob blob) {
-        if (blobStore instanceof HttpBlobProvider) {
-            return ((HttpBlobProvider) blobStore).getHttpDownloadURL(blob);
-        }
-        return null;
-    }
-=======
->>>>>>> 432b8543
 }
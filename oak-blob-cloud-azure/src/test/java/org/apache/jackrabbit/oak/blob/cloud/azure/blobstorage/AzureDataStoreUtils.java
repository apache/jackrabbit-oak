/*
 * Licensed to the Apache Software Foundation (ASF) under one
 * or more contributor license agreements.  See the NOTICE file
 * distributed with this work for additional information
 * regarding copyright ownership.  The ASF licenses this file
 * to you under the Apache License, Version 2.0 (the
 * "License"); you may not use this file except in compliance
 * with the License.  You may obtain a copy of the License at
 *
 *   http://www.apache.org/licenses/LICENSE-2.0
 *
 * Unless required by applicable law or agreed to in writing,
 * software distributed under the License is distributed on an
 * "AS IS" BASIS, WITHOUT WARRANTIES OR CONDITIONS OF ANY
 * KIND, either express or implied.  See the License for the
 * specific language governing permissions and limitations
 * under the License.
 */
package org.apache.jackrabbit.oak.blob.cloud.azure.blobstorage;

import static org.apache.jackrabbit.guava.common.base.StandardSystemProperty.USER_HOME;
import static org.junit.Assume.assumeTrue;

import java.io.File;
import java.io.FileInputStream;
import java.io.IOException;
import java.io.InputStream;
import java.net.URI;
import java.time.Instant;
import java.time.ZoneOffset;
import java.time.format.DateTimeFormatter;
import java.util.Map;
import java.util.Properties;

import javax.net.ssl.HttpsURLConnection;

import org.apache.jackrabbit.guava.common.base.Predicate;
import org.apache.jackrabbit.guava.common.base.Strings;
import org.apache.jackrabbit.guava.common.collect.Maps;
import com.microsoft.azure.storage.blob.CloudBlobContainer;
import org.apache.commons.io.IOUtils;
import org.apache.jackrabbit.core.data.DataStore;
import org.apache.jackrabbit.oak.commons.PropertiesUtil;
import org.apache.jackrabbit.oak.plugins.blob.datastore.DataStoreUtils;
import org.apache.jackrabbit.oak.plugins.blob.datastore.directaccess.ConfigurableDataRecordAccessProvider;
import org.jetbrains.annotations.NotNull;
import org.jetbrains.annotations.Nullable;
import org.junit.rules.TemporaryFolder;
import org.slf4j.Logger;
import org.slf4j.LoggerFactory;

/**
 * Extension to {@link DataStoreUtils} to enable Azure extensions for cleaning and initialization.
 */
public class AzureDataStoreUtils extends DataStoreUtils {
    private static final Logger log = LoggerFactory.getLogger(AzureDataStoreUtils.class);

    private static final String DEFAULT_CONFIG_PATH = "./src/test/resources/azure.properties";
    private static final String DEFAULT_PROPERTY_FILE = "azure.properties";
    private static final String SYS_PROP_NAME = "azure.config";

    /**
     * Check for presence of mandatory properties.
     *
     * @return true if mandatory props configured.
     */
    public static boolean isAzureConfigured() {
        Properties props = getAzureConfig();
        //need either access keys or sas or service principal
        if (!props.containsKey(AzureConstants.AZURE_STORAGE_ACCOUNT_KEY) || !props.containsKey(AzureConstants.AZURE_STORAGE_ACCOUNT_NAME)
                || !(props.containsKey(AzureConstants.AZURE_BLOB_CONTAINER_NAME))) {
            if (!props.containsKey(AzureConstants.AZURE_SAS) || !props.containsKey(AzureConstants.AZURE_BLOB_ENDPOINT)
                    || !(props.containsKey(AzureConstants.AZURE_BLOB_CONTAINER_NAME))) {
                // service principal
                return props.containsKey(AzureConstants.AZURE_STORAGE_ACCOUNT_NAME) && props.containsKey(AzureConstants.AZURE_TENANT_ID) &&
                        props.containsKey(AzureConstants.AZURE_CLIENT_ID) && props.containsKey(AzureConstants.AZURE_CLIENT_SECRET) &&
                        props.containsKey(AzureConstants.AZURE_BLOB_CONTAINER_NAME);
            }
        }
        return true;
    }

    /**
     * Read any config property configured.
     * Also, read any props available as system properties.
     * System properties take precedence.
     *
     * @return Properties instance
     */
    public static Properties getAzureConfig() {
        String config = System.getProperty(SYS_PROP_NAME);
        if (Strings.isNullOrEmpty(config)) {
            File cfgFile = new File(USER_HOME.value(), DEFAULT_PROPERTY_FILE);
            if (cfgFile.exists()) {
                config = cfgFile.getAbsolutePath();
            }
        }
        if (Strings.isNullOrEmpty(config)) {
            config = DEFAULT_CONFIG_PATH;
        }

        Properties props = new Properties();
        if (new File(config).exists()) {
            InputStream is = null;
            try {
                is = new FileInputStream(config);
                props.load(is);
            } catch (Exception e) {
                e.printStackTrace();
            } finally {
                IOUtils.closeQuietly(is);
            }
            props.putAll(getConfig());
            Map filtered = Maps.filterEntries(Maps.fromProperties(props), new Predicate<Map.Entry<? extends Object, ? extends Object>>() {
                @Override public boolean apply(Map.Entry<? extends Object, ? extends Object> input) {
                    return !Strings.isNullOrEmpty((String) input.getValue());
                }
            });
            props = new Properties();
            props.putAll(filtered);
        }
        return props;
    }

    public static DataStore getAzureDataStore(Properties props, String homeDir) throws Exception {
        AzureDataStore ds = new AzureDataStore();
        PropertiesUtil.populate(ds, Maps.fromProperties(props), false);
        ds.setProperties(props);
        ds.init(homeDir);

        return ds;
    }

    public static <T extends DataStore> T setupDirectAccessDataStore(
            @NotNull final TemporaryFolder homeDir,
            int directDownloadExpirySeconds,
            int directUploadExpirySeconds)
            throws Exception {
        return setupDirectAccessDataStore(homeDir, directDownloadExpirySeconds, directUploadExpirySeconds, null);
    }

    @SuppressWarnings("unchecked")
    public static <T extends DataStore> T setupDirectAccessDataStore(
            @NotNull final TemporaryFolder homeDir,
            int directDownloadExpirySeconds,
            int directUploadExpirySeconds,
            @Nullable final Properties overrideProperties)
            throws Exception {
        assumeTrue(isAzureConfigured());
        DataStore ds = (T) getAzureDataStore(getDirectAccessDataStoreProperties(overrideProperties), homeDir.newFolder().getAbsolutePath());
        if (ds instanceof ConfigurableDataRecordAccessProvider) {
            ((ConfigurableDataRecordAccessProvider) ds).setDirectDownloadURIExpirySeconds(directDownloadExpirySeconds);
            ((ConfigurableDataRecordAccessProvider) ds).setDirectUploadURIExpirySeconds(directUploadExpirySeconds);
        }
        return (T) ds;
    }

    public static Properties getDirectAccessDataStoreProperties() {
        return getDirectAccessDataStoreProperties(null);
    }

    public static Properties getDirectAccessDataStoreProperties(@Nullable final Properties overrideProperties) {
        Properties mergedProperties = new Properties();
        mergedProperties.putAll(getAzureConfig());
        if (null != overrideProperties) {
            mergedProperties.putAll(overrideProperties);
        }

        // set properties needed for direct access testing
        if (null == mergedProperties.getProperty("cacheSize", null)) {
            mergedProperties.put("cacheSize", "0");
        }
        return mergedProperties;
    }

    public static void deleteContainer(String containerName) throws Exception {
        if (Strings.isNullOrEmpty(containerName)) {
            log.warn("Cannot delete container with null or empty name. containerName={}", containerName);
            return;
        }
        log.info("Starting to delete container. containerName={}", containerName);
        Properties props = getAzureConfig();
        props.setProperty(AzureConstants.AZURE_BLOB_CONTAINER_NAME, containerName);

<<<<<<< HEAD
        CloudBlobContainer container = AzureBlobContainerProvider.Builder.builder(containerName).initializeWithProperties(props)
                .build().getBlobContainer();
        boolean result = container.deleteIfExists();
        log.info("Container deleted. containerName={} existed={}", containerName, result);
=======
        try (AzureBlobContainerProvider azureBlobContainerProvider = AzureBlobContainerProvider.Builder.builder(containerName).initializeWithProperties(props)
                .build()) {
            CloudBlobContainer container = azureBlobContainerProvider.getBlobContainer();
            boolean result = container.deleteIfExists();
            log.info("Container deleted. containerName={} existed={}", containerName, result);
        }
>>>>>>> 2ef30232
    }

    protected static HttpsURLConnection getHttpsConnection(long length, URI uri) throws IOException {
        HttpsURLConnection conn = (HttpsURLConnection) uri.toURL().openConnection();
        conn.setDoOutput(true);
        conn.setRequestMethod("PUT");
        conn.setRequestProperty("Content-Length", String.valueOf(length));
        conn.setRequestProperty("Date", DateTimeFormatter.ofPattern("yyyy-MM-dd'T'HH:mm:ssX")
            .withZone(ZoneOffset.UTC)
            .format(Instant.now()));
        conn.setRequestProperty("x-ms-version", "2017-11-09");

        return conn;
    }
}<|MERGE_RESOLUTION|>--- conflicted
+++ resolved
@@ -182,19 +182,12 @@
         Properties props = getAzureConfig();
         props.setProperty(AzureConstants.AZURE_BLOB_CONTAINER_NAME, containerName);
 
-<<<<<<< HEAD
-        CloudBlobContainer container = AzureBlobContainerProvider.Builder.builder(containerName).initializeWithProperties(props)
-                .build().getBlobContainer();
-        boolean result = container.deleteIfExists();
-        log.info("Container deleted. containerName={} existed={}", containerName, result);
-=======
         try (AzureBlobContainerProvider azureBlobContainerProvider = AzureBlobContainerProvider.Builder.builder(containerName).initializeWithProperties(props)
                 .build()) {
             CloudBlobContainer container = azureBlobContainerProvider.getBlobContainer();
             boolean result = container.deleteIfExists();
             log.info("Container deleted. containerName={} existed={}", containerName, result);
         }
->>>>>>> 2ef30232
     }
 
     protected static HttpsURLConnection getHttpsConnection(long length, URI uri) throws IOException {

/*
 * Licensed to the Apache Software Foundation (ASF) under one
 * or more contributor license agreements.  See the NOTICE file
 * distributed with this work for additional information
 * regarding copyright ownership.  The ASF licenses this file
 * to you under the Apache License, Version 2.0 (the
 * "License"); you may not use this file except in compliance
 * with the License.  You may obtain a copy of the License at
 *
 *   http://www.apache.org/licenses/LICENSE-2.0
 *
 * Unless required by applicable law or agreed to in writing,
 * software distributed under the License is distributed on an
 * "AS IS" BASIS, WITHOUT WARRANTIES OR CONDITIONS OF ANY
 * KIND, either express or implied.  See the License for the
 * specific language governing permissions and limitations
 * under the License.
 */

package org.apache.jackrabbit.oak.blob.cloud.azure.blobstorage;

import static java.lang.Thread.currentThread;

import java.io.BufferedInputStream;
import java.io.ByteArrayInputStream;
import java.io.File;
import java.io.FileInputStream;
import java.io.FileNotFoundException;
import java.io.IOException;
import java.io.InputStream;
import java.io.UnsupportedEncodingException;
import java.net.URI;
import java.net.URISyntaxException;
import java.net.URLEncoder;
import java.security.InvalidKeyException;
import java.time.Instant;
import java.util.Collection;
import java.util.Date;
import java.util.EnumSet;
import java.util.Iterator;
import java.util.List;
import java.util.Map;
import java.util.Properties;
import java.util.Queue;
import java.util.UUID;
import java.util.concurrent.TimeUnit;

import com.google.common.base.Charsets;
import com.google.common.base.Function;
import com.google.common.base.Strings;
import com.google.common.cache.Cache;
import com.google.common.cache.CacheBuilder;
import com.google.common.collect.AbstractIterator;
import com.google.common.collect.Lists;
import com.google.common.collect.Maps;
import com.microsoft.azure.storage.AccessCondition;
import com.microsoft.azure.storage.RequestOptions;
import com.microsoft.azure.storage.ResultContinuation;
import com.microsoft.azure.storage.ResultSegment;
import com.microsoft.azure.storage.RetryPolicy;
import com.microsoft.azure.storage.StorageException;
import com.microsoft.azure.storage.blob.BlobListingDetails;
import com.microsoft.azure.storage.blob.BlobRequestOptions;
import com.microsoft.azure.storage.blob.BlockEntry;
import com.microsoft.azure.storage.blob.BlockListingFilter;
import com.microsoft.azure.storage.blob.CloudBlob;
import com.microsoft.azure.storage.blob.CloudBlobContainer;
import com.microsoft.azure.storage.blob.CloudBlobDirectory;
import com.microsoft.azure.storage.blob.CloudBlockBlob;
import com.microsoft.azure.storage.blob.CopyStatus;
import com.microsoft.azure.storage.blob.ListBlobItem;
import com.microsoft.azure.storage.blob.SharedAccessBlobHeaders;
import com.microsoft.azure.storage.blob.SharedAccessBlobPermissions;
import com.microsoft.azure.storage.blob.SharedAccessBlobPolicy;
import org.apache.commons.io.IOUtils;
import org.apache.jackrabbit.core.data.DataIdentifier;
import org.apache.jackrabbit.core.data.DataRecord;
import org.apache.jackrabbit.core.data.DataStoreException;
import org.apache.jackrabbit.oak.commons.PropertiesUtil;
import org.apache.jackrabbit.oak.plugins.blob.datastore.directaccess.DataRecordUploadException;
import org.apache.jackrabbit.oak.plugins.blob.datastore.directaccess.DataRecordUploadToken;
import org.apache.jackrabbit.oak.plugins.blob.datastore.directaccess.DataRecordDownloadOptions;
import org.apache.jackrabbit.oak.plugins.blob.datastore.directaccess.DataRecordUpload;
import org.apache.jackrabbit.oak.spi.blob.AbstractDataRecord;
import org.apache.jackrabbit.oak.spi.blob.AbstractSharedBackend;
import org.apache.jackrabbit.util.Base64;
import org.jetbrains.annotations.NotNull;
import org.slf4j.Logger;
import org.slf4j.LoggerFactory;

public class AzureBlobStoreBackend extends AbstractSharedBackend {

    private static final Logger LOG = LoggerFactory.getLogger(AzureBlobStoreBackend.class);

    private static final String META_DIR_NAME = "META";
    private static final String META_KEY_PREFIX = META_DIR_NAME + "/";

    private static final String REF_KEY = "reference.key";

    private static final long BUFFERED_STREAM_THRESHHOLD = 1024 * 1024;
    static final long MIN_MULTIPART_UPLOAD_PART_SIZE = 1024 * 1024 * 10; // 10MB
    static final long MAX_MULTIPART_UPLOAD_PART_SIZE = 1024 * 1024 * 100; // 100MB
    static final long MAX_SINGLE_PUT_UPLOAD_SIZE = 1024 * 1024 * 256; // 256MB, Azure limit
    static final long MAX_BINARY_UPLOAD_SIZE = (long) Math.floor(1024L * 1024L * 1024L * 1024L * 4.75); // 4.75TB, Azure limit
    private static final int MAX_ALLOWABLE_UPLOAD_URIS = 50000; // Azure limit
    private static final int MAX_UNIQUE_RECORD_TRIES = 10;

    private Properties properties;
    private String containerName;
    private String connectionString;
    private int concurrentRequestCount = 1;
    private RetryPolicy retryPolicy;
    private Integer requestTimeout;
    private int httpDownloadURIExpirySeconds = 0; // disabled by default
    private int httpUploadURIExpirySeconds = 0; // disabled by default

    private Cache<DataIdentifier, URI> httpDownloadURICache;

    private byte[] secret;

    public void setProperties(final Properties properties) {
        this.properties = properties;
    }

    protected CloudBlobContainer getAzureContainer() throws DataStoreException {
        CloudBlobContainer container = Utils.getBlobContainer(connectionString, containerName);
        RequestOptions requestOptions = container.getServiceClient().getDefaultRequestOptions();
        if (retryPolicy != null) {
            requestOptions.setRetryPolicyFactory(retryPolicy);
        }
        if (requestTimeout != null) {
            requestOptions.setTimeoutIntervalInMs(requestTimeout);
        }
        return container;
    }

    @Override
    public void init() throws DataStoreException {
        ClassLoader contextClassLoader = Thread.currentThread().getContextClassLoader();
        long start = System.currentTimeMillis();
        try {
            Thread.currentThread().setContextClassLoader(getClass().getClassLoader());
            LOG.debug("Started backend initialization");

            if (null == properties) {
                try {
                    properties = Utils.readConfig(Utils.DEFAULT_CONFIG_FILE);
                }
                catch (IOException e) {
                    throw new DataStoreException("Unable to initialize Azure Data Store from " + Utils.DEFAULT_CONFIG_FILE, e);
                }
            }

            try {
                Utils.setProxyIfNeeded(properties);
                containerName = (String) properties.get(AzureConstants.AZURE_BLOB_CONTAINER_NAME);
                connectionString = Utils.getConnectionStringFromProperties(properties);
                concurrentRequestCount = PropertiesUtil.toInteger(properties.get(AzureConstants.AZURE_BLOB_CONCURRENT_REQUESTS_PER_OPERATION), 1);
                LOG.info("Using concurrentRequestsPerOperation={}", concurrentRequestCount);
                retryPolicy = Utils.getRetryPolicy((String)properties.get(AzureConstants.AZURE_BLOB_MAX_REQUEST_RETRY));
                if (properties.getProperty(AzureConstants.AZURE_BLOB_REQUEST_TIMEOUT) != null) {
                    requestTimeout = PropertiesUtil.toInteger(properties.getProperty(AzureConstants.AZURE_BLOB_REQUEST_TIMEOUT), RetryPolicy.DEFAULT_CLIENT_RETRY_COUNT);
                }

                CloudBlobContainer azureContainer = getAzureContainer();

                if (azureContainer.createIfNotExists()) {
                    LOG.info("New container created. containerName={}", containerName);
                } else {
                    LOG.info("Reusing existing container. containerName={}", containerName);
                }
                LOG.debug("Backend initialized. duration={}",
                          +(System.currentTimeMillis() - start));

                // settings pertaining to DataRecordAccessProvider functionality
                String putExpiry = properties.getProperty(AzureConstants.PRESIGNED_HTTP_UPLOAD_URI_EXPIRY_SECONDS);
                if (null != putExpiry) {
                    this.setHttpUploadURIExpirySeconds(Integer.parseInt(putExpiry));
                }
                String getExpiry = properties.getProperty(AzureConstants.PRESIGNED_HTTP_DOWNLOAD_URI_EXPIRY_SECONDS);
                if (null != getExpiry) {
                    this.setHttpDownloadURIExpirySeconds(Integer.parseInt(getExpiry));
                    String cacheMaxSize = properties.getProperty(AzureConstants.PRESIGNED_HTTP_DOWNLOAD_URI_CACHE_MAX_SIZE);
                    if (null != cacheMaxSize) {
                        this.setHttpDownloadURICacheSize(Integer.parseInt(cacheMaxSize));
                    }
                    else {
                        this.setHttpDownloadURICacheSize(0); // default
                    }
                }
            }
            catch (StorageException e) {
                throw new DataStoreException(e);
            }
        }
        finally {
            Thread.currentThread().setContextClassLoader(contextClassLoader);
        }
    }

    @Override
    public InputStream read(DataIdentifier identifier) throws DataStoreException {
        if (null == identifier) throw new NullPointerException("identifier");

        String key = getKeyName(identifier);
        long start = System.currentTimeMillis();
        ClassLoader contextClassLoader = Thread.currentThread().getContextClassLoader();
        try {
            Thread.currentThread().setContextClassLoader(
                    getClass().getClassLoader());
            CloudBlockBlob blob = getAzureContainer().getBlockBlobReference(key);
            if (!blob.exists()) {
                throw new DataStoreException(String.format("Trying to read missing blob. identifier=%s", key));
            }

            InputStream is = blob.openInputStream();
            LOG.debug("Got input stream for blob. identifier={} duration={}", key, (System.currentTimeMillis() - start));
            return is;
        }
        catch (StorageException e) {
            LOG.info("Error reading blob. identifier=%s", key);
            throw new DataStoreException(String.format("Cannot read blob. identifier=%s", key), e);
        }
        catch (URISyntaxException e) {
            LOG.debug("Error reading blob. identifier=%s", key);
            throw new DataStoreException(String.format("Cannot read blob. identifier=%s", key), e);
        } finally {
            if (contextClassLoader != null) {
                Thread.currentThread().setContextClassLoader(contextClassLoader);
            }
        }
    }

    @Override
    public void write(DataIdentifier identifier, File file) throws DataStoreException {
        if (null == identifier) {
            throw new NullPointerException("identifier");
        }
        if (null == file) {
            throw new NullPointerException("file");
        }
        String key = getKeyName(identifier);
        long start = System.currentTimeMillis();
        ClassLoader contextClassLoader = Thread.currentThread().getContextClassLoader();

        try {
            Thread.currentThread().setContextClassLoader(getClass().getClassLoader());

            long len = file.length();
            LOG.debug("Blob write started. identifier={} length={}", key, len);
            CloudBlockBlob blob = getAzureContainer().getBlockBlobReference(key);
            if (!blob.exists()) {
                BlobRequestOptions options = new BlobRequestOptions();
                options.setConcurrentRequestCount(concurrentRequestCount);
                boolean useBufferedStream = len < BUFFERED_STREAM_THRESHHOLD;
                final InputStream in = useBufferedStream  ? new BufferedInputStream(new FileInputStream(file)) : new FileInputStream(file);
                try {
                    blob.upload(in, len, null, options, null);
                    LOG.debug("Blob created. identifier={} length={} duration={} buffered={}", key, len, (System.currentTimeMillis() - start), useBufferedStream);
                } finally {
                    in.close();
                }
                return;
            }

            blob.downloadAttributes();
            if (blob.getProperties().getLength() != len) {
                throw new DataStoreException("Length Collision. identifier=" + key +
                                             " new length=" + len +
                                             " old length=" + blob.getProperties().getLength());
            }
            LOG.trace("Blob already exists. identifier={} lastModified={}", key, blob.getProperties().getLastModified().getTime());
            blob.startCopy(blob);
            //TODO: better way of updating lastModified (use custom metadata?)
            if (!waitForCopy(blob)) {
                throw new DataStoreException(
                    String.format("Cannot update lastModified for blob. identifier=%s status=%s",
                                  key, blob.getCopyState().getStatusDescription()));
            }
            LOG.debug("Blob updated. identifier={} lastModified={} duration={}", key,
                      blob.getProperties().getLastModified().getTime(), (System.currentTimeMillis() - start));
        }
        catch (StorageException e) {
            LOG.info("Error writing blob. identifier={}", key, e);
            throw new DataStoreException(String.format("Cannot write blob. identifier=%s", key), e);
        }
        catch (URISyntaxException | IOException e) {
            LOG.debug("Error writing blob. identifier={}", key, e);
            throw new DataStoreException(String.format("Cannot write blob. identifier=%s", key), e);
        } catch (InterruptedException e) {
            LOG.debug("Error writing blob. identifier={}", key, e);
            throw new DataStoreException(String.format("Cannot copy blob. identifier=%s", key), e);
        } finally {
            if (null != contextClassLoader) {
                Thread.currentThread().setContextClassLoader(contextClassLoader);
            }
        }
    }

    private static boolean waitForCopy(CloudBlob blob) throws StorageException, InterruptedException {
        boolean continueLoop = true;
        CopyStatus status = CopyStatus.PENDING;
        while (continueLoop) {
            blob.downloadAttributes();
            status = blob.getCopyState().getStatus();
            continueLoop = status == CopyStatus.PENDING;
            // Sleep if retry is needed
            if (continueLoop) {
                Thread.sleep(500);
            }
        }
        return status == CopyStatus.SUCCESS;
    }

    @Override
    public byte[] getOrCreateReferenceKey() throws DataStoreException {
        try {
            if (secret != null && secret.length != 0) {
                return secret;
            } else {
                byte[] key;
                // Try reading from the metadata folder if it exists
                key = readMetadataBytes(REF_KEY);
                if (key == null) {
                    key = super.getOrCreateReferenceKey();
                    addMetadataRecord(new ByteArrayInputStream(key), REF_KEY);
                    key = readMetadataBytes(REF_KEY);
                }
                secret = key;
                return secret;
            }
        } catch (IOException e) {
            throw new DataStoreException("Unable to get or create key " + e);
        }
    }

    private byte[] readMetadataBytes(String name) throws IOException, DataStoreException {
        DataRecord rec = getMetadataRecord(name);
        byte[] key = null;
        if (rec != null) {
            InputStream stream = null;
            try {
                stream = rec.getStream();
                return IOUtils.toByteArray(stream);
            } finally {
                IOUtils.closeQuietly(stream);
            }
        }
        return key;
    }

    @Override
    public DataRecord getRecord(DataIdentifier identifier) throws DataStoreException {
        if (null == identifier) {
            throw new NullPointerException("identifier");
        }
        String key = getKeyName(identifier);
        long start = System.currentTimeMillis();
        ClassLoader contextClassLoader = Thread.currentThread().getContextClassLoader();
        try {
            Thread.currentThread().setContextClassLoader(getClass().getClassLoader());

            CloudBlockBlob blob = getAzureContainer().getBlockBlobReference(key);
            if (blob.exists()) {
                blob.downloadAttributes();
                AzureBlobStoreDataRecord record = new AzureBlobStoreDataRecord(
                    this,
                    connectionString,
                    containerName,
                    new DataIdentifier(getIdentifierName(blob.getName())),
                    blob.getProperties().getLastModified().getTime(),
                    blob.getProperties().getLength());
                LOG.debug("Data record read for blob. identifier={} duration={} record={}",
                          key, (System.currentTimeMillis() - start), record);
                return record;
            } else {
                LOG.debug("Blob not found. identifier={} duration={}",
                          key, (System.currentTimeMillis() - start));
                throw new DataStoreException(String.format("Cannot find blob. identifier=%s", key));
            }
        }catch (StorageException e) {
            LOG.info("Error getting data record for blob. identifier={}", key, e);
            throw new DataStoreException(String.format("Cannot retrieve blob. identifier=%s", key), e);
        }
        catch (URISyntaxException e) {
            LOG.debug("Error getting data record for blob. identifier={}", key, e);
            throw new DataStoreException(String.format("Cannot retrieve blob. identifier=%s", key), e);
        } finally {
            if (contextClassLoader != null) {
                Thread.currentThread().setContextClassLoader(contextClassLoader);
            }
        }
    }

    @Override
    public Iterator<DataIdentifier> getAllIdentifiers() throws DataStoreException {
        return new RecordsIterator<DataIdentifier>(
                new Function<AzureBlobInfo, DataIdentifier>() {
                    @Override
                    public DataIdentifier apply(AzureBlobInfo input) {
                        return new DataIdentifier(getIdentifierName(input.getName()));
                    }
                }
        );
    }



    @Override
    public Iterator<DataRecord> getAllRecords() throws DataStoreException {
        final AbstractSharedBackend backend = this;
        return new RecordsIterator<DataRecord>(
                new Function<AzureBlobInfo, DataRecord>() {
                    @Override
                    public DataRecord apply(AzureBlobInfo input) {
                        return new AzureBlobStoreDataRecord(
                            backend,
                            connectionString,
                            containerName,
                            new DataIdentifier(getIdentifierName(input.getName())),
                            input.getLastModified(),
                            input.getLength());
                    }
                }
        );
    }

    @Override
    public boolean exists(DataIdentifier identifier) throws DataStoreException {
        long start = System.currentTimeMillis();
        String key = getKeyName(identifier);
        ClassLoader contextClassLoader = Thread.currentThread().getContextClassLoader();
        try {
            Thread.currentThread().setContextClassLoader(getClass().getClassLoader());

            boolean exists =getAzureContainer().getBlockBlobReference(key).exists();
            LOG.debug("Blob exists={} identifier={} duration={}", exists, key, (System.currentTimeMillis() - start));
            return exists;
        }
        catch (Exception e) {
            throw new DataStoreException(e);
        }
        finally {
            if (null != contextClassLoader) {
                Thread.currentThread().setContextClassLoader(contextClassLoader);
            }
        }
    }

    @Override
    public void close() throws DataStoreException {
        LOG.info("AzureBlobBackend closed.");
    }

    @Override
    public void deleteRecord(DataIdentifier identifier) throws DataStoreException {
        if (null == identifier) throw new NullPointerException("identifier");

        String key = getKeyName(identifier);
        long start = System.currentTimeMillis();
        ClassLoader contextClassLoader = Thread.currentThread().getContextClassLoader();
        try {
            Thread.currentThread().setContextClassLoader(getClass().getClassLoader());

            boolean result = getAzureContainer().getBlockBlobReference(key).deleteIfExists();
            LOG.debug("Blob {}. identifier={} duration={}",
                    result ? "deleted" : "delete requested, but it does not exist (perhaps already deleted)",
                    key, (System.currentTimeMillis() - start));
        }
        catch (StorageException e) {
            LOG.info("Error deleting blob. identifier={}", key, e);
            throw new DataStoreException(e);
        }
        catch (URISyntaxException e) {
            throw new DataStoreException(e);
        } finally {
            if (contextClassLoader != null) {
                Thread.currentThread().setContextClassLoader(contextClassLoader);
            }
        }
    }

    @Override
    public void addMetadataRecord(InputStream input, String name) throws DataStoreException {
        if (null == input) {
            throw new NullPointerException("input");
        }
        if (Strings.isNullOrEmpty(name)) {
            throw new IllegalArgumentException("name");
        }
        long start = System.currentTimeMillis();
        ClassLoader contextClassLoader = Thread.currentThread().getContextClassLoader();
        try {
            Thread.currentThread().setContextClassLoader(getClass().getClassLoader());

            addMetadataRecordImpl(input, name, -1L);
            LOG.debug("Metadata record added. metadataName={} duration={}", name, (System.currentTimeMillis() - start));
        }
        finally {
            if (null != contextClassLoader) {
                Thread.currentThread().setContextClassLoader(contextClassLoader);
            }
        }
    }

    @Override
    public void addMetadataRecord(File input, String name) throws DataStoreException {
        if (null == input) {
            throw new NullPointerException("input");
        }
        if (Strings.isNullOrEmpty(name)) {
            throw new IllegalArgumentException("name");
        }
        long start = System.currentTimeMillis();
        ClassLoader contextClassLoader = Thread.currentThread().getContextClassLoader();
        try {
            Thread.currentThread().setContextClassLoader(getClass().getClassLoader());

            addMetadataRecordImpl(new FileInputStream(input), name, input.length());
            LOG.debug("Metadata record added. metadataName={} duration={}", name, (System.currentTimeMillis() - start));
        }
        catch (FileNotFoundException e) {
            throw new DataStoreException(e);
        }
        finally {
            if (null != contextClassLoader) {
                Thread.currentThread().setContextClassLoader(contextClassLoader);
            }
        }
    }

    private void addMetadataRecordImpl(final InputStream input, String name, long recordLength) throws DataStoreException {
        try {
            CloudBlobDirectory metaDir = getAzureContainer().getDirectoryReference(META_DIR_NAME);
            CloudBlockBlob blob = metaDir.getBlockBlobReference(name);
            blob.upload(input, recordLength);
        }
        catch (StorageException e) {
            LOG.info("Error adding metadata record. metadataName={} length={}", name, recordLength, e);
            throw new DataStoreException(e);
        }
        catch (URISyntaxException |  IOException e) {
            throw new DataStoreException(e);
        }
    }

    @Override
    public DataRecord getMetadataRecord(String name) {
        ClassLoader contextClassLoader = Thread.currentThread().getContextClassLoader();
        long start = System.currentTimeMillis();
        try {
            Thread.currentThread().setContextClassLoader(getClass().getClassLoader());

            CloudBlobDirectory metaDir = getAzureContainer().getDirectoryReference(META_DIR_NAME);
            CloudBlockBlob blob = metaDir.getBlockBlobReference(name);
            if (!blob.exists()) {
                LOG.warn("Trying to read missing metadata. metadataName={}", name);
                return null;
            }
            blob.downloadAttributes();
            long lastModified = blob.getProperties().getLastModified().getTime();
            long length = blob.getProperties().getLength();
            AzureBlobStoreDataRecord record =  new AzureBlobStoreDataRecord(this,
                                                connectionString,
                                                containerName, new DataIdentifier(name),
                                                lastModified,
                                                length,
                                                true);
            LOG.debug("Metadata record read. metadataName={} duration={} record={}", name, (System.currentTimeMillis() - start), record);
            return record;

        } catch (StorageException e) {
            LOG.info("Error reading metadata record. metadataName={}", name, e);
            throw new RuntimeException(e);
        } catch (Exception e) {
            LOG.debug("Error reading metadata record. metadataName={}", name, e);
            throw new RuntimeException(e);
        } finally {
            if (null != contextClassLoader) {
                Thread.currentThread().setContextClassLoader(contextClassLoader);
            }
        }
    }

    @Override
    public List<DataRecord> getAllMetadataRecords(String prefix) {
        if (null == prefix) {
            throw new NullPointerException("prefix");
        }
        long start = System.currentTimeMillis();
        final List<DataRecord> records = Lists.newArrayList();
        ClassLoader contextClassLoader = Thread.currentThread().getContextClassLoader();
        try {
            Thread.currentThread().setContextClassLoader(getClass().getClassLoader());

            CloudBlobDirectory metaDir = getAzureContainer().getDirectoryReference(META_DIR_NAME);
            for (ListBlobItem item : metaDir.listBlobs(prefix)) {
                if (item instanceof CloudBlob) {
                    CloudBlob blob = (CloudBlob) item;
                    records.add(new AzureBlobStoreDataRecord(
                        this,
                        connectionString,
                        containerName,
                        new DataIdentifier(stripMetaKeyPrefix(blob.getName())),
                        blob.getProperties().getLastModified().getTime(),
                        blob.getProperties().getLength(),
                        true));
                }
            }
            LOG.debug("Metadata records read. recordsRead={} metadataFolder={} duration={}", records.size(), prefix, (System.currentTimeMillis() - start));
        }
        catch (StorageException e) {
            LOG.info("Error reading all metadata records. metadataFolder={}", prefix, e);
        }
        catch (DataStoreException | URISyntaxException e) {
            LOG.debug("Error reading all metadata records. metadataFolder={}", prefix, e);
        }
        finally {
            if (null != contextClassLoader) {
                Thread.currentThread().setContextClassLoader(contextClassLoader);
            }
        }
        return records;
    }

    @Override
    public boolean deleteMetadataRecord(String name) {
        long start = System.currentTimeMillis();
        ClassLoader contextClassLoader = Thread.currentThread().getContextClassLoader();
        try {
            Thread.currentThread().setContextClassLoader(getClass().getClassLoader());

            CloudBlockBlob blob = getAzureContainer().getBlockBlobReference(addMetaKeyPrefix(name));
            boolean result = blob.deleteIfExists();
            LOG.debug("Metadata record {}. metadataName={} duration={}",
                    result ? "deleted" : "delete requested, but it does not exist (perhaps already deleted)",
                    name, (System.currentTimeMillis() - start));
            return result;

        }
        catch (StorageException e) {
            LOG.info("Error deleting metadata record. metadataName={}", name, e);
        }
        catch (DataStoreException | URISyntaxException e) {
            LOG.debug("Error deleting metadata record. metadataName={}", name, e);
        }
        finally {
            if (contextClassLoader != null) {
                Thread.currentThread().setContextClassLoader(contextClassLoader);
            }
        }
        return false;
    }

    @Override
    public void deleteAllMetadataRecords(String prefix) {
        if (null == prefix) {
            throw new NullPointerException("prefix");
        }
        long start = System.currentTimeMillis();
        ClassLoader contextClassLoader = Thread.currentThread().getContextClassLoader();
        try {
            Thread.currentThread().setContextClassLoader(getClass().getClassLoader());

            CloudBlobDirectory metaDir = getAzureContainer().getDirectoryReference(META_DIR_NAME);
            int total = 0;
            for (ListBlobItem item : metaDir.listBlobs(prefix)) {
                if (item instanceof CloudBlob) {
                    if (((CloudBlob)item).deleteIfExists()) {
                        total++;
                    }
                }
            }
            LOG.debug("Metadata records deleted. recordsDeleted={} metadataFolder={} duration={}",
                    total, prefix, (System.currentTimeMillis() - start));

        }
        catch (StorageException e) {
            LOG.info("Error deleting all metadata records. metadataFolder={}", prefix, e);
        }
        catch (DataStoreException | URISyntaxException e) {
            LOG.debug("Error deleting all metadata records. metadataFolder={}", prefix, e);
        }
        finally {
            if (null != contextClassLoader) {
                Thread.currentThread().setContextClassLoader(contextClassLoader);
            }
        }
    }


    /**
     * Get key from data identifier. Object is stored with key in ADS.
     */
    private static String getKeyName(DataIdentifier identifier) {
        String key = identifier.toString();
        return key.substring(0, 4) + Utils.DASH + key.substring(4);
    }

    /**
     * Get data identifier from key.
     */
    private static String getIdentifierName(String key) {
        if (!key.contains(Utils.DASH)) {
            return null;
        } else if (key.contains(META_KEY_PREFIX)) {
            return key;
        }
        return key.substring(0, 4) + key.substring(5);
    }

    private static String addMetaKeyPrefix(final String key) {
        return META_KEY_PREFIX + key;
    }

    private static String stripMetaKeyPrefix(String name) {
        if (name.startsWith(META_KEY_PREFIX)) {
            return name.substring(META_KEY_PREFIX.length());
        }
        return name;
    }

<<<<<<< HEAD
    public void setHttpDownloadURIExpirySeconds(int seconds) {
        httpDownloadURIExpirySeconds = seconds;
    }

    public void setHttpDownloadURICacheSize(int maxSize) {
=======
    void setHttpDownloadURIExpirySeconds(int seconds) {
        httpDownloadURIExpirySeconds = seconds;
    }

    void setHttpDownloadURICacheSize(int maxSize) {
>>>>>>> f919c356
        // max size 0 or smaller is used to turn off the cache
        if (maxSize > 0) {
            LOG.info("presigned GET URI cache enabled, maxSize = {} items, expiry = {} seconds", maxSize, httpDownloadURIExpirySeconds / 2);
            httpDownloadURICache = CacheBuilder.newBuilder()
                    .maximumSize(maxSize)
                    .expireAfterWrite(httpDownloadURIExpirySeconds / 2, TimeUnit.SECONDS)
                    .build();
        } else {
            LOG.info("presigned GET URI cache disabled");
            httpDownloadURICache = null;
        }
    }

<<<<<<< HEAD
    public URI createHttpDownloadURI(@NotNull DataIdentifier identifier,
                                     @NotNull DataRecordDownloadOptions downloadOptions) {
=======
    URI createHttpDownloadURI(@NotNull DataIdentifier identifier,
                              @NotNull DataRecordDownloadOptions downloadOptions) {
>>>>>>> f919c356
        URI uri = null;
        if (httpDownloadURIExpirySeconds > 0) {
            if (null != httpDownloadURICache) {
                uri = httpDownloadURICache.getIfPresent(identifier);
            }
            if (null == uri) {
                String key = getKeyName(identifier);
                SharedAccessBlobHeaders headers = new SharedAccessBlobHeaders();
                headers.setCacheControl(String.format("private, max-age=%d, immutable", httpDownloadURIExpirySeconds));

                String contentType = downloadOptions.getContentTypeHeader();
                if (! Strings.isNullOrEmpty(contentType)) {
                    headers.setContentType(contentType);
                }

                String contentDisposition =
                        downloadOptions.getContentDispositionHeader();
                if (! Strings.isNullOrEmpty(contentDisposition)) {
                    headers.setContentDisposition(contentDisposition);
                }

                uri = createPresignedURI(key,
                        EnumSet.of(SharedAccessBlobPermissions.READ),
                        httpDownloadURIExpirySeconds,
                        headers);
                if (uri != null && httpDownloadURICache != null) {
                    httpDownloadURICache.put(identifier, uri);
                }
            }
        }
        return uri;
    }

<<<<<<< HEAD
    public void setHttpUploadURIExpirySeconds(int seconds) { httpUploadURIExpirySeconds = seconds; }

    public DataIdentifier generateSafeRandomIdentifier()
            throws DataRecordUploadException {
        // In case our random uuid generation fails and hits only existing keys
        // (however unlikely), try only a limited number of times to avoid
        // endless loop and throw instead.
        //
        // The odds of a UUID collision are about 1 in 2^-122, or approximately
        // 1 in 5 undecillion (5,000,000,000,000,000,000,000,000,000,000,000,000).
        // These odds are small, but still higher than a SHA-256 collision which
        // are about 1 in 4.3*10^-43, or approximately 1 in 4 tredecillion
        // (43,000,000,000,000,000,000,000,000,000,000,000,000,000,000) - or
        // in other words, a UUID collision is about 10,000,000 times more
        // likely.
        try {
            for (int i = 0; i < MAX_UNIQUE_RECORD_TRIES; i++) {
                // a random UUID instead of a content hash
                final String id = UUID.randomUUID().toString();

                final DataIdentifier identifier = new DataIdentifier(id);
                if (exists(identifier)) {
                    LOG.info("Newly generated random record id already exists as Azure Blob Storage key [try {} of {}]: {}", id, i, MAX_UNIQUE_RECORD_TRIES);
                    continue;
                }
                LOG.info("Created new unique record id: {}", id);
                return identifier;
            }
            throw new DataRecordUploadException("Could not generate a new unique record id in " + MAX_UNIQUE_RECORD_TRIES + " tries");
        }
        catch (DataStoreException e) {
            throw new DataRecordUploadException(e);
        }
    }

    public DataRecordUpload initiateHttpUpload(long maxUploadSizeInBytes, int maxNumberOfURIs)
            throws DataRecordUploadException {
=======
    void setHttpUploadURIExpirySeconds(int seconds) { httpUploadURIExpirySeconds = seconds; }

    private DataIdentifier generateSafeRandomIdentifier() {
        return new DataIdentifier(
                String.format("%s-%d",
                        UUID.randomUUID().toString(),
                        Instant.now().toEpochMilli()
                )
        );
    }

    DataRecordUpload initiateHttpUpload(long maxUploadSizeInBytes, int maxNumberOfURIs) {
>>>>>>> f919c356
        List<URI> uploadPartURIs = Lists.newArrayList();
        long minPartSize = MIN_MULTIPART_UPLOAD_PART_SIZE;
        long maxPartSize = MAX_MULTIPART_UPLOAD_PART_SIZE;

        if (0L >= maxUploadSizeInBytes) {
            throw new IllegalArgumentException("maxUploadSizeInBytes must be > 0");
        }
        else if (0 == maxNumberOfURIs) {
            throw new IllegalArgumentException("maxNumberOfURIs must either be > 0 or -1");
        }
        else if (-1 > maxNumberOfURIs) {
            throw new IllegalArgumentException("maxNumberOfURIs must either be > 0 or -1");
        }
        else if (maxUploadSizeInBytes > MAX_SINGLE_PUT_UPLOAD_SIZE &&
                maxNumberOfURIs == 1) {
            throw new IllegalArgumentException(
                    String.format("Cannot do single-put upload with file size %d - exceeds max single-put upload size of %d",
                            maxUploadSizeInBytes,
                            MAX_SINGLE_PUT_UPLOAD_SIZE)
            );
        }
        else if (maxUploadSizeInBytes > MAX_BINARY_UPLOAD_SIZE) {
            throw new IllegalArgumentException(
                    String.format("Cannot do upload with file size %d - exceeds max upload size of %d",
                            maxUploadSizeInBytes,
                            MAX_BINARY_UPLOAD_SIZE)
            );
        }

        DataIdentifier newIdentifier = generateSafeRandomIdentifier();
        String blobId = getKeyName(newIdentifier);
        String uploadId = null;

        if (httpUploadURIExpirySeconds > 0) {
            // Always do multi-part uploads for Azure, even for small binaries.
            //
            // This is because Azure requires a unique header, "x-ms-blob-type=BlockBlob", to be
            // set but only for single-put uploads, not multi-part.
            // This would require clients to know not only the type of service provider being used
            // but also the type of upload (single-put vs multi-part), which breaks abstraction.
            // Instead we can insist that clients always do multi-part uploads to Azure, even
            // if the multi-part upload consists of only one upload part.  This doesn't require
            // additional work on the part of the client since the "complete" request must always
            // be sent regardless, but it helps us avoid the client having to know what type
            // of provider is being used, or us having to instruct the client to use specific
            // types of headers, etc.

            // Azure doesn't use upload IDs like AWS does
            // Generate a fake one for compatibility - we use them to determine whether we are
            // doing multi-part or single-put upload
            uploadId = Base64.encode(UUID.randomUUID().toString());

            long numParts = 0L;
            if (maxNumberOfURIs > 0) {
                long requestedPartSize = (long) Math.ceil(((double) maxUploadSizeInBytes) / ((double) maxNumberOfURIs));
                if (requestedPartSize <= maxPartSize) {
                    numParts = Math.min(
                            maxNumberOfURIs,
                            Math.min(
                                    (long) Math.ceil(((double) maxUploadSizeInBytes) / ((double) minPartSize)),
                                    MAX_ALLOWABLE_UPLOAD_URIS
                            )
                    );
                } else {
                    throw new IllegalArgumentException(
                            String.format("Cannot do multi-part upload with requested part size %d", requestedPartSize)
                    );
                }
            }
            else {
                long maximalNumParts = (long) Math.ceil(((double) maxUploadSizeInBytes) / ((double) MIN_MULTIPART_UPLOAD_PART_SIZE));
                numParts = Math.min(maximalNumParts, MAX_ALLOWABLE_UPLOAD_URIS);
            }

            String key = getKeyName(newIdentifier);
            EnumSet<SharedAccessBlobPermissions> perms = EnumSet.of(SharedAccessBlobPermissions.WRITE);
            Map<String, String> presignedURIRequestParams = Maps.newHashMap();
            presignedURIRequestParams.put("comp", "block");
            for (long blockId = 1; blockId <= numParts; ++blockId) {
                presignedURIRequestParams.put("blockId",
                        Base64.encode(String.format("%06d", blockId)));
                uploadPartURIs.add(createPresignedURI(key, perms, httpUploadURIExpirySeconds, presignedURIRequestParams));
            }
        }

        try {
            byte[] secret = getOrCreateReferenceKey();
            String uploadToken = new DataRecordUploadToken(blobId, uploadId).getEncodedToken(secret);
            return new DataRecordUpload() {
                @Override
                @NotNull
                public String getUploadToken() { return uploadToken; }

                @Override
                public long getMinPartSize() { return minPartSize; }

                @Override
                public long getMaxPartSize() { return maxPartSize; }

                @Override
                @NotNull
                public Collection<URI> getUploadURIs() { return uploadPartURIs; }
            };
        }
        catch (DataStoreException e) {
            LOG.warn("Unable to obtain data store key");
        }

        return null;
    }

<<<<<<< HEAD
    public DataRecord completeHttpUpload(@NotNull String uploadTokenStr)
=======
    DataRecord completeHttpUpload(@NotNull String uploadTokenStr)
>>>>>>> f919c356
            throws DataRecordUploadException, DataStoreException {

        if (Strings.isNullOrEmpty(uploadTokenStr)) {
            throw new IllegalArgumentException("uploadToken required");
        }

        DataRecordUploadToken uploadToken = DataRecordUploadToken.fromEncodedToken(uploadTokenStr, getOrCreateReferenceKey());
        String key = uploadToken.getBlobId();
        DataIdentifier blobId = new DataIdentifier(getIdentifierName(key));
        try {
            if (uploadToken.getUploadId().isPresent()) {
                // An existing upload ID means this is a multi-part upload
                CloudBlockBlob blob = getAzureContainer().getBlockBlobReference(key);
                List<BlockEntry> blocks = blob.downloadBlockList(
                        BlockListingFilter.UNCOMMITTED,
                        AccessCondition.generateEmptyCondition(),
                        null,
                        null);
                blob.commitBlockList(blocks);
            }
            // else do nothing - single put is already complete

            if (! exists(blobId)) {
            //if (! getAzureContainer().getBlockBlobReference(blobId).exists()) {
                throw new DataRecordUploadException(
                        String.format("Unable to finalize direct write of binary %s", blobId));
            }
        }
        catch (URISyntaxException | StorageException e) {
            throw new DataRecordUploadException(
                    String.format("Unable to finalize direct write of binary %s", blobId));
        }

        return getRecord(blobId);
    }

<<<<<<< HEAD
    protected URI createPresignedURI(String key,
                                     EnumSet<SharedAccessBlobPermissions> permissions,
                                     int expirySeconds,
                                     SharedAccessBlobHeaders optionalHeaders) {
        return createPresignedURI(key, permissions, expirySeconds, Maps.newHashMap(), optionalHeaders);
    }

    protected URI createPresignedURI(String key,
                                     EnumSet<SharedAccessBlobPermissions> permissions,
                                     int expirySeconds,
                                     Map<String, String> additionalQueryParams) {
        return createPresignedURI(key, permissions, expirySeconds, additionalQueryParams, null);
    }

    protected URI createPresignedURI(String key,
                                     EnumSet<SharedAccessBlobPermissions> permissions,
                                     int expirySeconds,
                                     Map<String, String> additionalQueryParams,
                                     SharedAccessBlobHeaders optionalHeaders) {
=======
    private URI createPresignedURI(String key,
                                   EnumSet<SharedAccessBlobPermissions> permissions,
                                   int expirySeconds,
                                   SharedAccessBlobHeaders optionalHeaders) {
        return createPresignedURI(key, permissions, expirySeconds, Maps.newHashMap(), optionalHeaders);
    }

    private URI createPresignedURI(String key,
                                   EnumSet<SharedAccessBlobPermissions> permissions,
                                   int expirySeconds,
                                   Map<String, String> additionalQueryParams) {
        return createPresignedURI(key, permissions, expirySeconds, additionalQueryParams, null);
    }

    private URI createPresignedURI(String key,
                                   EnumSet<SharedAccessBlobPermissions> permissions,
                                   int expirySeconds,
                                   Map<String, String> additionalQueryParams,
                                   SharedAccessBlobHeaders optionalHeaders) {
>>>>>>> f919c356
        SharedAccessBlobPolicy policy = new SharedAccessBlobPolicy();
        Date expiry = Date.from(Instant.now().plusSeconds(expirySeconds));
        policy.setSharedAccessExpiryTime(expiry);
        policy.setPermissions(permissions);

        String accountName = properties.getProperty(AzureConstants.AZURE_STORAGE_ACCOUNT_NAME, "");
        if (Strings.isNullOrEmpty(accountName)) {
            LOG.warn("Can't generate presigned URI - Azure account name not found in properties");
            return null;
        }

        URI presignedURI = null;
        try {
            CloudBlockBlob blob = getAzureContainer().getBlockBlobReference(key);
            String sharedAccessSignature =
                    null == optionalHeaders ?
                            blob.generateSharedAccessSignature(policy,
                                    null) :
                            blob.generateSharedAccessSignature(policy,
                                    optionalHeaders,
                                    null);
            // Shared access signature is returned encoded already.

            String uriString = String.format("https://%s.blob.core.windows.net/%s/%s?%s",
                    accountName,
                    containerName,
                    key,
                    sharedAccessSignature);

            if (! additionalQueryParams.isEmpty()) {
                StringBuilder builder = new StringBuilder();
                for (Map.Entry<String, String> e : additionalQueryParams.entrySet()) {
                    builder.append("&");
                    builder.append(URLEncoder.encode(e.getKey(), Charsets.UTF_8.name()));
                    builder.append("=");
                    builder.append(URLEncoder.encode(e.getValue(), Charsets.UTF_8.name()));
                }
                uriString += builder.toString();
            }

            presignedURI = new URI(uriString);
        }
        catch (DataStoreException e) {
            LOG.error("No connection to Azure Blob Storage", e);
        }
        catch (URISyntaxException | InvalidKeyException | UnsupportedEncodingException e) {
            LOG.error("Can't generate a presigned URI for key {}", key, e);
        }
        catch (StorageException e) {
            LOG.error("Azure request to create presigned Azure Blob Storage {} URI failed. " +
                            "Key: {}, Error: {}, HTTP Code: {}, Azure Error Code: {}",
                    permissions.contains(SharedAccessBlobPermissions.READ) ? "GET" :
                            (permissions.contains(SharedAccessBlobPermissions.WRITE) ? "PUT" : ""),
                    key,
                    e.getMessage(),
                    e.getHttpStatusCode(),
                    e.getErrorCode());
        }

        return presignedURI;
    }

    private static class AzureBlobInfo {
        private final String name;
        private final long lastModified;
        private final long length;

        public AzureBlobInfo(String name, long lastModified, long length) {
            this.name = name;
            this.lastModified = lastModified;
            this.length = length;
        }

        public String getName() {
            return name;
        }

        public long getLastModified() {
            return lastModified;
        }

        public long getLength() {
            return length;
        }

        public static AzureBlobInfo fromCloudBlob(CloudBlob cloudBlob) {
            return new AzureBlobInfo(cloudBlob.getName(),
                                     cloudBlob.getProperties().getLastModified().getTime(),
                                     cloudBlob.getProperties().getLength());
        }
    }

    private class RecordsIterator<T> extends AbstractIterator<T> {
        // Seems to be thread-safe (in 5.0.0)
        ResultContinuation resultContinuation;
        boolean firstCall = true;
        final Function<AzureBlobInfo, T> transformer;
        final Queue<AzureBlobInfo> items = Lists.newLinkedList();

        public RecordsIterator (Function<AzureBlobInfo, T> transformer) {
            this.transformer = transformer;
        }

        @Override
        protected T computeNext() {
            if (items.isEmpty()) {
                loadItems();
            }
            if (!items.isEmpty()) {
                return transformer.apply(items.remove());
            }
            return endOfData();
        }

        private boolean loadItems() {
            long start = System.currentTimeMillis();
            ClassLoader contextClassLoader = currentThread().getContextClassLoader();
            try {
                currentThread().setContextClassLoader(getClass().getClassLoader());

                CloudBlobContainer container = Utils.getBlobContainer(connectionString, containerName);
                if (!firstCall && (resultContinuation == null || !resultContinuation.hasContinuation())) {
                    LOG.trace("No more records in container. containerName={}", container);
                    return false;
                }
                firstCall = false;
                ResultSegment<ListBlobItem> results = container.listBlobsSegmented(null, false, EnumSet.noneOf(BlobListingDetails.class), null, resultContinuation, null, null);
                resultContinuation = results.getContinuationToken();
                for (ListBlobItem item : results.getResults()) {
                    if (item instanceof CloudBlob) {
                        items.add(AzureBlobInfo.fromCloudBlob((CloudBlob)item));
                    }
                }
                LOG.debug("Container records batch read. batchSize={} containerName={} duration={}",
                          results.getLength(), containerName,  (System.currentTimeMillis() - start));
                return results.getLength() > 0;
            }
            catch (StorageException e) {
                LOG.info("Error listing blobs. containerName={}", containerName, e);
            }
            catch (DataStoreException e) {
                LOG.debug("Cannot list blobs. containerName={}", containerName, e);
            } finally {
                if (contextClassLoader != null) {
                    currentThread().setContextClassLoader(contextClassLoader);
                }
            }
            return false;
        }
    }

    static class AzureBlobStoreDataRecord extends AbstractDataRecord {
        final String connectionString;
        final String containerName;
        final long lastModified;
        final long length;
        final boolean isMeta;

        public AzureBlobStoreDataRecord(AbstractSharedBackend backend, String connectionString, String containerName,
                                        DataIdentifier key, long lastModified, long length) {
            this(backend, connectionString, containerName, key, lastModified, length, false);
        }

        public AzureBlobStoreDataRecord(AbstractSharedBackend backend, String connectionString, String containerName,
                                        DataIdentifier key, long lastModified, long length, boolean isMeta) {
            super(backend, key);
            this.connectionString = connectionString;
            this.containerName = containerName;
            this.lastModified = lastModified;
            this.length = length;
            this.isMeta = isMeta;
        }

        @Override
        public long getLength() throws DataStoreException {
            return length;
        }

        @Override
        public InputStream getStream() throws DataStoreException {
            String id = getKeyName(getIdentifier());
            CloudBlobContainer container = Utils.getBlobContainer(connectionString, containerName);
            if (isMeta) {
                id = addMetaKeyPrefix(getIdentifier().toString());
            }
            if (LOG.isDebugEnabled()) {
                // Log message, with exception so we can get a trace to see where the call
                // came from
                LOG.debug("binary downloaded from Azure Blob Storage: " + getIdentifier(),
                        new Exception());
            }
            try {
                return container.getBlockBlobReference(id).openInputStream();
            } catch (StorageException | URISyntaxException e) {
                throw new DataStoreException(e);
            }
        }

        @Override
        public long getLastModified() {
            return lastModified;
        }

        @Override
        public String toString() {
            return "AzureBlobStoreDataRecord{" +
                   "identifier=" + getIdentifier() +
                   ", length=" + length +
                   ", lastModified=" + lastModified +
                   ", containerName='" + containerName + '\'' +
                   '}';
        }
    }
}<|MERGE_RESOLUTION|>--- conflicted
+++ resolved
@@ -720,19 +720,11 @@
         return name;
     }
 
-<<<<<<< HEAD
-    public void setHttpDownloadURIExpirySeconds(int seconds) {
-        httpDownloadURIExpirySeconds = seconds;
-    }
-
-    public void setHttpDownloadURICacheSize(int maxSize) {
-=======
     void setHttpDownloadURIExpirySeconds(int seconds) {
         httpDownloadURIExpirySeconds = seconds;
     }
 
     void setHttpDownloadURICacheSize(int maxSize) {
->>>>>>> f919c356
         // max size 0 or smaller is used to turn off the cache
         if (maxSize > 0) {
             LOG.info("presigned GET URI cache enabled, maxSize = {} items, expiry = {} seconds", maxSize, httpDownloadURIExpirySeconds / 2);
@@ -746,13 +738,8 @@
         }
     }
 
-<<<<<<< HEAD
-    public URI createHttpDownloadURI(@NotNull DataIdentifier identifier,
-                                     @NotNull DataRecordDownloadOptions downloadOptions) {
-=======
     URI createHttpDownloadURI(@NotNull DataIdentifier identifier,
                               @NotNull DataRecordDownloadOptions downloadOptions) {
->>>>>>> f919c356
         URI uri = null;
         if (httpDownloadURIExpirySeconds > 0) {
             if (null != httpDownloadURICache) {
@@ -786,45 +773,6 @@
         return uri;
     }
 
-<<<<<<< HEAD
-    public void setHttpUploadURIExpirySeconds(int seconds) { httpUploadURIExpirySeconds = seconds; }
-
-    public DataIdentifier generateSafeRandomIdentifier()
-            throws DataRecordUploadException {
-        // In case our random uuid generation fails and hits only existing keys
-        // (however unlikely), try only a limited number of times to avoid
-        // endless loop and throw instead.
-        //
-        // The odds of a UUID collision are about 1 in 2^-122, or approximately
-        // 1 in 5 undecillion (5,000,000,000,000,000,000,000,000,000,000,000,000).
-        // These odds are small, but still higher than a SHA-256 collision which
-        // are about 1 in 4.3*10^-43, or approximately 1 in 4 tredecillion
-        // (43,000,000,000,000,000,000,000,000,000,000,000,000,000,000) - or
-        // in other words, a UUID collision is about 10,000,000 times more
-        // likely.
-        try {
-            for (int i = 0; i < MAX_UNIQUE_RECORD_TRIES; i++) {
-                // a random UUID instead of a content hash
-                final String id = UUID.randomUUID().toString();
-
-                final DataIdentifier identifier = new DataIdentifier(id);
-                if (exists(identifier)) {
-                    LOG.info("Newly generated random record id already exists as Azure Blob Storage key [try {} of {}]: {}", id, i, MAX_UNIQUE_RECORD_TRIES);
-                    continue;
-                }
-                LOG.info("Created new unique record id: {}", id);
-                return identifier;
-            }
-            throw new DataRecordUploadException("Could not generate a new unique record id in " + MAX_UNIQUE_RECORD_TRIES + " tries");
-        }
-        catch (DataStoreException e) {
-            throw new DataRecordUploadException(e);
-        }
-    }
-
-    public DataRecordUpload initiateHttpUpload(long maxUploadSizeInBytes, int maxNumberOfURIs)
-            throws DataRecordUploadException {
-=======
     void setHttpUploadURIExpirySeconds(int seconds) { httpUploadURIExpirySeconds = seconds; }
 
     private DataIdentifier generateSafeRandomIdentifier() {
@@ -837,7 +785,6 @@
     }
 
     DataRecordUpload initiateHttpUpload(long maxUploadSizeInBytes, int maxNumberOfURIs) {
->>>>>>> f919c356
         List<URI> uploadPartURIs = Lists.newArrayList();
         long minPartSize = MIN_MULTIPART_UPLOAD_PART_SIZE;
         long maxPartSize = MAX_MULTIPART_UPLOAD_PART_SIZE;
@@ -949,11 +896,7 @@
         return null;
     }
 
-<<<<<<< HEAD
-    public DataRecord completeHttpUpload(@NotNull String uploadTokenStr)
-=======
     DataRecord completeHttpUpload(@NotNull String uploadTokenStr)
->>>>>>> f919c356
             throws DataRecordUploadException, DataStoreException {
 
         if (Strings.isNullOrEmpty(uploadTokenStr)) {
@@ -990,27 +933,6 @@
         return getRecord(blobId);
     }
 
-<<<<<<< HEAD
-    protected URI createPresignedURI(String key,
-                                     EnumSet<SharedAccessBlobPermissions> permissions,
-                                     int expirySeconds,
-                                     SharedAccessBlobHeaders optionalHeaders) {
-        return createPresignedURI(key, permissions, expirySeconds, Maps.newHashMap(), optionalHeaders);
-    }
-
-    protected URI createPresignedURI(String key,
-                                     EnumSet<SharedAccessBlobPermissions> permissions,
-                                     int expirySeconds,
-                                     Map<String, String> additionalQueryParams) {
-        return createPresignedURI(key, permissions, expirySeconds, additionalQueryParams, null);
-    }
-
-    protected URI createPresignedURI(String key,
-                                     EnumSet<SharedAccessBlobPermissions> permissions,
-                                     int expirySeconds,
-                                     Map<String, String> additionalQueryParams,
-                                     SharedAccessBlobHeaders optionalHeaders) {
-=======
     private URI createPresignedURI(String key,
                                    EnumSet<SharedAccessBlobPermissions> permissions,
                                    int expirySeconds,
@@ -1030,7 +952,6 @@
                                    int expirySeconds,
                                    Map<String, String> additionalQueryParams,
                                    SharedAccessBlobHeaders optionalHeaders) {
->>>>>>> f919c356
         SharedAccessBlobPolicy policy = new SharedAccessBlobPolicy();
         Date expiry = Date.from(Instant.now().plusSeconds(expirySeconds));
         policy.setSharedAccessExpiryTime(expiry);
